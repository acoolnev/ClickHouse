version: '2.3'

services:
  kafka_zookeeper:
    image: zookeeper:3.4.9
    hostname: kafka_zookeeper
    environment:
      ZOO_MY_ID: 1
      ZOO_PORT: 2181
      ZOO_SERVERS: server.1=kafka_zookeeper:2888:3888
    security_opt:
      - label:disable

  kafka1:
    image: confluentinc/cp-kafka:5.2.0
    hostname: kafka1
    ports:
<<<<<<< HEAD
        - ${KAFKA_EXTERNAL_PORT}:${KAFKA_EXTERNAL_PORT}
    environment:
        KAFKA_ADVERTISED_LISTENERS: INSIDE://localhost:${KAFKA_EXTERNAL_PORT},OUTSIDE://kafka1:19092
        KAFKA_ADVERTISED_HOST_NAME: kafka1
        KAFKA_LISTENERS: INSIDE://0.0.0.0:${KAFKA_EXTERNAL_PORT},OUTSIDE://0.0.0.0:19092
        KAFKA_LISTENER_SECURITY_PROTOCOL_MAP: INSIDE:PLAINTEXT,OUTSIDE:PLAINTEXT
        KAFKA_INTER_BROKER_LISTENER_NAME: INSIDE
        KAFKA_BROKER_ID: 1
        KAFKA_ZOOKEEPER_CONNECT: "kafka_zookeeper:2181"
        KAFKA_LOG4J_LOGGERS: "kafka.controller=INFO,kafka.producer.async.DefaultEventHandler=INFO,state.change.logger=INFO"
        KAFKA_OFFSETS_TOPIC_REPLICATION_FACTOR: 1
=======
      - "9092:9092"
    environment:
      KAFKA_ADVERTISED_LISTENERS: INSIDE://localhost:9092,OUTSIDE://kafka1:19092
      KAFKA_LISTENERS: INSIDE://:9092,OUTSIDE://:19092
      KAFKA_LISTENER_SECURITY_PROTOCOL_MAP: INSIDE:PLAINTEXT,OUTSIDE:PLAINTEXT
      KAFKA_INTER_BROKER_LISTENER_NAME: INSIDE
      KAFKA_BROKER_ID: 1
      KAFKA_ZOOKEEPER_CONNECT: "kafka_zookeeper:2181"
      KAFKA_LOG4J_LOGGERS: "kafka.controller=INFO,kafka.producer.async.DefaultEventHandler=INFO,state.change.logger=INFO"
      KAFKA_OFFSETS_TOPIC_REPLICATION_FACTOR: 1
>>>>>>> c1a077a1
    depends_on:
      - kafka_zookeeper
    security_opt:
      - label:disable

  schema-registry:
    image: confluentinc/cp-schema-registry:5.2.0
    hostname: schema-registry
    ports:
<<<<<<< HEAD
        - ${SCHEMA_REGISTRY_EXTERNAL_PORT}:${SCHEMA_REGISTRY_INTERNAL_PORT}
=======
      - "8081:8081"
>>>>>>> c1a077a1
    environment:
      SCHEMA_REGISTRY_HOST_NAME: schema-registry
      SCHEMA_REGISTRY_KAFKASTORE_SECURITY_PROTOCOL: PLAINTEXT
      SCHEMA_REGISTRY_KAFKASTORE_BOOTSTRAP_SERVERS: PLAINTEXT://kafka1:19092
    depends_on:
      - kafka_zookeeper
      - kafka1
    security_opt:
      - label:disable<|MERGE_RESOLUTION|>--- conflicted
+++ resolved
@@ -15,30 +15,17 @@
     image: confluentinc/cp-kafka:5.2.0
     hostname: kafka1
     ports:
-<<<<<<< HEAD
-        - ${KAFKA_EXTERNAL_PORT}:${KAFKA_EXTERNAL_PORT}
+      - ${KAFKA_EXTERNAL_PORT}:${KAFKA_EXTERNAL_PORT}
     environment:
-        KAFKA_ADVERTISED_LISTENERS: INSIDE://localhost:${KAFKA_EXTERNAL_PORT},OUTSIDE://kafka1:19092
-        KAFKA_ADVERTISED_HOST_NAME: kafka1
-        KAFKA_LISTENERS: INSIDE://0.0.0.0:${KAFKA_EXTERNAL_PORT},OUTSIDE://0.0.0.0:19092
-        KAFKA_LISTENER_SECURITY_PROTOCOL_MAP: INSIDE:PLAINTEXT,OUTSIDE:PLAINTEXT
-        KAFKA_INTER_BROKER_LISTENER_NAME: INSIDE
-        KAFKA_BROKER_ID: 1
-        KAFKA_ZOOKEEPER_CONNECT: "kafka_zookeeper:2181"
-        KAFKA_LOG4J_LOGGERS: "kafka.controller=INFO,kafka.producer.async.DefaultEventHandler=INFO,state.change.logger=INFO"
-        KAFKA_OFFSETS_TOPIC_REPLICATION_FACTOR: 1
-=======
-      - "9092:9092"
-    environment:
-      KAFKA_ADVERTISED_LISTENERS: INSIDE://localhost:9092,OUTSIDE://kafka1:19092
-      KAFKA_LISTENERS: INSIDE://:9092,OUTSIDE://:19092
+      KAFKA_ADVERTISED_LISTENERS: INSIDE://localhost:${KAFKA_EXTERNAL_PORT},OUTSIDE://kafka1:19092
+      KAFKA_ADVERTISED_HOST_NAME: kafka1
+      KAFKA_LISTENERS: INSIDE://0.0.0.0:${KAFKA_EXTERNAL_PORT},OUTSIDE://0.0.0.0:19092
       KAFKA_LISTENER_SECURITY_PROTOCOL_MAP: INSIDE:PLAINTEXT,OUTSIDE:PLAINTEXT
       KAFKA_INTER_BROKER_LISTENER_NAME: INSIDE
       KAFKA_BROKER_ID: 1
       KAFKA_ZOOKEEPER_CONNECT: "kafka_zookeeper:2181"
       KAFKA_LOG4J_LOGGERS: "kafka.controller=INFO,kafka.producer.async.DefaultEventHandler=INFO,state.change.logger=INFO"
       KAFKA_OFFSETS_TOPIC_REPLICATION_FACTOR: 1
->>>>>>> c1a077a1
     depends_on:
       - kafka_zookeeper
     security_opt:
@@ -48,11 +35,7 @@
     image: confluentinc/cp-schema-registry:5.2.0
     hostname: schema-registry
     ports:
-<<<<<<< HEAD
-        - ${SCHEMA_REGISTRY_EXTERNAL_PORT}:${SCHEMA_REGISTRY_INTERNAL_PORT}
-=======
-      - "8081:8081"
->>>>>>> c1a077a1
+      - ${SCHEMA_REGISTRY_EXTERNAL_PORT}:${SCHEMA_REGISTRY_INTERNAL_PORT}
     environment:
       SCHEMA_REGISTRY_HOST_NAME: schema-registry
       SCHEMA_REGISTRY_KAFKASTORE_SECURITY_PROTOCOL: PLAINTEXT
