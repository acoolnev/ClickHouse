--- conflicted
+++ resolved
@@ -341,11 +341,7 @@
                                         if result_is_different:
                                             diff = Popen(['diff', '--unified', reference_file, stdout_file], stdout = PIPE).communicate()[0]
                                             diff = unicode(diff, errors='replace', encoding='utf-8')
-<<<<<<< HEAD
-                                            cat = Popen(['cat', '-A'], stdin=PIPE, stdout=PIPE).communicate(input=diff.encode(encoding='utf-8', errors='replace'))[0]
-=======
-                                            cat = Popen(['cat', '-vet'], stdin=PIPE, stdout=PIPE).communicate(input=diff)[0]
->>>>>>> a6797a9f
+                                            cat = Popen(['cat', '-vet'], stdin=PIPE, stdout=PIPE).communicate(input=diff.encode(encoding='utf-8', errors='replace'))[0]
 
                                             failure = et.Element("failure", attrib = {"message": "result differs with reference"})
                                             report_testcase.append(failure)
