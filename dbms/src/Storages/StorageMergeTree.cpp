--- conflicted
+++ resolved
@@ -197,7 +197,7 @@
 std::vector<MergeTreeData::AlterDataPartTransactionPtr> StorageMergeTree::prepareAlterTransactions(
     const ColumnsDescription & new_columns, const IndicesDescription & new_indices, const Context & context)
 {
-    auto parts = data.getDataParts({MergeTreeDataPartState::PreCommitted,
+    auto parts = getDataParts({MergeTreeDataPartState::PreCommitted,
                                     MergeTreeDataPartState::Committed,
                                     MergeTreeDataPartState::Outdated});
     std::vector<MergeTreeData::AlterDataPartTransactionPtr> transactions;
@@ -217,7 +217,7 @@
         thread_pool.schedule(
             [this, &transaction = transactions.back(), &columns_for_parts, &new_indices = new_indices.indices]
             {
-                this->data.alterDataPart(columns_for_parts, new_indices, false, transaction);
+                this->alterDataPart(columns_for_parts, new_indices, false, transaction);
             }
         );
     }
@@ -267,18 +267,7 @@
     ASTPtr new_ttl_table_ast = ttl_table_ast;
     params.apply(new_columns, new_indices, new_order_by_ast, new_primary_key_ast, new_ttl_table_ast);
 
-<<<<<<< HEAD
     auto transactions = prepareAlterTransactions(new_columns, new_indices, context);
-=======
-    auto parts = getDataParts({MergeTreeDataPartState::PreCommitted, MergeTreeDataPartState::Committed, MergeTreeDataPartState::Outdated});
-    auto columns_for_parts = new_columns.getAllPhysical();
-    std::vector<AlterDataPartTransactionPtr> transactions;
-    for (const DataPartPtr & part : parts)
-    {
-        if (auto transaction = alterDataPart(part, columns_for_parts, new_indices.indices, false))
-            transactions.push_back(std::move(transaction));
-    }
->>>>>>> 6bf5e1dd
 
     lockStructureExclusively(table_lock_holder, context.getCurrentQueryId());
 
@@ -861,13 +850,9 @@
         if (part->info.partition_id != partition_id)
             throw Exception("Unexpected partition ID " + part->info.partition_id + ". This is a bug.", ErrorCodes::LOGICAL_ERROR);
 
-<<<<<<< HEAD
         MergeTreeData::AlterDataPartTransactionPtr transaction(new MergeTreeData::AlterDataPartTransaction(part));
-        data.alterDataPart(columns_for_parts, new_indices.indices, false, transaction);
+        alterDataPart(columns_for_parts, new_indices.indices, false, transaction);
         if (transaction->isValid())
-=======
-        if (auto transaction = alterDataPart(part, columns_for_parts, new_indices.indices, false))
->>>>>>> 6bf5e1dd
             transactions.push_back(std::move(transaction));
 
         LOG_DEBUG(log, "Removing column " << get<String>(column_name) << " from part " << part->name);
