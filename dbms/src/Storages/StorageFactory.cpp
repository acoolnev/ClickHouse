#include <unistd.h>
#include <Poco/Util/Application.h>
#include <Poco/Util/AbstractConfiguration.h>
#include <Core/FieldVisitors.h>
#include <Common/StringUtils.h>
#include <Common/typeid_cast.h>
#include <DataTypes/DataTypeTuple.h>
#include <Parsers/ASTCreateQuery.h>
#include <Parsers/ASTFunction.h>
#include <Parsers/ASTIdentifier.h>
#include <Parsers/ASTLiteral.h>
#include <Interpreters/Context.h>
#include <Interpreters/evaluateConstantExpression.h>
#include <Interpreters/ExpressionAnalyzer.h>
#include <Interpreters/getClusterName.h>
#include <Storages/StorageLog.h>
#include <Storages/StorageTinyLog.h>
#include <Storages/StorageStripeLog.h>
#include <Storages/StorageMemory.h>
#include <Storages/StorageBuffer.h>
#include <Storages/StorageNull.h>
#include <Storages/StorageMerge.h>
#include <Storages/StorageMergeTree.h>
#include <Storages/StorageDistributed.h>
#include <Storages/StorageFactory.h>
#include <Storages/StorageView.h>
#include <Storages/StorageMaterializedView.h>
#include <Storages/StorageReplicatedMergeTree.h>
#include <Storages/StorageSet.h>
#include <Storages/StorageJoin.h>
#include <Storages/StorageFile.h>
#include <Storages/StorageDictionary.h>
#include <AggregateFunctions/AggregateFunctionFactory.h>
#include <AggregateFunctions/parseAggregateFunctionParameters.h>

#include <Common/config.h>
#if USE_RDKAFKA
#include <Storages/StorageKafka.h>
#endif


namespace DB
{

namespace ErrorCodes
{
    extern const int TABLE_MUST_NOT_BE_CREATED_MANUALLY;
    extern const int NUMBER_OF_ARGUMENTS_DOESNT_MATCH;
    extern const int BAD_ARGUMENTS;
    extern const int UNKNOWN_STORAGE;
    extern const int NO_REPLICA_NAME_GIVEN;
    extern const int NO_ELEMENTS_IN_CONFIG;
    extern const int UNKNOWN_ELEMENT_IN_CONFIG;
    extern const int UNKNOWN_IDENTIFIER;
    extern const int FUNCTION_CANNOT_HAVE_PARAMETERS;
    extern const int TYPE_MISMATCH;
    extern const int INCORRECT_NUMBER_OF_COLUMNS;
    extern const int DATA_TYPE_CANNOT_BE_USED_IN_TABLES;
    extern const int SUPPORT_IS_DISABLED;
}


/** For StorageMergeTree: get the key expression AST as an ASTExpressionList.
  * It can be specified in the tuple: (CounterID, Date),
  *  or as one column: CounterID.
  */
static ASTPtr extractKeyExpressionList(IAST & node)
{
    const ASTFunction * expr_func = typeid_cast<const ASTFunction *>(&node);

    if (expr_func && expr_func->name == "tuple")
    {
        /// Primary key is specified in tuple.
        return expr_func->children.at(0);
    }
    else
    {
        /// Primary key consists of one column.
        auto res = std::make_shared<ASTExpressionList>();
        res->children.push_back(node.ptr());
        return res;
    }
}

/** For StorageMergeTree: get the list of column names.
  * It can be specified in the tuple: (Clicks, Cost),
  * or as one column: Clicks.
  */
static Names extractColumnNames(const ASTPtr & node)
{
    const ASTFunction * expr_func = typeid_cast<const ASTFunction *>(&*node);

    if (expr_func && expr_func->name == "tuple")
    {
        const auto & elements = expr_func->children.at(0)->children;
        Names res;
        res.reserve(elements.size());
        for (const auto & elem : elements)
            res.push_back(typeid_cast<const ASTIdentifier &>(*elem).name);

        return res;
    }
    else
    {
        return { typeid_cast<const ASTIdentifier &>(*node).name };
    }
}


/** Read the settings for decimation of old Graphite data from config.
  * Example
  *
  * <graphite_rollup>
  *     <path_column_name>Path</path_column_name>
  *     <pattern>
  *         <regexp>click_cost</regexp>
  *         <function>any</function>
  *         <retention>
  *             <age>0</age>
  *             <precision>3600</precision>
  *         </retention>
  *         <retention>
  *             <age>86400</age>
  *             <precision>60</precision>
  *         </retention>
  *     </pattern>
  *     <default>
  *         <function>max</function>
  *         <retention>
  *             <age>0</age>
  *             <precision>60</precision>
  *         </retention>
  *         <retention>
  *             <age>3600</age>
  *             <precision>300</precision>
  *         </retention>
  *         <retention>
  *             <age>86400</age>
  *             <precision>3600</precision>
  *         </retention>
  *     </default>
  * </graphite_rollup>
  */
static void appendGraphitePattern(const Context & context,
    const Poco::Util::AbstractConfiguration & config, const String & config_element, Graphite::Patterns & patterns)
{
    Graphite::Pattern pattern;

    Poco::Util::AbstractConfiguration::Keys keys;
    config.keys(config_element, keys);

    for (const auto & key : keys)
    {
        if (key == "regexp")
        {
            pattern.regexp = std::make_shared<OptimizedRegularExpression>(config.getString(config_element + ".regexp"));
        }
        else if (key == "function")
        {
            String aggregate_function_name_with_params = config.getString(config_element + ".function");
            String aggregate_function_name;
            Array params_row;
            getAggregateFunctionNameAndParametersArray(aggregate_function_name_with_params,
                                                       aggregate_function_name, params_row, "GraphiteMergeTree storage initialization");

            /// TODO Not only Float64
            pattern.function = AggregateFunctionFactory::instance().get(aggregate_function_name, {std::make_shared<DataTypeFloat64>()},
                                                                        params_row);
        }
        else if (startsWith(key, "retention"))
        {
            pattern.retentions.emplace_back(
                Graphite::Retention{
                    .age        = config.getUInt(config_element + "." + key + ".age"),
                    .precision  = config.getUInt(config_element + "." + key + ".precision")});
        }
        else
            throw Exception("Unknown element in config: " + key, ErrorCodes::UNKNOWN_ELEMENT_IN_CONFIG);
    }

    if (!pattern.function)
        throw Exception("Aggregate function is mandatory for retention patterns in GraphiteMergeTree",
            ErrorCodes::NO_ELEMENTS_IN_CONFIG);

    if (pattern.function->allocatesMemoryInArena())
        throw Exception("Aggregate function " + pattern.function->getName() + " isn't supported in GraphiteMergeTree",
                        ErrorCodes::NOT_IMPLEMENTED);

    /// retention should be in descending order of age.
    std::sort(pattern.retentions.begin(), pattern.retentions.end(),
        [] (const Graphite::Retention & a, const Graphite::Retention & b) { return a.age > b.age; });

    patterns.emplace_back(pattern);
}

static void setGraphitePatternsFromConfig(const Context & context,
    const String & config_element, Graphite::Params & params)
{
    const auto & config = context.getConfigRef();

    if (!config.has(config_element))
        throw Exception("No '" + config_element + "' element in configuration file",
            ErrorCodes::NO_ELEMENTS_IN_CONFIG);

    params.path_column_name = config.getString(config_element + ".path_column_name", "Path");
    params.time_column_name = config.getString(config_element + ".time_column_name", "Time");
    params.value_column_name = config.getString(config_element + ".value_column_name", "Value");
    params.version_column_name = config.getString(config_element + ".version_column_name", "Timestamp");

    Poco::Util::AbstractConfiguration::Keys keys;
    config.keys(config_element, keys);

    for (const auto & key : keys)
    {
        if (startsWith(key, "pattern"))
        {
            appendGraphitePattern(context, config, config_element + "." + key, params.patterns);
        }
        else if (key == "default")
        {
            /// See below.
        }
        else if (key == "path_column_name"
            || key == "time_column_name"
            || key == "value_column_name"
            || key == "version_column_name")
        {
            /// See above.
        }
        else
            throw Exception("Unknown element in config: " + key, ErrorCodes::UNKNOWN_ELEMENT_IN_CONFIG);
    }

    if (config.has(config_element + ".default"))
        appendGraphitePattern(context, config, config_element + "." + ".default", params.patterns);
}


/// Some types are only for intermediate values of expressions and cannot be used in tables.
static void checkAllTypesAreAllowedInTable(const NamesAndTypesList & names_and_types)
{
    for (const auto & elem : names_and_types)
        if (elem.type->notForTables())
            throw Exception("Data type " + elem.type->getName() + " cannot be used in tables", ErrorCodes::DATA_TYPE_CANNOT_BE_USED_IN_TABLES);
}


static String getMergeTreeVerboseHelp(bool is_extended_syntax)
{
    String help = R"(

MergeTree is a family of storage engines.

MergeTrees are different in two ways:
- they may be replicated and non-replicated;
- they may do different actions on merge: nothing; sign collapse; sum; apply aggregete functions.

So we have 14 combinations:
    MergeTree, CollapsingMergeTree, SummingMergeTree, AggregatingMergeTree, ReplacingMergeTree, UnsortedMergeTree, GraphiteMergeTree
    ReplicatedMergeTree, ReplicatedCollapsingMergeTree, ReplicatedSummingMergeTree, ReplicatedAggregatingMergeTree, ReplicatedReplacingMergeTree, ReplicatedUnsortedMergeTree, ReplicatedGraphiteMergeTree

In most of cases, you need MergeTree or ReplicatedMergeTree.

For replicated merge trees, you need to supply a path in ZooKeeper and a replica name as the first two parameters.
Path in ZooKeeper is like '/clickhouse/tables/01/' where /clickhouse/tables/ is a common prefix and 01 is a shard name.
Replica name is like 'mtstat01-1' - it may be the hostname or any suitable string identifying replica.
You may use macro substitutions for these parameters. It's like ReplicatedMergeTree('/clickhouse/tables/{shard}/', '{replica}'...
Look at the <macros> section in server configuration file.
)";

    if (!is_extended_syntax)
        help += R"(
Next parameter (which is the first for unreplicated tables and the third for replicated tables) is the name of date column.
Date column must exist in the table and have type Date (not DateTime).
It is used for internal data partitioning and works like some kind of index.

If your source data doesn't have a column of type Date, but has a DateTime column, you may add values for Date column while loading,
 or you may INSERT your source data to a table of type Log and then transform it with INSERT INTO t SELECT toDate(time) AS date, * FROM ...
If your source data doesn't have any date or time, you may just pass any constant for a date column while loading.

Next parameter is optional sampling expression. Sampling expression is used to implement SAMPLE clause in query for approximate query execution.
If you don't need approximate query execution, simply omit this parameter.
Sample expression must be one of the elements of the primary key tuple. For example, if your primary key is (CounterID, EventDate, intHash64(UserID)), your sampling expression might be intHash64(UserID).

Next parameter is the primary key tuple. It's like (CounterID, EventDate, intHash64(UserID)) - a list of column names or functional expressions in round brackets. If your primary key has just one element, you may omit round brackets.

Careful choice of the primary key is extremely important for processing short-time queries.

Next parameter is index (primary key) granularity. Good value is 8192. You have no reasons to use any other value.
)";

    help += R"(
For the Collapsing mode, the last parameter is the name of a sign column - a special column that is used to 'collapse' rows with the same primary key while merging.

For the Summing mode, the optional last parameter is a list of columns to sum while merging. This list is passed in round brackets, like (PageViews, Cost).
If this parameter is omitted, the storage will sum all numeric columns except columns participating in the primary key.

For the Replacing mode, the optional last parameter is the name of a 'version' column. While merging, for all rows with the same primary key, only one row is selected: the last row, if the version column was not specified, or the last row with the maximum version value, if specified.
)";

    if (is_extended_syntax)
        help += R"(
You can specify a partitioning expression in the PARTITION BY clause. It is optional but highly recommended.
A common partitioning expression is some function of the event date column e.g. PARTITION BY toYYYYMM(EventDate) will partition the table by month.
Rows with different partition expression values are never merged together. That allows manipulating partitions with ALTER commands.
Also it acts as a kind of index.

Primary key is specified in the ORDER BY clause. It is mandatory for all MergeTree types except UnsortedMergeTree.
It is like (CounterID, EventDate, intHash64(UserID)) - a list of column names or functional expressions in round brackets.
If your primary key has just one element, you may omit round brackets.

Careful choice of the primary key is extremely important for processing short-time queries.

Optional sampling expression can be specified in the SAMPLE BY clause. It is used to implement the SAMPLE clause in a SELECT query for approximate query execution.
Sampling expression must be one of the elements of the primary key tuple. For example, if your primary key is (CounterID, EventDate, intHash64(UserID)), your sampling expression might be intHash64(UserID).

Engine settings can be specified in the SETTINGS clause. Full list is in the source code in the 'dbms/src/Storages/MergeTree/MergeTreeSettings.h' file.
E.g. you can specify the index (primary key) granularity with SETTINGS index_granularity = 8192.

Examples:

MergeTree PARTITION BY toYYYYMM(EventDate) ORDER BY (CounterID, EventDate) SETTINGS index_granularity = 8192

MergeTree PARTITION BY toYYYYMM(EventDate) ORDER BY (CounterID, EventDate, intHash32(UserID), EventTime) SAMPLE BY intHash32(UserID)

CollapsingMergeTree(Sign) PARTITION BY StartDate SAMPLE BY intHash32(UserID) ORDER BY (CounterID, StartDate, intHash32(UserID), VisitID)

SummingMergeTree PARTITION BY toMonday(EventDate) ORDER BY (OrderID, EventDate, BannerID, PhraseID, ContextType, RegionID, PageID, IsFlat, TypeID, ResourceNo)

SummingMergeTree((Shows, Clicks, Cost, CostCur, ShowsSumPosition, ClicksSumPosition, SessionNum, SessionLen, SessionCost, GoalsNum, SessionDepth)) PARTITION BY toYYYYMM(EventDate) ORDER BY (OrderID, EventDate, BannerID, PhraseID, ContextType, RegionID, PageID, IsFlat, TypeID, ResourceNo)

ReplicatedMergeTree('/clickhouse/tables/{layer}-{shard}/hits', '{replica}') PARTITION BY EventDate ORDER BY (CounterID, EventDate, intHash32(UserID), EventTime) SAMPLE BY intHash32(UserID)
)";
    else
        help += R"(
Examples:

MergeTree(EventDate, (CounterID, EventDate), 8192)

MergeTree(EventDate, intHash32(UserID), (CounterID, EventDate, intHash32(UserID), EventTime), 8192)

CollapsingMergeTree(StartDate, intHash32(UserID), (CounterID, StartDate, intHash32(UserID), VisitID), 8192, Sign)

SummingMergeTree(EventDate, (OrderID, EventDate, BannerID, PhraseID, ContextType, RegionID, PageID, IsFlat, TypeID, ResourceNo), 8192)

SummingMergeTree(EventDate, (OrderID, EventDate, BannerID, PhraseID, ContextType, RegionID, PageID, IsFlat, TypeID, ResourceNo), 8192, (Shows, Clicks, Cost, CostCur, ShowsSumPosition, ClicksSumPosition, SessionNum, SessionLen, SessionCost, GoalsNum, SessionDepth))

ReplicatedMergeTree('/clickhouse/tables/{layer}-{shard}/hits', '{replica}', EventDate, intHash32(UserID), (CounterID, EventDate, intHash32(UserID), EventTime), 8192)
)";

    help += R"(
For further info please read the documentation: https://clickhouse.yandex/
)";

    return help;
}


StoragePtr StorageFactory::get(
    const String & name,
    const String & data_path,
    const String & table_name,
    const String & database_name,
    Context & local_context,
    Context & context,
    ASTCreateQuery & query,
    NamesAndTypesListPtr columns,
    const NamesAndTypesList & materialized_columns,
    const NamesAndTypesList & alias_columns,
    const ColumnDefaults & column_defaults,
    bool attach,
    bool has_force_restore_data_flag) const
{
    /// Check for some special types, that are not allowed to be stored in tables. Example: NULL data type.
    /// Exception: any type is allowed in View, because plain (non-materialized) View does not store anything itself.
    if (name != "View")
    {
        checkAllTypesAreAllowedInTable(*columns);
        checkAllTypesAreAllowedInTable(materialized_columns);
        checkAllTypesAreAllowedInTable(alias_columns);
    }

    ASTStorage & storage_def = *query.storage;
    const ASTFunction & engine_def = *storage_def.engine;

    if (engine_def.parameters)
        throw Exception(
            "Engine definition cannot take the form of a parametric function", ErrorCodes::FUNCTION_CANNOT_HAVE_PARAMETERS);

    if ((storage_def.partition_by || storage_def.order_by || storage_def.sample_by || storage_def.settings)
        && !endsWith(name, "MergeTree"))
    {
        throw Exception(
            "Engine " + name + " doesn't support PARTITION BY, ORDER BY, SAMPLE BY or SETTINGS clauses. "
            "Currently only the MergeTree family of engines supports them", ErrorCodes::BAD_ARGUMENTS);
    }

    auto check_arguments_empty = [&]
    {
        if (engine_def.arguments)
            throw Exception(
                "Engine " + name + " doesn't support any arguments (" + toString(engine_def.arguments->children.size()) + " given)",
                ErrorCodes::NUMBER_OF_ARGUMENTS_DOESNT_MATCH);
    };

    if (name == "Log")
    {
        check_arguments_empty();
        return StorageLog::create(
            data_path, table_name, columns,
            materialized_columns, alias_columns, column_defaults,
            context.getSettings().max_compress_block_size);
    }
    else if (name == "View")
    {
        check_arguments_empty();
        return StorageView::create(
            table_name, database_name, context, query, columns,
            materialized_columns, alias_columns, column_defaults);
    }
    else if (name == "MaterializedView")
    {
        check_arguments_empty();
        return StorageMaterializedView::create(
            table_name, database_name, context, query, columns,
            materialized_columns, alias_columns, column_defaults,
            attach);
    }
    else if (name == "Dictionary")
    {
        return StorageDictionary::create(
            table_name, context, query, columns,
            materialized_columns, alias_columns, column_defaults);
    }
    else if (name == "TinyLog")
    {
        check_arguments_empty();
        return StorageTinyLog::create(
            data_path, table_name, columns,
            materialized_columns, alias_columns, column_defaults,
            attach, context.getSettings().max_compress_block_size);
    }
    else if (name == "StripeLog")
    {
        check_arguments_empty();
        return StorageStripeLog::create(
            data_path, table_name, columns,
            materialized_columns, alias_columns, column_defaults,
            attach, context.getSettings().max_compress_block_size);
    }
    else if (name == "File")
    {
        ASTs args = engine_def.arguments->children;

        if (args.empty() || args.size() > 2)
            throw Exception(
                "Storage File requires 1 or 2 arguments: name of used format and source.",
                ErrorCodes::NUMBER_OF_ARGUMENTS_DOESNT_MATCH);

        args[0] = evaluateConstantExpressionOrIdentifierAsLiteral(args[0], local_context);
        String format_name = static_cast<const ASTLiteral &>(*args[0]).value.safeGet<String>();

        int source_fd = -1;
        String source_path;
        if (args.size() >= 2)
        {
            /// Will use FD if args[1] is int literal or identifier with std* name

            if (ASTIdentifier * identifier = typeid_cast<ASTIdentifier *>(args[1].get()))
            {
                if (identifier->name == "stdin")
                    source_fd = STDIN_FILENO;
                else if (identifier->name == "stdout")
                    source_fd = STDOUT_FILENO;
                else if (identifier->name == "stderr")
                    source_fd = STDERR_FILENO;
                else
                    throw Exception("Unknown identifier '" + identifier->name + "' in second arg of File storage constructor",
                                    ErrorCodes::UNKNOWN_IDENTIFIER);
            }

            if (ASTLiteral * literal = typeid_cast<ASTLiteral *>(args[1].get()))
            {
                auto type = literal->value.getType();
                if (type == Field::Types::Int64)
                    source_fd = static_cast<int>(literal->value.get<Int64>());
                else if (type == Field::Types::UInt64)
                    source_fd = static_cast<int>(literal->value.get<UInt64>());
            }

            args[1] = evaluateConstantExpressionOrIdentifierAsLiteral(args[1], local_context);
            source_path = static_cast<const ASTLiteral &>(*args[1]).value.safeGet<String>();
        }

        return StorageFile::create(
            source_path, source_fd,
            data_path, table_name, format_name, columns,
            materialized_columns, alias_columns, column_defaults,
            context);
    }
    else if (name == "Set")
    {
        check_arguments_empty();
        return StorageSet::create(
            data_path, table_name, columns,
            materialized_columns, alias_columns, column_defaults);
    }
    else if (name == "Join")
    {
        /// Join(ANY, LEFT, k1, k2, ...)

        const ASTs & args = engine_def.arguments->children;

        if (args.size() < 3)
            throw Exception(
                "Storage Join requires at least 3 parameters: Join(ANY|ALL, LEFT|INNER, keys...).",
                ErrorCodes::NUMBER_OF_ARGUMENTS_DOESNT_MATCH);

        const ASTIdentifier * strictness_id = typeid_cast<ASTIdentifier *>(&*args[0]);
        if (!strictness_id)
            throw Exception("First parameter of storage Join must be ANY or ALL (without quotes).", ErrorCodes::BAD_ARGUMENTS);

        const String strictness_str = Poco::toLower(strictness_id->name);
        ASTTableJoin::Strictness strictness;
        if (strictness_str == "any")
            strictness = ASTTableJoin::Strictness::Any;
        else if (strictness_str == "all")
            strictness = ASTTableJoin::Strictness::All;
        else
            throw Exception("First parameter of storage Join must be ANY or ALL (without quotes).", ErrorCodes::BAD_ARGUMENTS);

        const ASTIdentifier * kind_id = typeid_cast<ASTIdentifier *>(&*args[1]);
        if (!kind_id)
            throw Exception("Second parameter of storage Join must be LEFT or INNER (without quotes).", ErrorCodes::BAD_ARGUMENTS);

        const String kind_str = Poco::toLower(kind_id->name);
        ASTTableJoin::Kind kind;
        if (kind_str == "left")
            kind = ASTTableJoin::Kind::Left;
        else if (kind_str == "inner")
            kind = ASTTableJoin::Kind::Inner;
        else if (kind_str == "right")
            kind = ASTTableJoin::Kind::Right;
        else if (kind_str == "full")
            kind = ASTTableJoin::Kind::Full;
        else
            throw Exception("Second parameter of storage Join must be LEFT or INNER or RIGHT or FULL (without quotes).", ErrorCodes::BAD_ARGUMENTS);

        Names key_names;
        key_names.reserve(args.size() - 2);
        for (size_t i = 2, size = args.size(); i < size; ++i)
        {
            const ASTIdentifier * key = typeid_cast<ASTIdentifier *>(&*args[i]);
            if (!key)
                throw Exception("Parameter №" + toString(i + 1) + " of storage Join don't look like column name.", ErrorCodes::BAD_ARGUMENTS);

            key_names.push_back(key->name);
        }

        return StorageJoin::create(
            data_path, table_name,
            key_names, kind, strictness,
            columns, materialized_columns, alias_columns, column_defaults);
    }
    else if (name == "Memory")
    {
        check_arguments_empty();
        return StorageMemory::create(table_name, columns, materialized_columns, alias_columns, column_defaults);
    }
    else if (name == "Null")
    {
        return StorageNull::create(table_name, columns, materialized_columns, alias_columns, column_defaults);
    }
    else if (name == "Merge")
    {
        /** In query, the name of database is specified as table engine argument which contains source tables,
          *  as well as regex for source-table names.
          */

        ASTs args = engine_def.arguments->children;

        if (args.size() != 2)
            throw Exception("Storage Merge requires exactly 2 parameters"
                " - name of source database and regexp for table names.",
                ErrorCodes::NUMBER_OF_ARGUMENTS_DOESNT_MATCH);

        args[0] = evaluateConstantExpressionOrIdentifierAsLiteral(args[0], local_context);
        args[1] = evaluateConstantExpressionAsLiteral(args[1], local_context);

        String source_database         = static_cast<const ASTLiteral &>(*args[0]).value.safeGet<String>();
        String table_name_regexp    = static_cast<const ASTLiteral &>(*args[1]).value.safeGet<String>();

        return StorageMerge::create(
            table_name, columns,
            materialized_columns, alias_columns, column_defaults,
            source_database, table_name_regexp, context);
    }
    else if (name == "Distributed")
    {
        /** Arguments of engine is following:
          * - name of cluster in configuration;
          * - name of remote database;
          * - name of remote table;
          *
          * Remote database may be specified in following form:
          * - identifier;
          * - constant expression with string result, like currentDatabase();
          * -- string literal as specific case;
          * - empty string means 'use default database from cluster'.
          */

        ASTs args = engine_def.arguments->children;

        if (args.size() != 3 && args.size() != 4)
            throw Exception("Storage Distributed requires 3 or 4 parameters"
                " - name of configuration section with list of remote servers, name of remote database, name of remote table,"
                " sharding key expression (optional).", ErrorCodes::NUMBER_OF_ARGUMENTS_DOESNT_MATCH);

        String cluster_name = getClusterName(*args[0]);

        args[1] = evaluateConstantExpressionOrIdentifierAsLiteral(args[1], local_context);
        args[2] = evaluateConstantExpressionOrIdentifierAsLiteral(args[2], local_context);

        String remote_database     = static_cast<const ASTLiteral &>(*args[1]).value.safeGet<String>();
        String remote_table     = static_cast<const ASTLiteral &>(*args[2]).value.safeGet<String>();

        const auto & sharding_key = args.size() == 4 ? args[3] : nullptr;

        /// Check that sharding_key exists in the table and has numeric type.
        if (sharding_key)
        {
            auto sharding_expr = ExpressionAnalyzer(sharding_key, context, nullptr, *columns).getActions(true);
            const Block & block = sharding_expr->getSampleBlock();

            if (block.columns() != 1)
                throw Exception("Sharding expression must return exactly one column", ErrorCodes::INCORRECT_NUMBER_OF_COLUMNS);

            auto type = block.getByPosition(0).type;

            if (!type->isNumeric())
                throw Exception("Sharding expression has type " + type->getName() +
                    ", but should be one of integer type", ErrorCodes::TYPE_MISMATCH);
        }

        return StorageDistributed::create(
            table_name, columns,
            materialized_columns, alias_columns, column_defaults,
            remote_database, remote_table, cluster_name,
            context, sharding_key, data_path);
    }
    else if (name == "Buffer")
    {
        /** Buffer(db, table, num_buckets, min_time, max_time, min_rows, max_rows, min_bytes, max_bytes)
          *
          * db, table - in which table to put data from buffer.
          * num_buckets - level of parallelism.
          * min_time, max_time, min_rows, max_rows, min_bytes, max_bytes - conditions for flushing the buffer.
          */

        ASTs args = engine_def.arguments->children;

        if (args.size() != 9)
            throw Exception("Storage Buffer requires 9 parameters: "
                " destination_database, destination_table, num_buckets, min_time, max_time, min_rows, max_rows, min_bytes, max_bytes.",
                ErrorCodes::NUMBER_OF_ARGUMENTS_DOESNT_MATCH);

        args[0] = evaluateConstantExpressionOrIdentifierAsLiteral(args[0], local_context);
        args[1] = evaluateConstantExpressionOrIdentifierAsLiteral(args[1], local_context);

        String destination_database = static_cast<const ASTLiteral &>(*args[0]).value.safeGet<String>();
        String destination_table     = static_cast<const ASTLiteral &>(*args[1]).value.safeGet<String>();

        UInt64 num_buckets = applyVisitor(FieldVisitorConvertToNumber<UInt64>(), typeid_cast<ASTLiteral &>(*args[2]).value);

        Int64 min_time = applyVisitor(FieldVisitorConvertToNumber<Int64>(), typeid_cast<ASTLiteral &>(*args[3]).value);
        Int64 max_time = applyVisitor(FieldVisitorConvertToNumber<Int64>(), typeid_cast<ASTLiteral &>(*args[4]).value);
        UInt64 min_rows = applyVisitor(FieldVisitorConvertToNumber<UInt64>(), typeid_cast<ASTLiteral &>(*args[5]).value);
        UInt64 max_rows = applyVisitor(FieldVisitorConvertToNumber<UInt64>(), typeid_cast<ASTLiteral &>(*args[6]).value);
        UInt64 min_bytes = applyVisitor(FieldVisitorConvertToNumber<UInt64>(), typeid_cast<ASTLiteral &>(*args[7]).value);
        UInt64 max_bytes = applyVisitor(FieldVisitorConvertToNumber<UInt64>(), typeid_cast<ASTLiteral &>(*args[8]).value);

        return StorageBuffer::create(
            table_name, columns,
            materialized_columns, alias_columns, column_defaults,
            context,
            num_buckets,
            StorageBuffer::Thresholds{min_time, min_rows, min_bytes},
            StorageBuffer::Thresholds{max_time, max_rows, max_bytes},
            destination_database, destination_table);
    }
<<<<<<< HEAD
    else if (name == "TrivialBuffer")
    {
        /** TrivialBuffer(db, table, num_blocks_to_deduplicate, min_time, max_time, min_rows, max_rows, min_bytes, max_bytes, path_in_zookeeper)
          *
          * db, table - in which table to put data from buffer.
          * min_time, max_time, min_rows, max_rows, min_bytes, max_bytes - conditions for pushing out from the buffer.
          * num_blocks_to_deduplicate - level of parallelism.
          */

        ASTs args = engine_def.arguments->children;

        if (args.size() != 10)
            throw Exception("Storage TrivialBuffer requires 10 parameters: "
                " destination database, destination table, num_blocks_to_deduplicate, min_time, max_time, min_rows,"
                " max_rows, min_bytes, max_bytes, path_in_zookeeper.",
                ErrorCodes::NUMBER_OF_ARGUMENTS_DOESNT_MATCH);

        args[0] = evaluateConstantExpressionOrIdentifierAsLiteral(args[0], local_context);
        args[1] = evaluateConstantExpressionOrIdentifierAsLiteral(args[1], local_context);

        String destination_database = static_cast<const ASTLiteral &>(*args[0]).value.safeGet<String>();
        String destination_table    = static_cast<const ASTLiteral &>(*args[1]).value.safeGet<String>();

        UInt64 num_blocks_to_deduplicate = applyVisitor(FieldVisitorConvertToNumber<UInt64>(), typeid_cast<ASTLiteral &>(*args[2]).value);

        Int64 min_time = applyVisitor(FieldVisitorConvertToNumber<Int64>(), typeid_cast<ASTLiteral &>(*args[3]).value);
        Int64 max_time = applyVisitor(FieldVisitorConvertToNumber<Int64>(), typeid_cast<ASTLiteral &>(*args[4]).value);
        UInt64 min_rows = applyVisitor(FieldVisitorConvertToNumber<UInt64>(), typeid_cast<ASTLiteral &>(*args[5]).value);
        UInt64 max_rows = applyVisitor(FieldVisitorConvertToNumber<UInt64>(), typeid_cast<ASTLiteral &>(*args[6]).value);
        UInt64 min_bytes = applyVisitor(FieldVisitorConvertToNumber<UInt64>(), typeid_cast<ASTLiteral &>(*args[7]).value);
        UInt64 max_bytes = applyVisitor(FieldVisitorConvertToNumber<UInt64>(), typeid_cast<ASTLiteral &>(*args[8]).value);

        String path_in_zk_for_deduplication = static_cast<const ASTLiteral &>(*args[9]).value.safeGet<String>();

        return StorageTrivialBuffer::create(
            table_name, columns,
            materialized_columns, alias_columns, column_defaults,
            context, num_blocks_to_deduplicate, path_in_zk_for_deduplication,
            StorageTrivialBuffer::Thresholds{min_time, min_rows, min_bytes},
            StorageTrivialBuffer::Thresholds{max_time, max_rows, max_bytes},
            destination_database, destination_table);
    }
=======
>>>>>>> d5cf6642
    else if (name == "Kafka")
    {
#if USE_RDKAFKA
        /** Arguments of engine is following:
          * - Kafka broker list
          * - List of topics
          * - Group ID (may be a constaint expression with a string result)
          * - Message format (string)
          * - Schema (optional, if the format supports it)
          */

        ASTs args = engine_def.arguments->children;

        if (args.size() != 4 && args.size() != 5)
            throw Exception(
                "Storage Kafka requires 4 parameters"
                " - Kafka broker list, list of topics to consume, consumer group ID, message format",
                ErrorCodes::NUMBER_OF_ARGUMENTS_DOESNT_MATCH);

        String brokers;
        auto ast = typeid_cast<ASTLiteral *>(&*args[0]);
        if (ast && ast->value.getType() == Field::Types::String)
            brokers = safeGet<String>(ast->value);
        else
            throw Exception(String("Kafka broker list must be a string"), ErrorCodes::BAD_ARGUMENTS);

        args[1] = evaluateConstantExpressionAsLiteral(args[1], local_context);
        args[2] = evaluateConstantExpressionOrIdentifierAsLiteral(args[2], local_context);
        args[3] = evaluateConstantExpressionOrIdentifierAsLiteral(args[3], local_context);

        // Additionally parse schema if supported
        String schema;
        if (args.size() == 5)
        {
            args[4] = evaluateConstantExpressionOrIdentifierAsLiteral(args[4], local_context);
            schema = static_cast<const ASTLiteral &>(*args[4]).value.safeGet<String>();
        }

        // Parse topic list and consumer group
        Names topics;
        topics.push_back(static_cast<const ASTLiteral &>(*args[1]).value.safeGet<String>());
        String group = static_cast<const ASTLiteral &>(*args[2]).value.safeGet<String>();

        // Parse format from string
        String format;
        ast = typeid_cast<ASTLiteral *>(&*args[3]);
        if (ast && ast->value.getType() == Field::Types::String)
            format = safeGet<String>(ast->value);
        else
            throw Exception(String("Format must be a string"), ErrorCodes::BAD_ARGUMENTS);

        return StorageKafka::create(
            table_name, database_name, context, columns,
            materialized_columns, alias_columns, column_defaults,
            brokers, group, topics, format, schema);
#else
            throw Exception{"Storage `Kafka` disabled because ClickHouse built without kafka support.", ErrorCodes::SUPPORT_IS_DISABLED};
#endif
    }
    else if (endsWith(name, "MergeTree"))
    {
        /** [Replicated][|Summing|Collapsing|Aggregating|Unsorted|Replacing|Graphite]MergeTree (2 * 7 combinations) engines
          * The argument for the engine should be:
          *  - (for Replicated) The path to the table in ZooKeeper
          *  - (for Replicated) Replica name in ZooKeeper
          *  - the name of the column with the date;
          *  - (optional) expression for sampling
          *     (the query with `SAMPLE x` will select rows that have a lower value in this column than `x * UINT32_MAX`);
          *  - an expression for sorting (either a scalar expression or a tuple of several);
          *  - index_granularity;
          *  - (for Collapsing) the name of Int8 column that contains `sign` type with the change of "visit" (taking values 1 and -1).
          * For example: ENGINE = ReplicatedCollapsingMergeTree('/tables/mytable', 'rep02', EventDate, (CounterID, EventDate, intHash32(UniqID), VisitID), 8192, Sign).
          *  - (for Summing, optional) a tuple of columns to be summed. If not specified, all numeric columns that are not included in the primary key are used.
          *  - (for Replacing, optional) the column name of one of the UInt types, which stands for "version"
          * For example: ENGINE = ReplicatedCollapsingMergeTree('/tables/mytable', 'rep02', EventDate, (CounterID, EventDate, intHash32(UniqID), VisitID), 8192, Sign).
          *  - (for Graphite) the parameter name in config file with settings of thinning rules.
          *
          * MergeTree(date, [sample_key], primary_key, index_granularity)
          * CollapsingMergeTree(date, [sample_key], primary_key, index_granularity, sign)
          * SummingMergeTree(date, [sample_key], primary_key, index_granularity, [columns_to_sum])
          * AggregatingMergeTree(date, [sample_key], primary_key, index_granularity)
          * ReplacingMergeTree(date, [sample_key], primary_key, index_granularity, [version_column])
          * GraphiteMergeTree(date, [sample_key], primary_key, index_granularity, 'config_element')
          * UnsortedMergeTree(date, index_granularity)  TODO Add description below.
          *
          * Alternatively, if experimental_allow_extended_storage_definition_syntax setting is specified,
          * you can specify:
          *  - Partitioning expression in the PARTITION BY clause;
          *  - Primary key in the ORDER BY clause;
          *  - Sampling expression in the SAMPLE BY clause;
          *  - Additional MergeTreeSettings in the SETTINGS clause;
          */

        String name_part = name.substr(0, name.size() - strlen("MergeTree"));

        bool replicated = startsWith(name_part, "Replicated");
        if (replicated)
            name_part = name_part.substr(strlen("Replicated"));

        MergeTreeData::MergingParams merging_params;
        merging_params.mode = MergeTreeData::MergingParams::Ordinary;

        const bool allow_extended_storage_def =
            local_context.getSettingsRef().experimental_allow_extended_storage_definition_syntax;

        if (name_part == "Collapsing")
            merging_params.mode = MergeTreeData::MergingParams::Collapsing;
        else if (name_part == "Summing")
            merging_params.mode = MergeTreeData::MergingParams::Summing;
        else if (name_part == "Aggregating")
            merging_params.mode = MergeTreeData::MergingParams::Aggregating;
        else if (name_part == "Unsorted")
            merging_params.mode = MergeTreeData::MergingParams::Unsorted;
        else if (name_part == "Replacing")
            merging_params.mode = MergeTreeData::MergingParams::Replacing;
        else if (name_part == "Graphite")
            merging_params.mode = MergeTreeData::MergingParams::Graphite;
        else if (!name_part.empty())
            throw Exception(
                "Unknown storage " + name + getMergeTreeVerboseHelp(allow_extended_storage_def),
                ErrorCodes::UNKNOWN_STORAGE);

        ASTs args;
        if (engine_def.arguments)
            args = engine_def.arguments->children;

        /// NOTE Quite complicated.

        bool is_extended_storage_def =
            storage_def.partition_by || storage_def.order_by || storage_def.sample_by || storage_def.settings;

        if (is_extended_storage_def && !allow_extended_storage_def)
            throw Exception(
                "Extended storage definition syntax (PARTITION BY, ORDER BY, SAMPLE BY and SETTINGS clauses) "
                "is disabled. Enable it with experimental_allow_extended_storage_definition_syntax user setting");

        size_t min_num_params = 0;
        size_t max_num_params = 0;
        String needed_params;

        auto add_mandatory_param = [&](const char * desc)
        {
            ++min_num_params;
            ++max_num_params;
            needed_params += needed_params.empty() ? "\n" : ",\n";
            needed_params += desc;
        };
        auto add_optional_param = [&](const char * desc)
        {
            ++max_num_params;
            needed_params += needed_params.empty() ? "\n" : ",\n[";
            needed_params += desc;
            needed_params += "]";
        };

        if (replicated)
        {
            add_mandatory_param("path in ZooKeeper");
            add_mandatory_param("replica name");
        }

        if (!is_extended_storage_def)
        {
            if (merging_params.mode == MergeTreeData::MergingParams::Unsorted)
            {
                if (args.size() == min_num_params && allow_extended_storage_def)
                    is_extended_storage_def = true;
                else
                {
                    add_mandatory_param("name of column with date");
                    add_mandatory_param("index granularity");
                }
            }
            else
            {
                add_mandatory_param("name of column with date");
                add_optional_param("sampling element of primary key");
                add_mandatory_param("primary key expression");
                add_mandatory_param("index granularity");
            }
        }

        switch (merging_params.mode)
        {
        default:
            break;
        case MergeTreeData::MergingParams::Summing:
            add_optional_param("list of columns to sum");
            break;
        case MergeTreeData::MergingParams::Replacing:
            add_optional_param("version");
            break;
        case MergeTreeData::MergingParams::Collapsing:
            add_mandatory_param("sign column");
            break;
        case MergeTreeData::MergingParams::Graphite:
            add_mandatory_param("'config_element_for_graphite_schema'");
            break;
        }

        if (args.size() < min_num_params || args.size() > max_num_params)
        {
            String msg;
            if (is_extended_storage_def)
                msg += "With extended storage definition syntax storage " + name + " requires ";
            else
                msg += "Storage " + name + " requires ";

            if (max_num_params)
            {
                if (min_num_params == max_num_params)
                    msg += toString(min_num_params) + " parameters: ";
                else
                    msg += toString(min_num_params) + " to " + toString(max_num_params) + " parameters: ";
                msg += needed_params;
            }
            else
                msg += "no parameters";

            msg += getMergeTreeVerboseHelp(is_extended_storage_def);

            throw Exception(msg, ErrorCodes::NUMBER_OF_ARGUMENTS_DOESNT_MATCH);
        }

        /// For Replicated.
        String zookeeper_path;
        String replica_name;

        if (replicated)
        {
            auto ast = typeid_cast<ASTLiteral *>(&*args[0]);
            if (ast && ast->value.getType() == Field::Types::String)
                zookeeper_path = safeGet<String>(ast->value);
            else
                throw Exception(
                    "Path in ZooKeeper must be a string literal" + getMergeTreeVerboseHelp(is_extended_storage_def),
                    ErrorCodes::BAD_ARGUMENTS);

            ast = typeid_cast<ASTLiteral *>(&*args[1]);
            if (ast && ast->value.getType() == Field::Types::String)
                replica_name = safeGet<String>(ast->value);
            else
                throw Exception(
                    "Replica name must be a string literal" + getMergeTreeVerboseHelp(is_extended_storage_def),
                    ErrorCodes::BAD_ARGUMENTS);

            if (replica_name.empty())
                throw Exception(
                    "No replica name in config" + getMergeTreeVerboseHelp(is_extended_storage_def),
                    ErrorCodes::NO_REPLICA_NAME_GIVEN);

            args.erase(args.begin(), args.begin() + 2);
        }

        if (merging_params.mode == MergeTreeData::MergingParams::Collapsing)
        {
            if (auto ast = typeid_cast<ASTIdentifier *>(&*args.back()))
                merging_params.sign_column = ast->name;
            else
                throw Exception(
                    "Sign column name must be an unquoted string" + getMergeTreeVerboseHelp(is_extended_storage_def),
                    ErrorCodes::BAD_ARGUMENTS);

            args.pop_back();
        }
        else if (merging_params.mode == MergeTreeData::MergingParams::Replacing)
        {
            /// If the last element is not index_granularity or replica_name (a literal), then this is the name of the version column.
            if (!args.empty() && !typeid_cast<const ASTLiteral *>(&*args.back()))
            {
                if (auto ast = typeid_cast<ASTIdentifier *>(&*args.back()))
                    merging_params.version_column = ast->name;
                else
                    throw Exception(
                        "Version column name must be an unquoted string" + getMergeTreeVerboseHelp(is_extended_storage_def),
                        ErrorCodes::BAD_ARGUMENTS);

                args.pop_back();
            }
        }
        else if (merging_params.mode == MergeTreeData::MergingParams::Summing)
        {
            /// If the last element is not index_granularity or replica_name (a literal), then this is a list of summable columns.
            if (!args.empty() && !typeid_cast<const ASTLiteral *>(&*args.back()))
            {
                merging_params.columns_to_sum = extractColumnNames(args.back());
                args.pop_back();
            }
        }
        else if (merging_params.mode == MergeTreeData::MergingParams::Graphite)
        {
            String graphite_config_name;
            String error_msg = "Last parameter of GraphiteMergeTree must be name (in single quotes) of element in configuration file with Graphite options";
            error_msg += getMergeTreeVerboseHelp(is_extended_storage_def);

            if (auto ast = typeid_cast<ASTLiteral *>(&*args.back()))
            {
                if (ast->value.getType() != Field::Types::String)
                    throw Exception(error_msg, ErrorCodes::BAD_ARGUMENTS);

                graphite_config_name = ast->value.get<String>();
            }
            else
                throw Exception(error_msg, ErrorCodes::BAD_ARGUMENTS);

            args.pop_back();
            setGraphitePatternsFromConfig(context, graphite_config_name, merging_params.graphite_params);
        }

        String date_column_name;
        ASTPtr partition_expr_list;
        ASTPtr primary_expr_list;
        ASTPtr sampling_expression;
        MergeTreeSettings storage_settings = context.getMergeTreeSettings();

        if (is_extended_storage_def)
        {
            if (storage_def.partition_by)
                partition_expr_list = extractKeyExpressionList(*storage_def.partition_by);

            if (storage_def.order_by)
                primary_expr_list = extractKeyExpressionList(*storage_def.order_by);

            if (storage_def.sample_by)
                sampling_expression = storage_def.sample_by->ptr();

            storage_settings.loadFromQuery(storage_def);
        }
        else
        {
            /// If there is an expression for sampling. MergeTree(date, [sample_key], primary_key, index_granularity)
            if (args.size() == 4)
            {
                sampling_expression = args[1];
                args.erase(args.begin() + 1);
            }

            /// Now only three parameters remain - date (or partitioning expression), primary_key, index_granularity.

            if (auto ast = typeid_cast<ASTIdentifier *>(args[0].get()))
                date_column_name = ast->name;
            else
                throw Exception(
                    "Date column name must be an unquoted string" + getMergeTreeVerboseHelp(is_extended_storage_def),
                    ErrorCodes::BAD_ARGUMENTS);

            if (merging_params.mode != MergeTreeData::MergingParams::Unsorted)
                primary_expr_list = extractKeyExpressionList(*args[1]);

            auto ast = typeid_cast<ASTLiteral *>(&*args.back());
            if (ast && ast->value.getType() == Field::Types::UInt64)
                storage_settings.index_granularity = safeGet<UInt64>(ast->value);
            else
                throw Exception(
                    "Index granularity must be a positive integer" + getMergeTreeVerboseHelp(is_extended_storage_def),
                    ErrorCodes::BAD_ARGUMENTS);
        }

        if (replicated)
            return StorageReplicatedMergeTree::create(
                zookeeper_path, replica_name, attach, data_path, database_name, table_name,
                columns, materialized_columns, alias_columns, column_defaults,
                context, primary_expr_list, date_column_name, partition_expr_list,
                sampling_expression, merging_params, storage_settings,
                has_force_restore_data_flag);
        else
            return StorageMergeTree::create(
                data_path, database_name, table_name,
                columns, materialized_columns, alias_columns, column_defaults, attach,
                context, primary_expr_list, date_column_name, partition_expr_list,
                sampling_expression, merging_params, storage_settings,
                has_force_restore_data_flag);
    }
    else
        throw Exception("Unknown storage " + name, ErrorCodes::UNKNOWN_STORAGE);
}


}<|MERGE_RESOLUTION|>--- conflicted
+++ resolved
@@ -688,51 +688,6 @@
             StorageBuffer::Thresholds{max_time, max_rows, max_bytes},
             destination_database, destination_table);
     }
-<<<<<<< HEAD
-    else if (name == "TrivialBuffer")
-    {
-        /** TrivialBuffer(db, table, num_blocks_to_deduplicate, min_time, max_time, min_rows, max_rows, min_bytes, max_bytes, path_in_zookeeper)
-          *
-          * db, table - in which table to put data from buffer.
-          * min_time, max_time, min_rows, max_rows, min_bytes, max_bytes - conditions for pushing out from the buffer.
-          * num_blocks_to_deduplicate - level of parallelism.
-          */
-
-        ASTs args = engine_def.arguments->children;
-
-        if (args.size() != 10)
-            throw Exception("Storage TrivialBuffer requires 10 parameters: "
-                " destination database, destination table, num_blocks_to_deduplicate, min_time, max_time, min_rows,"
-                " max_rows, min_bytes, max_bytes, path_in_zookeeper.",
-                ErrorCodes::NUMBER_OF_ARGUMENTS_DOESNT_MATCH);
-
-        args[0] = evaluateConstantExpressionOrIdentifierAsLiteral(args[0], local_context);
-        args[1] = evaluateConstantExpressionOrIdentifierAsLiteral(args[1], local_context);
-
-        String destination_database = static_cast<const ASTLiteral &>(*args[0]).value.safeGet<String>();
-        String destination_table    = static_cast<const ASTLiteral &>(*args[1]).value.safeGet<String>();
-
-        UInt64 num_blocks_to_deduplicate = applyVisitor(FieldVisitorConvertToNumber<UInt64>(), typeid_cast<ASTLiteral &>(*args[2]).value);
-
-        Int64 min_time = applyVisitor(FieldVisitorConvertToNumber<Int64>(), typeid_cast<ASTLiteral &>(*args[3]).value);
-        Int64 max_time = applyVisitor(FieldVisitorConvertToNumber<Int64>(), typeid_cast<ASTLiteral &>(*args[4]).value);
-        UInt64 min_rows = applyVisitor(FieldVisitorConvertToNumber<UInt64>(), typeid_cast<ASTLiteral &>(*args[5]).value);
-        UInt64 max_rows = applyVisitor(FieldVisitorConvertToNumber<UInt64>(), typeid_cast<ASTLiteral &>(*args[6]).value);
-        UInt64 min_bytes = applyVisitor(FieldVisitorConvertToNumber<UInt64>(), typeid_cast<ASTLiteral &>(*args[7]).value);
-        UInt64 max_bytes = applyVisitor(FieldVisitorConvertToNumber<UInt64>(), typeid_cast<ASTLiteral &>(*args[8]).value);
-
-        String path_in_zk_for_deduplication = static_cast<const ASTLiteral &>(*args[9]).value.safeGet<String>();
-
-        return StorageTrivialBuffer::create(
-            table_name, columns,
-            materialized_columns, alias_columns, column_defaults,
-            context, num_blocks_to_deduplicate, path_in_zk_for_deduplication,
-            StorageTrivialBuffer::Thresholds{min_time, min_rows, min_bytes},
-            StorageTrivialBuffer::Thresholds{max_time, max_rows, max_bytes},
-            destination_database, destination_table);
-    }
-=======
->>>>>>> d5cf6642
     else if (name == "Kafka")
     {
 #if USE_RDKAFKA
