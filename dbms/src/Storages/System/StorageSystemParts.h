#pragma once

#include <ext/shared_ptr_helper.h>
#include <Storages/System/StorageSystemPartsBase.h>


namespace DB
{

class Context;


/** Implements system table 'parts' which allows to get information about data parts for tables of MergeTree family.
  */
class StorageSystemParts : public ext::shared_ptr_helper<StorageSystemParts>, public StorageSystemPartsBase
{
public:
    std::string getName() const override { return "SystemParts"; }

<<<<<<< HEAD
    const NamesAndTypesList & getColumnsListImpl() const override { return columns; }

    NameAndTypePair getColumn(const String & column_name) const override;

    bool hasColumn(const String & column_name) const override;

    BlockInputStreams read(
        const Names & column_names,
        const SelectQueryInfo & query_info,
        const Context & context,
        QueryProcessingStage::Enum & processed_stage,
        size_t max_block_size,
        unsigned num_streams) override;

private:
    const std::string name;
    NamesAndTypesList columns;

    StorageSystemParts(const std::string & name_);
=======
protected:
    explicit StorageSystemParts(const std::string & name);
    void processNextStorage(MutableColumns & columns, const StoragesInfo & info, bool has_state_column) override;
>>>>>>> aabee36d
};

}<|MERGE_RESOLUTION|>--- conflicted
+++ resolved
@@ -17,31 +17,9 @@
 public:
     std::string getName() const override { return "SystemParts"; }
 
-<<<<<<< HEAD
-    const NamesAndTypesList & getColumnsListImpl() const override { return columns; }
-
-    NameAndTypePair getColumn(const String & column_name) const override;
-
-    bool hasColumn(const String & column_name) const override;
-
-    BlockInputStreams read(
-        const Names & column_names,
-        const SelectQueryInfo & query_info,
-        const Context & context,
-        QueryProcessingStage::Enum & processed_stage,
-        size_t max_block_size,
-        unsigned num_streams) override;
-
-private:
-    const std::string name;
-    NamesAndTypesList columns;
-
-    StorageSystemParts(const std::string & name_);
-=======
 protected:
     explicit StorageSystemParts(const std::string & name);
     void processNextStorage(MutableColumns & columns, const StoragesInfo & info, bool has_state_column) override;
->>>>>>> aabee36d
 };
 
 }