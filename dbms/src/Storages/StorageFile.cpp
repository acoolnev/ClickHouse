--- conflicted
+++ resolved
@@ -118,24 +118,8 @@
 }
 }
 
-<<<<<<< HEAD
 StorageFile::StorageFile(int table_fd_, CommonArguments args)
     : StorageFile(args)
-=======
-StorageFile::StorageFile(
-        const std::string & table_path_,
-        int table_fd_,
-        const std::string & db_dir_path,
-        const std::string & database_name_,
-        const std::string & table_name_,
-        const std::string & format_name_,
-        const ColumnsDescription & columns_,
-        const ConstraintsDescription & constraints_,
-        Context & context_,
-        const String & compression_method_ = "")
-    :
-    table_name(table_name_), database_name(database_name_), format_name(format_name_), context_global(context_), table_fd(table_fd_), compression_method(compression_method_)
->>>>>>> 7c59fd47
 {
     if (context_global.getApplicationType() == Context::ApplicationType::SERVER)
         throw Exception("Using file descriptor as source of storage isn't allowed for server daemons", ErrorCodes::DATABASE_ACCESS_DENIED);
@@ -175,7 +159,8 @@
 }
 
 StorageFile::StorageFile(CommonArguments args)
-    : table_name(args.table_name), database_name(args.database_name), format_name(args.format_name), context_global(args.context)
+    : table_name(args.table_name), database_name(args.database_name), format_name(args.format_name),
+      context_global(args.context), compression_method(args.compression_method)
 {
     setColumns(args.columns);
     setConstraints(args.constraints);
@@ -380,8 +365,9 @@
         engine_args[0] = evaluateConstantExpressionOrIdentifierAsLiteral(engine_args[0], args.local_context);
         String format_name = engine_args[0]->as<ASTLiteral &>().value.safeGet<String>();
 
+        String compression_method;
         StorageFile::CommonArguments common_args{args.database_name, args.table_name, format_name,
-                                                 args.columns, args.constraints, args.context};
+                                                 args.columns, args.constraints, args.context, compression_method};
 
         if (engine_args.size() == 1)    /// Table in database
             return StorageFile::create(args.relative_data_path, common_args);
@@ -389,7 +375,7 @@
         /// Will use FD if engine_args[1] is int literal or identifier with std* name
         int source_fd = -1;
         String source_path;
-<<<<<<< HEAD
+
         if (auto opt_name = tryGetIdentifierName(engine_args[1]))
         {
             if (*opt_name == "stdin")
@@ -415,52 +401,18 @@
                 throw Exception("Second argument must be path or file descriptor", ErrorCodes::BAD_ARGUMENTS);
         }
 
+        if (engine_args.size() == 3)
+        {
+            engine_args[2] = evaluateConstantExpressionOrIdentifierAsLiteral(engine_args[2], args.local_context);
+            compression_method = engine_args[2]->as<ASTLiteral &>().value.safeGet<String>();
+        }
+        else
+            compression_method = "auto";
+
         if (0 <= source_fd)     /// File descriptor
             return StorageFile::create(source_fd, common_args);
         else                    /// User's file
             return StorageFile::create(source_path, args.context.getUserFilesPath(), common_args);
-=======
-        String compression_method;
-        if (engine_args.size() >= 2)
-        {
-            /// Will use FD if engine_args[1] is int literal or identifier with std* name
-
-            if (auto opt_name = tryGetIdentifierName(engine_args[1]))
-            {
-                if (*opt_name == "stdin")
-                    source_fd = STDIN_FILENO;
-                else if (*opt_name == "stdout")
-                    source_fd = STDOUT_FILENO;
-                else if (*opt_name == "stderr")
-                    source_fd = STDERR_FILENO;
-                else
-                    throw Exception("Unknown identifier '" + *opt_name + "' in second arg of File storage constructor",
-                                    ErrorCodes::UNKNOWN_IDENTIFIER);
-            }
-            else if (const auto * literal = engine_args[1]->as<ASTLiteral>())
-            {
-                auto type = literal->value.getType();
-                if (type == Field::Types::Int64)
-                    source_fd = static_cast<int>(literal->value.get<Int64>());
-                else if (type == Field::Types::UInt64)
-                    source_fd = static_cast<int>(literal->value.get<UInt64>());
-                else if (type == Field::Types::String)
-                    source_path = literal->value.get<String>();
-            }
-            if (engine_args.size() == 3)
-            {
-                engine_args[2] = evaluateConstantExpressionOrIdentifierAsLiteral(engine_args[2], args.local_context);
-                compression_method = engine_args[2]->as<ASTLiteral &>().value.safeGet<String>();
-            } else compression_method = "auto";
-        }
-
-        return StorageFile::create(
-            source_path, source_fd,
-            args.data_path,
-            args.database_name, args.table_name, format_name, args.columns, args.constraints,
-            args.context,
-            compression_method);
->>>>>>> 7c59fd47
     });
 }
 
