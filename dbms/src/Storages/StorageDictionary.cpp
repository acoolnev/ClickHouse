#include <sstream>
#include <Parsers/ASTCreateQuery.h>
#include <DataTypes/DataTypesNumber.h>
#include <DataTypes/DataTypeDate.h>
#include <Dictionaries/IDictionarySource.h>
#include <Dictionaries/DictionaryStructure.h>
#include <Dictionaries/CacheDictionary.h>
#include <Storages/StorageDictionary.h>
#include <Interpreters/Context.h>
#include <Interpreters/ExternalDictionaries.h>
#include <common/logger_useful.h>
#include <Common/typeid_cast.h>

namespace DB
{

StoragePtr StorageDictionary::create(
    const String & table_name,
    Context & context,
    const ASTCreateQuery & query,
    const NamesAndTypesList & columns,
    const NamesAndTypesList & materialized_columns,
    const NamesAndTypesList & alias_columns,
    const ColumnDefaults & column_defaults)
{
    const ASTFunction & engine = *query.storage->engine;
    String dictionary_name;
    if (engine.arguments)
    {
        std::stringstream iss;
        engine.arguments->format(IAST::FormatSettings(iss, false, false));
        dictionary_name = iss.str();
    }

    const auto & dictionary = context.getExternalDictionaries().getDictionary(dictionary_name);
    const DictionaryStructure & dictionary_structure = dictionary->getStructure();
    return ext::shared_ptr_helper<StorageDictionary>::create(
        table_name, columns, materialized_columns, alias_columns,
        column_defaults, dictionary_structure, dictionary_name);
}

StoragePtr StorageDictionary::create(
    const String & table_name,
    const NamesAndTypesList & columns,
    const NamesAndTypesList & materialized_columns,
    const NamesAndTypesList & alias_columns,
    const ColumnDefaults & column_defaults,
    const DictionaryStructure & dictionary_structure,
    const String & dictionary_name)
{
    return ext::shared_ptr_helper<StorageDictionary>::create(
        table_name, columns, materialized_columns, alias_columns,
        column_defaults, dictionary_structure, dictionary_name);
}

StorageDictionary::StorageDictionary(
    const String & table_name_,
    const NamesAndTypesList & columns_,
    const NamesAndTypesList & materialized_columns_,
    const NamesAndTypesList & alias_columns_,
    const ColumnDefaults & column_defaults_,
    const DictionaryStructure & dictionary_structure_,
    const String & dictionary_name_)
    : IStorage{materialized_columns_, alias_columns_, column_defaults_}, table_name(table_name_),
    columns(columns_), dictionary_name(dictionary_name_),
    logger(&Poco::Logger::get("StorageDictionary"))
{
    checkNamesAndTypesCompatibleWithDictionary(dictionary_structure_);
}

BlockInputStreams StorageDictionary::read(
    const Names & column_names,
    const SelectQueryInfo & /*query_info*/,
    const Context & context,
    QueryProcessingStage::Enum & processed_stage,
    const size_t max_block_size,
    const unsigned /*threads*/)
{
    processed_stage = QueryProcessingStage::FetchColumns;
    auto dictionary = context.getExternalDictionaries().getDictionary(dictionary_name);
    return BlockInputStreams{dictionary->getBlockInputStream(column_names, max_block_size)};
}

NamesAndTypesList StorageDictionary::getNamesAndTypes(const DictionaryStructure & dictionary_structure)
{
    NamesAndTypesList dictionary_names_and_types;

<<<<<<< HEAD
    if (dictionaryStructure.id)
        dictionaryNamesAndTypes->push_back(NameAndTypePair(dictionaryStructure.id->name,
                                                          std::make_shared<DataTypeUInt64>()));
    if (dictionaryStructure.range_min)
        dictionaryNamesAndTypes->push_back(NameAndTypePair(dictionaryStructure.range_min->name,
                                                          std::make_shared<DataTypeDate>()));
    if (dictionaryStructure.range_max)
        dictionaryNamesAndTypes->push_back(NameAndTypePair(dictionaryStructure.range_max->name,
                                                          std::make_shared<DataTypeDate>()));
    if (dictionaryStructure.key)
        for (const auto & attribute : *dictionaryStructure.key)
            dictionaryNamesAndTypes->push_back(NameAndTypePair(attribute.name, attribute.type));
=======
    if (dictionary_structure.id)
        dictionary_names_and_types.emplace_back(dictionary_structure.id->name, std::make_shared<DataTypeUInt64>());
    if (dictionary_structure.range_min)
        dictionary_names_and_types.emplace_back(dictionary_structure.range_min->name, std::make_shared<DataTypeUInt16>());
    if (dictionary_structure.range_max)
        dictionary_names_and_types.emplace_back(dictionary_structure.range_max->name, std::make_shared<DataTypeUInt16>());
    if (dictionary_structure.key)
        for (const auto & attribute : *dictionary_structure.key)
            dictionary_names_and_types.emplace_back(attribute.name, attribute.type);
>>>>>>> ec71908b

    for (const auto & attribute : dictionary_structure.attributes)
        dictionary_names_and_types.emplace_back(attribute.name, attribute.type);

    return dictionary_names_and_types;
}

void StorageDictionary::checkNamesAndTypesCompatibleWithDictionary(const DictionaryStructure & dictionary_structure) const
{
    auto dictionary_names_and_types = getNamesAndTypes(dictionary_structure);
    std::set<NameAndTypePair> namesAndTypesSet(dictionary_names_and_types.begin(), dictionary_names_and_types.end());

    for (auto & column : columns)
    {
        if (namesAndTypesSet.find(column) == namesAndTypesSet.end())
        {
            std::string message = "Not found column ";
            message += column.name + " " + column.type->getName();
            message += " in dictionary " + dictionary_name + ". ";
            message += "There are only columns ";
            message += generateNamesAndTypesDescription(dictionary_names_and_types.begin(), dictionary_names_and_types.end());
            throw Exception(message);
        }
    }
}

}<|MERGE_RESOLUTION|>--- conflicted
+++ resolved
@@ -85,30 +85,15 @@
 {
     NamesAndTypesList dictionary_names_and_types;
 
-<<<<<<< HEAD
-    if (dictionaryStructure.id)
-        dictionaryNamesAndTypes->push_back(NameAndTypePair(dictionaryStructure.id->name,
-                                                          std::make_shared<DataTypeUInt64>()));
-    if (dictionaryStructure.range_min)
-        dictionaryNamesAndTypes->push_back(NameAndTypePair(dictionaryStructure.range_min->name,
-                                                          std::make_shared<DataTypeDate>()));
-    if (dictionaryStructure.range_max)
-        dictionaryNamesAndTypes->push_back(NameAndTypePair(dictionaryStructure.range_max->name,
-                                                          std::make_shared<DataTypeDate>()));
-    if (dictionaryStructure.key)
-        for (const auto & attribute : *dictionaryStructure.key)
-            dictionaryNamesAndTypes->push_back(NameAndTypePair(attribute.name, attribute.type));
-=======
     if (dictionary_structure.id)
         dictionary_names_and_types.emplace_back(dictionary_structure.id->name, std::make_shared<DataTypeUInt64>());
     if (dictionary_structure.range_min)
-        dictionary_names_and_types.emplace_back(dictionary_structure.range_min->name, std::make_shared<DataTypeUInt16>());
+        dictionary_names_and_types.emplace_back(dictionary_structure.range_min->name, std::make_shared<DataTypeDate>());
     if (dictionary_structure.range_max)
-        dictionary_names_and_types.emplace_back(dictionary_structure.range_max->name, std::make_shared<DataTypeUInt16>());
+        dictionary_names_and_types.emplace_back(dictionary_structure.range_max->name, std::make_shared<DataTypeDate>());
     if (dictionary_structure.key)
         for (const auto & attribute : *dictionary_structure.key)
             dictionary_names_and_types.emplace_back(attribute.name, attribute.type);
->>>>>>> ec71908b
 
     for (const auto & attribute : dictionary_structure.attributes)
         dictionary_names_and_types.emplace_back(attribute.name, attribute.type);
