#include <map>
#include <set>

#include <boost/functional/hash/hash.hpp>
#include <Poco/Mutex.h>
#include <Poco/File.h>
#include <Poco/UUID.h>
#include <Poco/Net/IPAddress.h>

#include <common/logger_useful.h>
#include <pcg_random.hpp>

#include <Common/Macros.h>
#include <Common/escapeForFileName.h>
#include <Common/setThreadName.h>
#include <Common/Stopwatch.h>
#include <Common/formatReadable.h>
#include <Common/BackgroundSchedulePool.h>
#include <Formats/FormatFactory.h>
#include <Databases/IDatabase.h>
#include <Storages/IStorage.h>
#include <Storages/MarkCache.h>
#include <Storages/MergeTree/BackgroundProcessingPool.h>
#include <Storages/MergeTree/MergeList.h>
#include <Storages/MergeTree/MergeTreeSettings.h>
#include <Storages/CompressionSettingsSelector.h>
#include <TableFunctions/TableFunctionFactory.h>
#include <Interpreters/ActionLocksManager.h>
#include <Interpreters/Settings.h>
#include <Interpreters/RuntimeComponentsFactory.h>
#include <Interpreters/ISecurityManager.h>
#include <Interpreters/Quota.h>
#include <Interpreters/EmbeddedDictionaries.h>
#include <Interpreters/ExternalDictionaries.h>
#include <Interpreters/ExternalModels.h>
#include <Interpreters/ProcessList.h>
#include <Interpreters/Cluster.h>
#include <Interpreters/InterserverIOHandler.h>
#include <Interpreters/Compiler.h>
#include <Interpreters/SystemLog.h>
#include <Interpreters/QueryLog.h>
#include <Interpreters/QueryThreadLog.h>
#include <Interpreters/PartLog.h>
#include <Interpreters/Context.h>
#include <Common/DNSResolver.h>
#include <IO/ReadBufferFromFile.h>
#include <IO/UncompressedCache.h>
#include <Parsers/ASTCreateQuery.h>
#include <Parsers/ParserCreateQuery.h>
#include <Parsers/parseQuery.h>

#include <Common/Config/ConfigProcessor.h>
#include <Common/ZooKeeper/ZooKeeper.h>
#include <common/logger_useful.h>


namespace ProfileEvents
{
    extern const Event ContextLock;
}

namespace CurrentMetrics
{
    extern const Metric ContextLockWait;
    extern const Metric MemoryTrackingForMerges;
}


namespace DB
{

namespace ErrorCodes
{
    extern const int DATABASE_ACCESS_DENIED;
    extern const int UNKNOWN_DATABASE;
    extern const int UNKNOWN_TABLE;
    extern const int TABLE_ALREADY_EXISTS;
    extern const int TABLE_WAS_NOT_DROPPED;
    extern const int DATABASE_ALREADY_EXISTS;
    extern const int THERE_IS_NO_SESSION;
    extern const int THERE_IS_NO_QUERY;
    extern const int NO_ELEMENTS_IN_CONFIG;
    extern const int DDL_GUARD_IS_ACTIVE;
    extern const int TABLE_SIZE_EXCEEDS_MAX_DROP_SIZE_LIMIT;
    extern const int PARTITION_SIZE_EXCEEDS_MAX_DROP_SIZE_LIMIT;
    extern const int SESSION_NOT_FOUND;
    extern const int SESSION_IS_LOCKED;
    extern const int CANNOT_GET_CREATE_TABLE_QUERY;
}


/** Set of known objects (environment), that could be used in query.
  * Shared (global) part. Order of members (especially, order of destruction) is very important.
  */
struct ContextShared
{
    Logger * log = &Logger::get("Context");

    std::shared_ptr<IRuntimeComponentsFactory> runtime_components_factory;

    /// For access of most of shared objects. Recursive mutex.
    mutable std::recursive_mutex mutex;
    /// Separate mutex for access of dictionaries. Separate mutex to avoid locks when server doing request to itself.
    mutable std::mutex embedded_dictionaries_mutex;
    mutable std::mutex external_dictionaries_mutex;
    mutable std::mutex external_models_mutex;
    /// Separate mutex for re-initialization of zookeer session. This operation could take a long time and must not interfere with another operations.
    mutable std::mutex zookeeper_mutex;

    mutable zkutil::ZooKeeperPtr zookeeper;                 /// Client for ZooKeeper.

    String interserver_io_host;                             /// The host name by which this server is available for other servers.
    UInt16 interserver_io_port = 0;                         /// and port.
    String interserver_io_user;
    String interserver_io_password;
    String interserver_scheme;                              /// http or https

    String path;                                            /// Path to the data directory, with a slash at the end.
    String tmp_path;                                        /// The path to the temporary files that occur when processing the request.
    String flags_path;                                      /// Path to the directory with some control flags for server maintenance.
    String user_files_path;                                 /// Path to the directory with user provided files, usable by 'file' table function.
    ConfigurationPtr config;                                /// Global configuration settings.

    Databases databases;                                    /// List of databases and tables in them.
    mutable std::shared_ptr<EmbeddedDictionaries> embedded_dictionaries;    /// Metrica's dictionaeis. Have lazy initialization.
    mutable std::shared_ptr<ExternalDictionaries> external_dictionaries;
    mutable std::shared_ptr<ExternalModels> external_models;
    String default_profile_name;                            /// Default profile name used for default values.
    String system_profile_name;                             /// Profile used by system processes
    std::shared_ptr<ISecurityManager> security_manager;     /// Known users.
    Quotas quotas;                                          /// Known quotas for resource use.
    mutable UncompressedCachePtr uncompressed_cache;        /// The cache of decompressed blocks.
    mutable MarkCachePtr mark_cache;                        /// Cache of marks in compressed files.
    ProcessList process_list;                               /// Executing queries at the moment.
    MergeList merge_list;                                   /// The list of executable merge (for (Replicated)?MergeTree)
    ViewDependencies view_dependencies;                     /// Current dependencies
    ConfigurationPtr users_config;                          /// Config with the users, profiles and quotas sections.
    InterserverIOHandler interserver_io_handler;            /// Handler for interserver communication.
    BackgroundProcessingPoolPtr background_pool;            /// The thread pool for the background work performed by the tables.
    BackgroundSchedulePoolPtr schedule_pool;                /// A thread pool that can run different jobs in background (used in replicated tables)
    MultiVersion<Macros> macros;                            /// Substitutions extracted from config.
    std::unique_ptr<Compiler> compiler;                     /// Used for dynamic compilation of queries' parts if it necessary.
    std::shared_ptr<DDLWorker> ddl_worker;                  /// Process ddl commands from zk.
    /// Rules for selecting the compression settings, depending on the size of the part.
    mutable std::unique_ptr<CompressionSettingsSelector> compression_settings_selector;
    std::unique_ptr<MergeTreeSettings> merge_tree_settings; /// Settings of MergeTree* engines.
    size_t max_table_size_to_drop = 50000000000lu;          /// Protects MergeTree tables from accidental DROP (50GB by default)
    size_t max_partition_size_to_drop = 50000000000lu;      /// Protects MergeTree partitions from accidental DROP (50GB by default)
    String format_schema_path;                              /// Path to a directory that contains schema files used by input formats.
    ActionLocksManagerPtr action_locks_manager;             /// Set of storages' action lockers

    /// Named sessions. The user could specify session identifier to reuse settings and temporary tables in subsequent requests.

    class SessionKeyHash
    {
    public:
        size_t operator()(const Context::SessionKey & key) const
        {
            size_t seed = 0;
            boost::hash_combine(seed, key.first);
            boost::hash_combine(seed, key.second);
            return seed;
        }
    };

    using Sessions = std::unordered_map<Context::SessionKey, std::shared_ptr<Context>, SessionKeyHash>;
    using CloseTimes = std::deque<std::vector<Context::SessionKey>>;
    mutable Sessions sessions;
    mutable CloseTimes close_times;
    std::chrono::steady_clock::duration close_interval = std::chrono::seconds(1);
    std::chrono::steady_clock::time_point close_cycle_time = std::chrono::steady_clock::now();
    UInt64 close_cycle = 0;

    /// Clusters for distributed tables
    /// Initialized on demand (on distributed storages initialization) since Settings should be initialized
    std::unique_ptr<Clusters> clusters;
    ConfigurationPtr clusters_config;                        /// Soteres updated configs
    mutable std::mutex clusters_mutex;                        /// Guards clusters and clusters_config

    bool shutdown_called = false;

    /// Do not allow simultaneous execution of DDL requests on the same table.
    /// database -> table -> exception_message
    /// For the duration of the operation, an element is placed here, and an object is returned, which deletes the element in the destructor.
    /// In case the element already exists, an exception is thrown. See class DDLGuard below.
    using DDLGuards = std::unordered_map<String, DDLGuard::Map>;
    DDLGuards ddl_guards;
    /// If you capture mutex and ddl_guards_mutex, then you need to grab them strictly in this order.
    mutable std::mutex ddl_guards_mutex;

    Stopwatch uptime_watch;

    Context::ApplicationType application_type = Context::ApplicationType::SERVER;

    pcg64 rng{randomSeed()};

    Context::ConfigReloadCallback config_reload_callback;

    ContextShared(std::shared_ptr<IRuntimeComponentsFactory> runtime_components_factory_)
        : runtime_components_factory(std::move(runtime_components_factory_)), macros(std::make_unique<Macros>())
    {
        /// TODO: make it singleton (?)
        static std::atomic<size_t> num_calls{0};
        if (++num_calls > 1)
        {
            std::cerr << "Attempting to create multiple ContextShared instances. Stack trace:\n" << StackTrace().toString();
            std::cerr.flush();
            std::terminate();
        }

        initialize();
    }


    ~ContextShared()
    {
        try
        {
            shutdown();
        }
        catch (...)
        {
            tryLogCurrentException(__PRETTY_FUNCTION__);
        }
    }


    /** Perform a complex job of destroying objects in advance.
      */
    void shutdown()
    {
        if (shutdown_called)
            return;
        shutdown_called = true;

        /** At this point, some tables may have threads that block our mutex.
          * To complete them correctly, we will copy the current list of tables,
          *  and ask them all to finish their work.
          * Then delete all objects with tables.
          */

        Databases current_databases;

        {
            std::lock_guard lock(mutex);
            current_databases = databases;
        }

        for (auto & database : current_databases)
            database.second->shutdown();

        {
            std::lock_guard lock(mutex);
            databases.clear();
        }
    }

private:
    void initialize()
    {
       security_manager = runtime_components_factory->createSecurityManager();
    }
};


Context::Context() = default;


Context Context::createGlobal(std::shared_ptr<IRuntimeComponentsFactory> runtime_components_factory)
{
    Context res;
    res.runtime_components_factory = runtime_components_factory;
    res.shared = std::make_shared<ContextShared>(runtime_components_factory);
    res.quota = std::make_shared<QuotaForIntervals>();
    return res;
}

Context Context::createGlobal()
{
    return createGlobal(std::make_unique<RuntimeComponentsFactory>());
}

Context::~Context()
{
    try
    {
        /// Destroy system logs while at least one Context is alive
        system_logs.reset();
    }
    catch (...)
    {
        tryLogCurrentException(__PRETTY_FUNCTION__);
    }
}


InterserverIOHandler & Context::getInterserverIOHandler() { return shared->interserver_io_handler; }

std::unique_lock<std::recursive_mutex> Context::getLock() const
{
    ProfileEvents::increment(ProfileEvents::ContextLock);
    CurrentMetrics::Increment increment{CurrentMetrics::ContextLockWait};
    return std::unique_lock(shared->mutex);
}

ProcessList & Context::getProcessList() { return shared->process_list; }
const ProcessList & Context::getProcessList() const { return shared->process_list; }
MergeList & Context::getMergeList() { return shared->merge_list; }
const MergeList & Context::getMergeList() const { return shared->merge_list; }


const Databases Context::getDatabases() const
{
    auto lock = getLock();
    return shared->databases;
}

Databases Context::getDatabases()
{
    auto lock = getLock();
    return shared->databases;
}


Context::SessionKey Context::getSessionKey(const String & session_id) const
{
    auto & user_name = client_info.current_user;

    if (user_name.empty())
        throw Exception("Empty user name.", ErrorCodes::LOGICAL_ERROR);

    return SessionKey(user_name, session_id);
}


void Context::scheduleCloseSession(const Context::SessionKey & key, std::chrono::steady_clock::duration timeout)
{
    const UInt64 close_index = timeout / shared->close_interval + 1;
    const auto new_close_cycle = shared->close_cycle + close_index;

    if (session_close_cycle != new_close_cycle)
    {
        session_close_cycle = new_close_cycle;
        if (shared->close_times.size() < close_index + 1)
            shared->close_times.resize(close_index + 1);
        shared->close_times[close_index].emplace_back(key);
    }
}


std::shared_ptr<Context> Context::acquireSession(const String & session_id, std::chrono::steady_clock::duration timeout, bool session_check) const
{
    auto lock = getLock();

    const auto & key = getSessionKey(session_id);
    auto it = shared->sessions.find(key);

    if (it == shared->sessions.end())
    {
        if (session_check)
            throw Exception("Session not found.", ErrorCodes::SESSION_NOT_FOUND);

        auto new_session = std::make_shared<Context>(*this);

        new_session->scheduleCloseSession(key, timeout);

        it = shared->sessions.insert(std::make_pair(key, std::move(new_session))).first;
    }
    else if (it->second->client_info.current_user != client_info.current_user)
    {
        throw Exception("Session belongs to a different user", ErrorCodes::LOGICAL_ERROR);
    }

    const auto & session = it->second;

    if (session->session_is_used)
        throw Exception("Session is locked by a concurrent client.", ErrorCodes::SESSION_IS_LOCKED);
    session->session_is_used = true;

    session->client_info = client_info;

    return session;
}


void Context::releaseSession(const String & session_id, std::chrono::steady_clock::duration timeout)
{
    auto lock = getLock();

    session_is_used = false;
    scheduleCloseSession(getSessionKey(session_id), timeout);
}


std::chrono::steady_clock::duration Context::closeSessions() const
{
    auto lock = getLock();

    const auto now = std::chrono::steady_clock::now();

    if (now < shared->close_cycle_time)
        return shared->close_cycle_time - now;

    const auto current_cycle = shared->close_cycle;

    ++shared->close_cycle;
    shared->close_cycle_time = now + shared->close_interval;

    if (shared->close_times.empty())
        return shared->close_interval;

    auto & sessions_to_close = shared->close_times.front();

    for (const auto & key : sessions_to_close)
    {
        const auto session = shared->sessions.find(key);

        if (session != shared->sessions.end() && session->second->session_close_cycle <= current_cycle)
        {
            if (session->second->session_is_used)
                session->second->scheduleCloseSession(key, std::chrono::seconds(0));
            else
                shared->sessions.erase(session);
        }
    }

    shared->close_times.pop_front();

    return shared->close_interval;
}


static String resolveDatabase(const String & database_name, const String & current_database)
{
    String res = database_name.empty() ? current_database : database_name;
    if (res.empty())
        throw Exception("Default database is not selected", ErrorCodes::UNKNOWN_DATABASE);
    return res;
}


const DatabasePtr Context::getDatabase(const String & database_name) const
{
    auto lock = getLock();
    String db = resolveDatabase(database_name, current_database);
    assertDatabaseExists(db);
    return shared->databases[db];
}

DatabasePtr Context::getDatabase(const String & database_name)
{
    auto lock = getLock();
    String db = resolveDatabase(database_name, current_database);
    assertDatabaseExists(db);
    return shared->databases[db];
}

const DatabasePtr Context::tryGetDatabase(const String & database_name) const
{
    auto lock = getLock();
    String db = resolveDatabase(database_name, current_database);
    auto it = shared->databases.find(db);
    if (it == shared->databases.end())
        return {};
    return it->second;
}

DatabasePtr Context::tryGetDatabase(const String & database_name)
{
    auto lock = getLock();
    String db = resolveDatabase(database_name, current_database);
    auto it = shared->databases.find(db);
    if (it == shared->databases.end())
        return {};
    return it->second;
}


String Context::getPath() const
{
    auto lock = getLock();
    return shared->path;
}

String Context::getTemporaryPath() const
{
    auto lock = getLock();
    return shared->tmp_path;
}

String Context::getFlagsPath() const
{
    auto lock = getLock();
    return shared->flags_path;
}

String Context::getUserFilesPath() const
{
    auto lock = getLock();
    return shared->user_files_path;
}

void Context::setPath(const String & path)
{
    auto lock = getLock();

    shared->path = path;

    if (shared->tmp_path.empty())
        shared->tmp_path = shared->path + "tmp/";

    if (shared->flags_path.empty())
        shared->flags_path = shared->path + "flags/";

    if (shared->user_files_path.empty())
        shared->user_files_path = shared->path + "user_files/";
}

void Context::setTemporaryPath(const String & path)
{
    auto lock = getLock();
    shared->tmp_path = path;
}

void Context::setFlagsPath(const String & path)
{
    auto lock = getLock();
    shared->flags_path = path;
}

void Context::setUserFilesPath(const String & path)
{
    auto lock = getLock();
    shared->user_files_path = path;
}

void Context::setConfig(const ConfigurationPtr & config)
{
    auto lock = getLock();
    shared->config = config;
}

Poco::Util::AbstractConfiguration & Context::getConfigRef() const
{
    auto lock = getLock();
    return shared->config ? *shared->config : Poco::Util::Application::instance().config();
}

void Context::setUsersConfig(const ConfigurationPtr & config)
{
    auto lock = getLock();
    shared->users_config = config;
    shared->security_manager->loadFromConfig(*shared->users_config);
    shared->quotas.loadFromConfig(*shared->users_config);
}

ConfigurationPtr Context::getUsersConfig()
{
    auto lock = getLock();
    return shared->users_config;
}

void Context::calculateUserSettings()
{
    auto lock = getLock();

    String profile = shared->security_manager->getUser(client_info.current_user)->profile;

    /// 1) Set default settings (hardcoded values)
    /// NOTE: we ignore global_context settings (from which it is usually copied)
    /// NOTE: global_context settings are immutable and not auto updated
    settings = Settings();

    /// 2) Apply settings from default profile
    auto default_profile_name = getDefaultProfileName();
    if (profile != default_profile_name)
        settings.setProfile(default_profile_name, *shared->users_config);

    /// 3) Apply settings from current user
    settings.setProfile(profile, *shared->users_config);
}


void Context::setUser(const String & name, const String & password, const Poco::Net::SocketAddress & address, const String & quota_key)
{
    auto lock = getLock();

    auto user_props = shared->security_manager->authorizeAndGetUser(name, password, address.host());

    client_info.current_user = name;
    client_info.current_address = address;
    client_info.current_password = password;

    if (!quota_key.empty())
        client_info.quota_key = quota_key;

    calculateUserSettings();

    setQuota(user_props->quota, quota_key, name, address.host());
}


void Context::setQuota(const String & name, const String & quota_key, const String & user_name, const Poco::Net::IPAddress & address)
{
    auto lock = getLock();
    quota = shared->quotas.get(name, quota_key, user_name, address);
}


QuotaForIntervals & Context::getQuota()
{
    auto lock = getLock();
    return *quota;
}

void Context::checkDatabaseAccessRights(const std::string & database_name) const
{
    auto lock = getLock();
    checkDatabaseAccessRightsImpl(database_name);
}

bool Context::hasDatabaseAccessRights(const String & database_name) const
{
    auto lock = getLock();
    return client_info.current_user.empty() || (database_name == "system") ||
        shared->security_manager->hasAccessToDatabase(client_info.current_user, database_name);
}

void Context::checkDatabaseAccessRightsImpl(const std::string & database_name) const
{
    if (client_info.current_user.empty() || (database_name == "system"))
    {
         /// An unnamed user, i.e. server, has access to all databases.
         /// All users have access to the database system.
        return;
    }
    if (!shared->security_manager->hasAccessToDatabase(client_info.current_user, database_name))
        throw Exception("Access denied to database " + database_name, ErrorCodes::DATABASE_ACCESS_DENIED);
}

void Context::addDependency(const DatabaseAndTableName & from, const DatabaseAndTableName & where)
{
    auto lock = getLock();
    checkDatabaseAccessRightsImpl(from.first);
    checkDatabaseAccessRightsImpl(where.first);
    shared->view_dependencies[from].insert(where);

    // Notify table of dependencies change
    auto table = tryGetTable(from.first, from.second);
    if (table != nullptr)
        table->updateDependencies();
}

void Context::removeDependency(const DatabaseAndTableName & from, const DatabaseAndTableName & where)
{
    auto lock = getLock();
    checkDatabaseAccessRightsImpl(from.first);
    checkDatabaseAccessRightsImpl(where.first);
    shared->view_dependencies[from].erase(where);

    // Notify table of dependencies change
    auto table = tryGetTable(from.first, from.second);
    if (table != nullptr)
        table->updateDependencies();
}

Dependencies Context::getDependencies(const String & database_name, const String & table_name) const
{
    auto lock = getLock();

    String db = resolveDatabase(database_name, current_database);

    if (database_name.empty() && tryGetExternalTable(table_name))
    {
        /// Table is temporary. Access granted.
    }
    else
    {
        checkDatabaseAccessRightsImpl(db);
    }

    ViewDependencies::const_iterator iter = shared->view_dependencies.find(DatabaseAndTableName(db, table_name));
    if (iter == shared->view_dependencies.end())
        return {};

    return Dependencies(iter->second.begin(), iter->second.end());
}

bool Context::isTableExist(const String & database_name, const String & table_name) const
{
    auto lock = getLock();

    String db = resolveDatabase(database_name, current_database);
    checkDatabaseAccessRightsImpl(db);

    Databases::const_iterator it = shared->databases.find(db);
    return shared->databases.end() != it
        && it->second->isTableExist(*this, table_name);
}


bool Context::isDatabaseExist(const String & database_name) const
{
    auto lock = getLock();
    String db = resolveDatabase(database_name, current_database);
    checkDatabaseAccessRightsImpl(db);
    return shared->databases.end() != shared->databases.find(db);
}

bool Context::isExternalTableExist(const String & table_name) const
{
    return external_tables.end() != external_tables.find(table_name);
}


void Context::assertTableExists(const String & database_name, const String & table_name) const
{
    auto lock = getLock();

    String db = resolveDatabase(database_name, current_database);
    checkDatabaseAccessRightsImpl(db);

    Databases::const_iterator it = shared->databases.find(db);
    if (shared->databases.end() == it)
        throw Exception("Database " + backQuoteIfNeed(db) + " doesn't exist", ErrorCodes::UNKNOWN_DATABASE);

    if (!it->second->isTableExist(*this, table_name))
        throw Exception("Table " + backQuoteIfNeed(db) + "." + backQuoteIfNeed(table_name) + " doesn't exist.", ErrorCodes::UNKNOWN_TABLE);
}


void Context::assertTableDoesntExist(const String & database_name, const String & table_name, bool check_database_access_rights) const
{
    auto lock = getLock();

    String db = resolveDatabase(database_name, current_database);
    if (check_database_access_rights)
        checkDatabaseAccessRightsImpl(db);

    Databases::const_iterator it = shared->databases.find(db);
    if (shared->databases.end() != it && it->second->isTableExist(*this, table_name))
        throw Exception("Table " + backQuoteIfNeed(db) + "." + backQuoteIfNeed(table_name) + " already exists.", ErrorCodes::TABLE_ALREADY_EXISTS);
}


void Context::assertDatabaseExists(const String & database_name, bool check_database_access_rights) const
{
    auto lock = getLock();

    String db = resolveDatabase(database_name, current_database);
    if (check_database_access_rights)
        checkDatabaseAccessRightsImpl(db);

    if (shared->databases.end() == shared->databases.find(db))
        throw Exception("Database " + backQuoteIfNeed(db) + " doesn't exist", ErrorCodes::UNKNOWN_DATABASE);
}


void Context::assertDatabaseDoesntExist(const String & database_name) const
{
    auto lock = getLock();

    String db = resolveDatabase(database_name, current_database);
    checkDatabaseAccessRightsImpl(db);

    if (shared->databases.end() != shared->databases.find(db))
        throw Exception("Database " + backQuoteIfNeed(db) + " already exists.", ErrorCodes::DATABASE_ALREADY_EXISTS);
}


Tables Context::getExternalTables() const
{
    auto lock = getLock();

    Tables res;
    for (auto & table : external_tables)
        res[table.first] = table.second.first;

    if (session_context && session_context != this)
    {
        Tables buf = session_context->getExternalTables();
        res.insert(buf.begin(), buf.end());
    }
    else if (global_context && global_context != this)
    {
        Tables buf = global_context->getExternalTables();
        res.insert(buf.begin(), buf.end());
    }
    return res;
}


StoragePtr Context::tryGetExternalTable(const String & table_name) const
{
    TableAndCreateASTs::const_iterator jt = external_tables.find(table_name);
    if (external_tables.end() == jt)
        return StoragePtr();

    return jt->second.first;
}


StoragePtr Context::getTable(const String & database_name, const String & table_name) const
{
    Exception exc;
    auto res = getTableImpl(database_name, table_name, &exc);
    if (!res)
        throw exc;
    return res;
}


StoragePtr Context::tryGetTable(const String & database_name, const String & table_name) const
{
    return getTableImpl(database_name, table_name, nullptr);
}


StoragePtr Context::getTableImpl(const String & database_name, const String & table_name, Exception * exception) const
{
    auto lock = getLock();

    if (database_name.empty())
    {
        StoragePtr res = tryGetExternalTable(table_name);
        if (res)
            return res;
    }

    String db = resolveDatabase(database_name, current_database);
    checkDatabaseAccessRightsImpl(db);

    Databases::const_iterator it = shared->databases.find(db);
    if (shared->databases.end() == it)
    {
        if (exception)
            *exception = Exception("Database " + backQuoteIfNeed(db) + " doesn't exist", ErrorCodes::UNKNOWN_DATABASE);
        return {};
    }

    auto table = it->second->tryGetTable(*this, table_name);
    if (!table)
    {
        if (exception)
            *exception = Exception("Table " + backQuoteIfNeed(db) + "." + backQuoteIfNeed(table_name) + " doesn't exist.", ErrorCodes::UNKNOWN_TABLE);
        return {};
    }

    return table;
}


void Context::addExternalTable(const String & table_name, const StoragePtr & storage, const ASTPtr & ast)
{
    if (external_tables.end() != external_tables.find(table_name))
        throw Exception("Temporary table " + backQuoteIfNeed(table_name) + " already exists.", ErrorCodes::TABLE_ALREADY_EXISTS);

    external_tables[table_name] = std::pair(storage, ast);
}

StoragePtr Context::tryRemoveExternalTable(const String & table_name)
{
    TableAndCreateASTs::const_iterator it = external_tables.find(table_name);

    if (external_tables.end() == it)
        return StoragePtr();

    auto storage = it->second.first;
    external_tables.erase(it);
    return storage;
}


StoragePtr Context::executeTableFunction(const ASTPtr & table_expression)
{
    /// Slightly suboptimal.
    auto hash = table_expression->getTreeHash();
    String key = toString(hash.first) + '_' + toString(hash.second);

    StoragePtr & res = table_function_results[key];

    if (!res)
    {
        TableFunctionPtr table_function_ptr = TableFunctionFactory::instance().get(
            typeid_cast<const ASTFunction *>(table_expression.get())->name, *this);

        /// Run it and remember the result
        res = table_function_ptr->execute(table_expression, *this);
    }

    return res;
}


DDLGuard::DDLGuard(Map & map_, std::mutex & mutex_, std::unique_lock<std::mutex> && /*lock*/, const String & elem, const String & message)
    : map(map_), mutex(mutex_)
{
    bool inserted;
    std::tie(it, inserted) = map.emplace(elem, message);
    if (!inserted)
        throw Exception(it->second, ErrorCodes::DDL_GUARD_IS_ACTIVE);
}

DDLGuard::~DDLGuard()
{
    std::lock_guard<std::mutex> lock(mutex);
    map.erase(it);
}

std::unique_ptr<DDLGuard> Context::getDDLGuard(const String & database, const String & table, const String & message) const
{
    std::unique_lock<std::mutex> lock(shared->ddl_guards_mutex);
    return std::make_unique<DDLGuard>(shared->ddl_guards[database], shared->ddl_guards_mutex, std::move(lock), table, message);
}


std::unique_ptr<DDLGuard> Context::getDDLGuardIfTableDoesntExist(const String & database, const String & table, const String & message) const
{
    auto lock = getLock();

    Databases::const_iterator it = shared->databases.find(database);
    if (shared->databases.end() != it && it->second->isTableExist(*this, table))
        return {};

    return getDDLGuard(database, table, message);
}


void Context::addDatabase(const String & database_name, const DatabasePtr & database)
{
    auto lock = getLock();

    assertDatabaseDoesntExist(database_name);
    shared->databases[database_name] = database;
}


DatabasePtr Context::detachDatabase(const String & database_name)
{
    auto lock = getLock();

    auto res = getDatabase(database_name);
    shared->databases.erase(database_name);
    return res;
}


ASTPtr Context::getCreateTableQuery(const String & database_name, const String & table_name) const
{
    auto lock = getLock();

    String db = resolveDatabase(database_name, current_database);
    assertDatabaseExists(db);

    return shared->databases[db]->getCreateTableQuery(*this, table_name);
}

ASTPtr Context::getCreateExternalTableQuery(const String & table_name) const
{
    TableAndCreateASTs::const_iterator jt = external_tables.find(table_name);
    if (external_tables.end() == jt)
        throw Exception("Temporary table " + backQuoteIfNeed(table_name) + " doesn't exist", ErrorCodes::UNKNOWN_TABLE);

    return jt->second.second;
}

ASTPtr Context::getCreateDatabaseQuery(const String & database_name) const
{
    auto lock = getLock();

    String db = resolveDatabase(database_name, current_database);
    assertDatabaseExists(db);

    return shared->databases[db]->getCreateDatabaseQuery(*this);
}

Settings Context::getSettings() const
{
    return settings;
}


void Context::setSettings(const Settings & settings_)
{
    settings = settings_;
}


void Context::setSetting(const String & name, const Field & value)
{
    if (name == "profile")
    {
        auto lock = getLock();
        settings.setProfile(value.safeGet<String>(), *shared->users_config);
    }
    else
        settings.set(name, value);
}


void Context::setSetting(const String & name, const std::string & value)
{
    if (name == "profile")
    {
        auto lock = getLock();
        settings.setProfile(value, *shared->users_config);
    }
    else
        settings.set(name, value);
}


String Context::getCurrentDatabase() const
{
    return current_database;
}


String Context::getCurrentQueryId() const
{
    return client_info.current_query_id;
}


void Context::setCurrentDatabase(const String & name)
{
    auto lock = getLock();
    assertDatabaseExists(name);
    current_database = name;
}


void Context::setCurrentQueryId(const String & query_id)
{
    if (!client_info.current_query_id.empty())
        throw Exception("Logical error: attempt to set query_id twice", ErrorCodes::LOGICAL_ERROR);

    String query_id_to_set = query_id;

    if (query_id_to_set.empty())    /// If the user did not submit his query_id, then we generate it ourselves.
    {
        /// Generate random UUID, but using lower quality RNG,
        ///  because Poco::UUIDGenerator::generateRandom method is using /dev/random, that is very expensive.
        /// NOTE: Actually we don't need to use UUIDs for query identifiers.
        /// We could use any suitable string instead.

        union
        {
            char bytes[16];
            struct
            {
                UInt64 a;
                UInt64 b;
            };
        } random;

        {
            auto lock = getLock();

            random.a = shared->rng();
            random.b = shared->rng();
        }

        /// Use protected constructor.
        struct UUID : Poco::UUID
        {
            UUID(const char * bytes, Poco::UUID::Version version)
                : Poco::UUID(bytes, version) {}
        };

        query_id_to_set = UUID(random.bytes, Poco::UUID::UUID_RANDOM).toString();
    }

    client_info.current_query_id = query_id_to_set;
}


String Context::getDefaultFormat() const
{
    return default_format.empty() ? "TabSeparated" : default_format;
}


void Context::setDefaultFormat(const String & name)
{
    default_format = name;
}

MultiVersion<Macros>::Version Context::getMacros() const
{
    return shared->macros.get();
}

void Context::setMacros(std::unique_ptr<Macros> && macros)
{
    shared->macros.set(std::move(macros));
}

const Context & Context::getQueryContext() const
{
    if (!query_context)
        throw Exception("There is no query", ErrorCodes::THERE_IS_NO_QUERY);
    return *query_context;
}

Context & Context::getQueryContext()
{
    if (!query_context)
        throw Exception("There is no query", ErrorCodes::THERE_IS_NO_QUERY);
    return *query_context;
}

const Context & Context::getSessionContext() const
{
    if (!session_context)
        throw Exception("There is no session", ErrorCodes::THERE_IS_NO_SESSION);
    return *session_context;
}

Context & Context::getSessionContext()
{
    if (!session_context)
        throw Exception("There is no session", ErrorCodes::THERE_IS_NO_SESSION);
    return *session_context;
}

const Context & Context::getGlobalContext() const
{
    if (!global_context)
        throw Exception("Logical error: there is no global context", ErrorCodes::LOGICAL_ERROR);
    return *global_context;
}

Context & Context::getGlobalContext()
{
    if (!global_context)
        throw Exception("Logical error: there is no global context", ErrorCodes::LOGICAL_ERROR);
    return *global_context;
}


const EmbeddedDictionaries & Context::getEmbeddedDictionaries() const
{
    return getEmbeddedDictionariesImpl(false);
}

EmbeddedDictionaries & Context::getEmbeddedDictionaries()
{
    return getEmbeddedDictionariesImpl(false);
}


const ExternalDictionaries & Context::getExternalDictionaries() const
{
    return getExternalDictionariesImpl(false);
}

ExternalDictionaries & Context::getExternalDictionaries()
{
    return getExternalDictionariesImpl(false);
}


const ExternalModels & Context::getExternalModels() const
{
    return getExternalModelsImpl(false);
}

ExternalModels & Context::getExternalModels()
{
    return getExternalModelsImpl(false);
}


EmbeddedDictionaries & Context::getEmbeddedDictionariesImpl(const bool throw_on_error) const
{
    std::lock_guard<std::mutex> lock(shared->embedded_dictionaries_mutex);

    if (!shared->embedded_dictionaries)
    {
        auto geo_dictionaries_loader = runtime_components_factory->createGeoDictionariesLoader();

        shared->embedded_dictionaries = std::make_shared<EmbeddedDictionaries>(
            std::move(geo_dictionaries_loader),
            *this->global_context,
            throw_on_error);
    }

    return *shared->embedded_dictionaries;
}


ExternalDictionaries & Context::getExternalDictionariesImpl(const bool throw_on_error) const
{
    std::lock_guard<std::mutex> lock(shared->external_dictionaries_mutex);

    if (!shared->external_dictionaries)
    {
        if (!this->global_context)
            throw Exception("Logical error: there is no global context", ErrorCodes::LOGICAL_ERROR);

        auto config_repository = runtime_components_factory->createExternalDictionariesConfigRepository();

        shared->external_dictionaries = std::make_shared<ExternalDictionaries>(
            std::move(config_repository),
            *this->global_context,
            throw_on_error);
    }

    return *shared->external_dictionaries;
}

ExternalModels & Context::getExternalModelsImpl(bool throw_on_error) const
{
    std::lock_guard<std::mutex> lock(shared->external_models_mutex);

    if (!shared->external_models)
    {
        if (!this->global_context)
            throw Exception("Logical error: there is no global context", ErrorCodes::LOGICAL_ERROR);

        auto config_repository = runtime_components_factory->createExternalModelsConfigRepository();

        shared->external_models = std::make_shared<ExternalModels>(
            std::move(config_repository),
            *this->global_context,
            throw_on_error);
    }

    return *shared->external_models;
}

void Context::tryCreateEmbeddedDictionaries() const
{
    static_cast<void>(getEmbeddedDictionariesImpl(true));
}


void Context::tryCreateExternalDictionaries() const
{
    static_cast<void>(getExternalDictionariesImpl(true));
}


void Context::tryCreateExternalModels() const
{
    static_cast<void>(getExternalModelsImpl(true));
}


void Context::setProgressCallback(ProgressCallback callback)
{
    /// Callback is set to a session or to a query. In the session, only one query is processed at a time. Therefore, the lock is not needed.
    progress_callback = callback;
}

ProgressCallback Context::getProgressCallback() const
{
    return progress_callback;
}


void Context::setProcessListElement(ProcessList::Element * elem)
{
    /// Set to a session or query. In the session, only one query is processed at a time. Therefore, the lock is not needed.
    process_list_elem = elem;
}

ProcessList::Element * Context::getProcessListElement() const
{
    return process_list_elem;
}


void Context::setUncompressedCache(size_t max_size_in_bytes)
{
    auto lock = getLock();

    if (shared->uncompressed_cache)
        throw Exception("Uncompressed cache has been already created.", ErrorCodes::LOGICAL_ERROR);

    shared->uncompressed_cache = std::make_shared<UncompressedCache>(max_size_in_bytes);
}


UncompressedCachePtr Context::getUncompressedCache() const
{
    auto lock = getLock();
    return shared->uncompressed_cache;
}


void Context::dropUncompressedCache() const
{
    auto lock = getLock();
    if (shared->uncompressed_cache)
        shared->uncompressed_cache->reset();
}


void Context::setMarkCache(size_t cache_size_in_bytes)
{
    auto lock = getLock();

    if (shared->mark_cache)
        throw Exception("Mark cache has been already created.", ErrorCodes::LOGICAL_ERROR);

    shared->mark_cache = std::make_shared<MarkCache>(cache_size_in_bytes, std::chrono::seconds(settings.mark_cache_min_lifetime));
}


MarkCachePtr Context::getMarkCache() const
{
    auto lock = getLock();
    return shared->mark_cache;
}


void Context::dropMarkCache() const
{
    auto lock = getLock();
    if (shared->mark_cache)
        shared->mark_cache->reset();
}


void Context::dropCaches() const
{
    auto lock = getLock();

    if (shared->uncompressed_cache)
        shared->uncompressed_cache->reset();

    if (shared->mark_cache)
        shared->mark_cache->reset();
}

BackgroundProcessingPool & Context::getBackgroundPool()
{
    auto lock = getLock();
    if (!shared->background_pool)
        shared->background_pool = std::make_shared<BackgroundProcessingPool>(settings.background_pool_size);
    return *shared->background_pool;
}

BackgroundSchedulePool & Context::getSchedulePool()
{
    auto lock = getLock();
    if (!shared->schedule_pool)
        shared->schedule_pool = std::make_shared<BackgroundSchedulePool>(settings.background_schedule_pool_size);
    return *shared->schedule_pool;
}

void Context::setDDLWorker(std::shared_ptr<DDLWorker> ddl_worker)
{
    auto lock = getLock();
    if (shared->ddl_worker)
        throw Exception("DDL background thread has already been initialized.", ErrorCodes::LOGICAL_ERROR);
    shared->ddl_worker = ddl_worker;
}

DDLWorker & Context::getDDLWorker() const
{
    auto lock = getLock();
    if (!shared->ddl_worker)
        throw Exception("DDL background thread is not initialized.", ErrorCodes::LOGICAL_ERROR);
    return *shared->ddl_worker;
}

zkutil::ZooKeeperPtr Context::getZooKeeper() const
{
    std::lock_guard<std::mutex> lock(shared->zookeeper_mutex);

    if (!shared->zookeeper)
        shared->zookeeper = std::make_shared<zkutil::ZooKeeper>(getConfigRef(), "zookeeper");
    else if (shared->zookeeper->expired())
        shared->zookeeper = shared->zookeeper->startNewSession();

    return shared->zookeeper;
}

bool Context::hasZooKeeper() const
{
    return getConfigRef().has("zookeeper");
}


void Context::setInterserverIOAddress(const String & host, UInt16 port)
{
    shared->interserver_io_host = host;
    shared->interserver_io_port = port;
}

std::pair<String, UInt16> Context::getInterserverIOAddress() const
{
    if (shared->interserver_io_host.empty() || shared->interserver_io_port == 0)
        throw Exception("Parameter 'interserver_http(s)_port' required for replication is not specified in configuration file.",
                        ErrorCodes::NO_ELEMENTS_IN_CONFIG);

    return { shared->interserver_io_host, shared->interserver_io_port };
}

void Context::setInterserverCredentials(const String & user, const String & password)
{
    shared->interserver_io_user = user;
    shared->interserver_io_password = password;
}

std::pair<String, String> Context::getInterserverCredentials() const
{
    return { shared->interserver_io_user, shared->interserver_io_password };
}

void Context::setInterserverScheme(const String & scheme)
{
    shared->interserver_scheme = scheme;
}

String Context::getInterserverScheme() const
{
    return shared->interserver_scheme;
}

UInt16 Context::getTCPPort() const
{
    auto lock = getLock();

    auto & config = getConfigRef();
    return config.getInt("tcp_port");
}


std::shared_ptr<Cluster> Context::getCluster(const std::string & cluster_name) const
{
    auto res = getClusters().getCluster(cluster_name);

    if (!res)
        throw Exception("Requested cluster '" + cluster_name + "' not found", ErrorCodes::BAD_GET);

    return res;
}


std::shared_ptr<Cluster> Context::tryGetCluster(const std::string & cluster_name) const
{
    return getClusters().getCluster(cluster_name);
}


void Context::reloadClusterConfig()
{
    while (true)
    {
        ConfigurationPtr cluster_config;
        {
            std::lock_guard<std::mutex> lock(shared->clusters_mutex);
            cluster_config = shared->clusters_config;
        }

        auto & config = cluster_config ? *cluster_config : getConfigRef();
        auto new_clusters = std::make_unique<Clusters>(config, settings);

        {
            std::lock_guard<std::mutex> lock(shared->clusters_mutex);
            if (shared->clusters_config.get() == cluster_config.get())
            {
                shared->clusters = std::move(new_clusters);
                return;
            }

            /// Clusters config has been suddenly changed, recompute clusters
        }
    }
}


Clusters & Context::getClusters() const
{
    std::lock_guard<std::mutex> lock(shared->clusters_mutex);
    if (!shared->clusters)
    {
        auto & config = shared->clusters_config ? *shared->clusters_config : getConfigRef();
        shared->clusters = std::make_unique<Clusters>(config, settings);
    }

    return *shared->clusters;
}


/// On repeating calls updates existing clusters and adds new clusters, doesn't delete old clusters
void Context::setClustersConfig(const ConfigurationPtr & config, const String & config_name)
{
    std::lock_guard<std::mutex> lock(shared->clusters_mutex);

    shared->clusters_config = config;

    if (!shared->clusters)
        shared->clusters = std::make_unique<Clusters>(*shared->clusters_config, settings, config_name);
    else
        shared->clusters->updateClusters(*shared->clusters_config, settings, config_name);
}


void Context::setCluster(const String & cluster_name, const std::shared_ptr<Cluster> & cluster)
{
    std::lock_guard<std::mutex> lock(shared->clusters_mutex);

    if (!shared->clusters)
        throw Exception("Clusters are not set", ErrorCodes::LOGICAL_ERROR);

    shared->clusters->setCluster(cluster_name, cluster);
}


Compiler & Context::getCompiler()
{
    auto lock = getLock();

    if (!shared->compiler)
        shared->compiler = std::make_unique<Compiler>(shared->path + "build/", 1);

    return *shared->compiler;
}


void Context::initializeSystemLogs()
{
    auto lock = getLock();
    system_logs = std::make_shared<SystemLogs>();
}


QueryLog * Context::getQueryLog(bool create_if_not_exists)
{
    auto lock = getLock();

    if (!system_logs)
        return nullptr;

    if (!system_logs->query_log)
    {
        if (!create_if_not_exists)
            return nullptr;

        if (shared->shutdown_called)
            throw Exception("Logical error: query log should be destroyed before tables shutdown", ErrorCodes::LOGICAL_ERROR);

        if (!global_context)
            throw Exception("Logical error: no global context for query log", ErrorCodes::LOGICAL_ERROR);

        system_logs->query_log = createDefaultSystemLog<QueryLog>(*global_context, "system", "query_log", getConfigRef(), "query_log");
    }

    return system_logs->query_log.get();
}


QueryThreadLog * Context::getQueryThreadLog(bool create_if_not_exists)
{
    auto lock = getLock();

    if (!system_logs)
        return nullptr;

    if (!system_logs->query_thread_log)
    {
        if (!create_if_not_exists)
            return nullptr;

        if (shared->shutdown_called)
            throw Exception("Logical error: query log should be destroyed before tables shutdown", ErrorCodes::LOGICAL_ERROR);

        if (!global_context)
            throw Exception("Logical error: no global context for query thread log", ErrorCodes::LOGICAL_ERROR);

        system_logs->query_thread_log = createDefaultSystemLog<QueryThreadLog>(
                *global_context, "system", "query_thread_log", getConfigRef(), "query_thread_log");
    }

    return system_logs->query_thread_log.get();
}


PartLog * Context::getPartLog(const String & part_database, bool create_if_not_exists)
{
    auto lock = getLock();

    auto & config = getConfigRef();
    if (!config.has("part_log"))
        return nullptr;

    /// System logs are shutting down.
    if (!system_logs)
        return nullptr;

    String database = config.getString("part_log.database", "system");

    /// Will not log operations on system tables (including part_log itself).
    /// It doesn't make sense and not allow to destruct PartLog correctly due to infinite logging and flushing,
    /// and also make troubles on startup.
    if (!part_database.empty() && part_database == database)
        return nullptr;

    if (!system_logs->part_log)
    {
        if (!create_if_not_exists)
            return nullptr;

        if (shared->shutdown_called)
            throw Exception("Logical error: part log should be destroyed before tables shutdown", ErrorCodes::LOGICAL_ERROR);

        if (!global_context)
            throw Exception("Logical error: no global context for part log", ErrorCodes::LOGICAL_ERROR);

        system_logs->part_log = createDefaultSystemLog<PartLog>(*global_context, "system", "part_log", getConfigRef(), "part_log");
    }

    return system_logs->part_log.get();
}


CompressionSettings Context::chooseCompressionSettings(size_t part_size, double part_size_ratio) const
{
    auto lock = getLock();

    if (!shared->compression_settings_selector)
    {
        constexpr auto config_name = "compression";
        auto & config = getConfigRef();

        if (config.has(config_name))
            shared->compression_settings_selector = std::make_unique<CompressionSettingsSelector>(config, "compression");
        else
            shared->compression_settings_selector = std::make_unique<CompressionSettingsSelector>();
    }

    return shared->compression_settings_selector->choose(part_size, part_size_ratio);
}


const MergeTreeSettings & Context::getMergeTreeSettings() const
{
    auto lock = getLock();

    if (!shared->merge_tree_settings)
    {
        auto & config = getConfigRef();
        shared->merge_tree_settings = std::make_unique<MergeTreeSettings>();
        shared->merge_tree_settings->loadFromConfig("merge_tree", config);
    }

    return *shared->merge_tree_settings;
}


void Context::checkCanBeDropped(const String & database, const String & table, const size_t & size, const size_t & max_size_to_drop)
{
    if (!max_size_to_drop || size <= max_size_to_drop)
        return;

    Poco::File force_file(getFlagsPath() + "force_drop_table");
    bool force_file_exists = force_file.exists();

    if (force_file_exists)
    {
        try
        {
            force_file.remove();
            return;
        }
        catch (...)
        {
            /// User should recreate force file on each drop, it shouldn't be protected
            tryLogCurrentException("Drop table check", "Can't remove force file to enable table or partition drop");
        }
    }

    String size_str = formatReadableSizeWithDecimalSuffix(size);
    String max_size_to_drop_str = formatReadableSizeWithDecimalSuffix(max_size_to_drop);
    std::stringstream ostr;

    ostr << "Table or Partition in " << backQuoteIfNeed(database) << "." << backQuoteIfNeed(table) << " was not dropped.\n"
         << "Reason:\n"
         << "1. Size (" << size_str << ") is greater than max_size_to_drop (" << max_size_to_drop_str << ")\n"
         << "2. File '" << force_file.path() << "' intended to force DROP "
         << (force_file_exists ? "exists but not writeable (could not be removed)" : "doesn't exist") << "\n";

    ostr << "How to fix this:\n"
         << "1. Either increase (or set to zero) max_size_to_drop in server config and restart ClickHouse\n"
         << "2. Either create forcing file " << force_file.path() << " and make sure that ClickHouse has write permission for it.\n"
         << "Example:\nsudo touch '" << force_file.path() << "' && sudo chmod 666 '" << force_file.path() << "'";

    throw Exception(ostr.str(), ErrorCodes::TABLE_SIZE_EXCEEDS_MAX_DROP_SIZE_LIMIT);
}


void Context::setMaxTableSizeToDrop(size_t max_size)
{
    // Is initialized at server startup
    shared->max_table_size_to_drop = max_size;
}


void Context::checkTableCanBeDropped(const String & database, const String & table, const size_t & table_size)
{
    size_t max_table_size_to_drop = shared->max_table_size_to_drop;

    checkCanBeDropped(database, table, table_size, max_table_size_to_drop);
}


void Context::setMaxPartitionSizeToDrop(size_t max_size)
{
    // Is initialized at server startup
    shared->max_partition_size_to_drop = max_size;
}


void Context::checkPartitionCanBeDropped(const String & database, const String & table, const size_t & partition_size)
{
    size_t max_partition_size_to_drop = shared->max_partition_size_to_drop;

    checkCanBeDropped(database, table, partition_size, max_partition_size_to_drop);
}


BlockInputStreamPtr Context::getInputFormat(const String & name, ReadBuffer & buf, const Block & sample, size_t max_block_size) const
{
    return FormatFactory::instance().getInput(name, buf, sample, *this, max_block_size);
}

BlockOutputStreamPtr Context::getOutputFormat(const String & name, WriteBuffer & buf, const Block & sample) const
{
    return FormatFactory::instance().getOutput(name, buf, sample, *this);
}


time_t Context::getUptimeSeconds() const
{
    auto lock = getLock();
    return shared->uptime_watch.elapsedSeconds();
}


void Context::setConfigReloadCallback(ConfigReloadCallback && callback)
{
    /// Is initialized at server startup, so lock isn't required. Otherwise use mutex.
    shared->config_reload_callback = std::move(callback);
}

void Context::reloadConfig() const
{
    /// Use mutex if callback may be changed after startup.
    if (!shared->config_reload_callback)
        throw Exception("Can't reload config beacuse config_reload_callback is not set.", ErrorCodes::LOGICAL_ERROR);

    shared->config_reload_callback();
}


void Context::shutdown()
{
    system_logs.reset();
    shared->shutdown();
}


Context::ApplicationType Context::getApplicationType() const
{
    return shared->application_type;
}

void Context::setApplicationType(ApplicationType type)
{
    /// Lock isn't required, you should set it at start
    shared->application_type = type;
}

void Context::setDefaultProfiles(const Poco::Util::AbstractConfiguration & config)
{
    shared->default_profile_name = config.getString("default_profile", "default");
    shared->system_profile_name = config.getString("system_profile", shared->default_profile_name);
    setSetting("profile", shared->system_profile_name);
}

String Context::getDefaultProfileName() const
{
    return shared->default_profile_name;
}

String Context::getSystemProfileName() const
{
    return shared->system_profile_name;
}

String Context::getFormatSchemaPath() const
{
    return shared->format_schema_path;
}

void Context::setFormatSchemaPath(const String & path)
{
    shared->format_schema_path = path;
}

Context::SampleBlockCache & Context::getSampleBlockCache() const
{
    return getQueryContext().sample_block_cache;
}

std::shared_ptr<ActionLocksManager> Context::getActionLocksManager()
{
    auto lock = getLock();

    if (!shared->action_locks_manager)
        shared->action_locks_manager = std::make_shared<ActionLocksManager>(getGlobalContext());

    return shared->action_locks_manager;
}

<<<<<<< HEAD
void Context::setExternalTablesInitializer(ExternalTablesInitializer && initializer)
{
    if (external_tables_initializer_callback)
        throw Exception("External tables initializer is already set", ErrorCodes::LOGICAL_ERROR);

    external_tables_initializer_callback = std::move(initializer);
}

void Context::initializeExternalTablesIfSet()
{
    if (external_tables_initializer_callback)
    {
        external_tables_initializer_callback(*this);
        /// Reset callback
        external_tables_initializer_callback = {};
    }
}
=======
>>>>>>> c376b2d4

SessionCleaner::~SessionCleaner()
{
    try
    {
        {
            std::lock_guard<std::mutex> lock{mutex};
            quit = true;
        }

        cond.notify_one();

        thread.join();
    }
    catch (...)
    {
        DB::tryLogCurrentException(__PRETTY_FUNCTION__);
    }
}

void SessionCleaner::run()
{
    setThreadName("HTTPSessionCleaner");

    std::unique_lock<std::mutex> lock{mutex};

    while (true)
    {
        auto interval = context.closeSessions();

        if (cond.wait_for(lock, interval, [this]() -> bool { return quit; }))
            break;
    }
}


}<|MERGE_RESOLUTION|>--- conflicted
+++ resolved
@@ -1818,7 +1818,7 @@
     return shared->action_locks_manager;
 }
 
-<<<<<<< HEAD
+
 void Context::setExternalTablesInitializer(ExternalTablesInitializer && initializer)
 {
     if (external_tables_initializer_callback)
@@ -1836,8 +1836,7 @@
         external_tables_initializer_callback = {};
     }
 }
-=======
->>>>>>> c376b2d4
+
 
 SessionCleaner::~SessionCleaner()
 {
