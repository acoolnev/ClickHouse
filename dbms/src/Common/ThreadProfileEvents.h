--- conflicted
+++ resolved
@@ -5,17 +5,11 @@
 #include <sys/time.h>
 #include <sys/resource.h>
 #include <pthread.h>
-<<<<<<< HEAD
-=======
 
 #if defined(__linux__)
 #include <linux/taskstats.h>
 #endif
->>>>>>> 4c0b30fb
 
-#if defined(__linux__)
-#include <linux/taskstats.h>
-#endif
 
 namespace ProfileEvents
 {
@@ -94,12 +88,7 @@
     static RUsageCounters current(UInt64 real_time_ = getCurrentTimeNanoseconds())
     {
         ::rusage rusage;
-#if defined(__APPLE__)
-        ::getrusage(RUSAGE_SELF, &rusage);
-#else
         ::getrusage(RUSAGE_THREAD, &rusage);
-#endif
-
         return RUsageCounters(rusage, real_time_);
     }
 
@@ -126,16 +115,14 @@
 
 struct TasksStatsCounters
 {
-#if defined(__linux__)
     ::taskstats stat;
-#endif
+
     TasksStatsCounters() = default;
 
     static TasksStatsCounters current();
 
     static void incrementProfileEvents(const TasksStatsCounters & prev, const TasksStatsCounters & curr, ProfileEvents::Counters & profile_events)
     {
-#if defined(__linux__)
         profile_events.increment(ProfileEvents::OSCPUWaitMicroseconds,
                                  safeDiff(prev.stat.cpu_delay_total, curr.stat.cpu_delay_total) / 1000U);
         profile_events.increment(ProfileEvents::OSIOWaitMicroseconds,
@@ -151,7 +138,6 @@
         profile_events.increment(ProfileEvents::OSWriteChars, safeDiff(prev.stat.write_char, curr.stat.write_char));
         profile_events.increment(ProfileEvents::OSReadBytes,  safeDiff(prev.stat.read_bytes, curr.stat.read_bytes));
         profile_events.increment(ProfileEvents::OSWriteBytes, safeDiff(prev.stat.write_bytes, curr.stat.write_bytes));
-#endif
     }
 
     static void updateProfileEvents(TasksStatsCounters & last_counters, ProfileEvents::Counters & profile_events)
