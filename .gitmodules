[submodule "contrib/poco"]
	path = contrib/poco
	url = https://github.com/ClickHouse-Extras/poco
	branch = clickhouse
[submodule "contrib/zstd"]
	path = contrib/zstd
	url = https://github.com/facebook/zstd.git
[submodule "contrib/lz4"]
	path = contrib/lz4
	url = https://github.com/lz4/lz4.git
[submodule "contrib/librdkafka"]
	path = contrib/librdkafka
	url = https://github.com/edenhill/librdkafka.git
[submodule "contrib/cctz"]
	path = contrib/cctz
	url = https://github.com/ClickHouse-Extras/cctz.git
[submodule "contrib/zlib-ng"]
	path = contrib/zlib-ng
	url = https://github.com/ClickHouse-Extras/zlib-ng.git
[submodule "contrib/googletest"]
	path = contrib/googletest
	url = https://github.com/google/googletest.git
[submodule "contrib/capnproto"]
	path = contrib/capnproto
	url = https://github.com/capnproto/capnproto.git
[submodule "contrib/double-conversion"]
	path = contrib/double-conversion
	url = https://github.com/google/double-conversion.git
[submodule "contrib/re2"]
	path = contrib/re2
	url = https://github.com/google/re2.git
[submodule "contrib/llvm"]
	path = contrib/llvm
	url = https://github.com/ClickHouse-Extras/llvm
[submodule "contrib/mariadb-connector-c"]
	path = contrib/mariadb-connector-c
	url = https://github.com/ClickHouse-Extras/mariadb-connector-c.git
[submodule "contrib/jemalloc"]
	path = contrib/jemalloc
	url = https://github.com/jemalloc/jemalloc.git
[submodule "contrib/unixodbc"]
	path = contrib/unixodbc
	url = https://github.com/ClickHouse-Extras/UnixODBC.git
[submodule "contrib/protobuf"]
	path = contrib/protobuf
	url = https://github.com/ClickHouse-Extras/protobuf.git
[submodule "contrib/boost"]
	path = contrib/boost
	url = https://github.com/ClickHouse-Extras/boost.git
[submodule "contrib/base64"]
	path = contrib/base64
	url = https://github.com/powturbo/Turbo-Base64.git
[submodule "contrib/arrow"]
	path = contrib/arrow
	url = https://github.com/apache/arrow
[submodule "contrib/thrift"]
	path = contrib/thrift
	url = https://github.com/apache/thrift.git
[submodule "contrib/libhdfs3"]
	path = contrib/libhdfs3
	url = https://github.com/ClickHouse-Extras/libhdfs3.git
[submodule "contrib/libxml2"]
	path = contrib/libxml2
	url = https://github.com/GNOME/libxml2.git
[submodule "contrib/libgsasl"]
	path = contrib/libgsasl
	url = https://github.com/ClickHouse-Extras/libgsasl.git
[submodule "contrib/libcxx"]
	path = contrib/libcxx
	url = https://github.com/ClickHouse-Extras/libcxx.git
[submodule "contrib/libcxxabi"]
	path = contrib/libcxxabi
	url = https://github.com/ClickHouse-Extras/libcxxabi.git
[submodule "contrib/snappy"]
	path = contrib/snappy
	url = https://github.com/google/snappy
[submodule "contrib/cppkafka"]
	path = contrib/cppkafka
	url = https://github.com/ClickHouse-Extras/cppkafka.git
[submodule "contrib/brotli"]
	path = contrib/brotli
	url = https://github.com/google/brotli.git
[submodule "contrib/h3"]
	path = contrib/h3
	url = https://github.com/uber/h3
[submodule "contrib/hyperscan"]
	path = contrib/hyperscan
	url = https://github.com/ClickHouse-Extras/hyperscan.git
[submodule "contrib/libunwind"]
	path = contrib/libunwind
	url = https://github.com/ClickHouse-Extras/libunwind.git
[submodule "contrib/simdjson"]
	path = contrib/simdjson
	url = https://github.com/lemire/simdjson.git
[submodule "contrib/rapidjson"]
	path = contrib/rapidjson
	url = https://github.com/Tencent/rapidjson
[submodule "contrib/fastops"]
	path = contrib/fastops
	url = https://github.com/ClickHouse-Extras/fastops
[submodule "contrib/orc"]
	path = contrib/orc
	url = https://github.com/apache/orc
[submodule "contrib/sparsehash-c11"]
	path = contrib/sparsehash-c11
	url = https://github.com/sparsehash/sparsehash-c11.git
[submodule "contrib/grpc"]
	path = contrib/grpc
	url = https://github.com/ClickHouse-Extras/grpc.git
	branch = v1.25.0
[submodule "contrib/aws"]
	path = contrib/aws
	url = https://github.com/ClickHouse-Extras/aws-sdk-cpp.git
[submodule "aws-c-event-stream"]
	path = contrib/aws-c-event-stream
	url = https://github.com/ClickHouse-Extras/aws-c-event-stream.git
[submodule "aws-c-common"]
	path = contrib/aws-c-common
	url = https://github.com/ClickHouse-Extras/aws-c-common.git
[submodule "aws-checksums"]
	path = contrib/aws-checksums
	url = https://github.com/ClickHouse-Extras/aws-checksums.git
[submodule "contrib/curl"]
	path = contrib/curl
	url = https://github.com/curl/curl.git
[submodule "contrib/openssl"]
	path = contrib/openssl
	url = https://github.com/ClickHouse-Extras/openssl.git
[submodule "contrib/icudata"]
	path = contrib/icudata
	url = https://github.com/ClickHouse-Extras/icudata.git
[submodule "contrib/icu"]
	path = contrib/icu
	url = https://github.com/unicode-org/icu.git
[submodule "contrib/flatbuffers"]
	path = contrib/flatbuffers
	url = https://github.com/google/flatbuffers.git
[submodule "contrib/libc-headers"]
	path = contrib/libc-headers
	url = https://github.com/ClickHouse-Extras/libc-headers.git
[submodule "contrib/replxx"]
	path = contrib/replxx
	url = https://github.com/ClickHouse-Extras/replxx.git
[submodule "contrib/ryu"]
	path = contrib/ryu
	url = https://github.com/ClickHouse-Extras/ryu.git
[submodule "contrib/avro"]
	path = contrib/avro
	url = https://github.com/ClickHouse-Extras/avro.git
	ignore = untracked
[submodule "contrib/msgpack-c"]
	path = contrib/msgpack-c
	url = https://github.com/msgpack/msgpack-c
[submodule "contrib/libcpuid"]
	path = contrib/libcpuid
	url = https://github.com/ClickHouse-Extras/libcpuid.git
[submodule "contrib/openldap"]
	path = contrib/openldap
	url = https://github.com/openldap/openldap.git
<<<<<<< HEAD
[submodule "contrib/cassandra"]
	path = contrib/cassandra
	url = https://github.com/tavplubix/cpp-driver.git
	branch = ch-tmp
[submodule "contrib/libuv"]
	path = contrib/libuv
	url = https://github.com/libuv/libuv.git
	branch = v1.x
=======
[submodule "contrib/fmtlib"]
	path = contrib/fmtlib
	url = https://github.com/fmtlib/fmt.git
>>>>>>> e049290a
<|MERGE_RESOLUTION|>--- conflicted
+++ resolved
@@ -157,7 +157,6 @@
 [submodule "contrib/openldap"]
 	path = contrib/openldap
 	url = https://github.com/openldap/openldap.git
-<<<<<<< HEAD
 [submodule "contrib/cassandra"]
 	path = contrib/cassandra
 	url = https://github.com/tavplubix/cpp-driver.git
@@ -166,8 +165,6 @@
 	path = contrib/libuv
 	url = https://github.com/libuv/libuv.git
 	branch = v1.x
-=======
 [submodule "contrib/fmtlib"]
 	path = contrib/fmtlib
-	url = https://github.com/fmtlib/fmt.git
->>>>>>> e049290a
+	url = https://github.com/fmtlib/fmt.git