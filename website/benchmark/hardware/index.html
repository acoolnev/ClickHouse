{% extends 'templates/base.html' %}

{% set title = 'Performance comparison of ClickHouse on various hardware' %}
{% set extra_js = [
    'queries.js?' + rev_short,
    'results.js?' + rev_short,
    '../benchmark.js?' + rev_short]
%}
{% set url = 'https://clickhouse.com/benchmark/hardware/' %}
{% set no_footer = True %}

{% block content %}
<div class="container-fluid py-3">

<div class="row mb-3">
    <div class="col d-flex align-items-center">
        <a href="/" title="Main page" class="float-left mr-3">
            <img src="/docs/images/logo.svg" alt="ClickHouse" />
        </a>
        <h1 class="h2 mb-0">{{ title }}</h1>
    </div>
</div>

<div class="row mb-3">
    <div id="selectors" class="col"></div>
</div>

<div class="row mb-3">
    <div class="col">
        <h2 class="h4 my-3">Relative query processing time <span class="text-muted">(lower is better)</span></h2>
        <div id="diagram"></div>
    </div>
</div>

<div class="row mb-3">
    <div class="col">
        <h2 class="h4 my-3">Full results</h2>
        <div id="comparison_table"></div>
    </div>
</div>

<div class="row">
    <div class="col">
        <h2 class="h4 my-3">Comments</h2>
        <p>Submit your own results: <a href="https://clickhouse.com/docs/en/operations/performance-test/">https://clickhouse.com/docs/en/operations/performance-test/</a></p>
        <p>
Results for Lenovo B580 Laptop are from <b>Ragıp Ünal</b>. 16GB RAM 1600 GHz, 240GB SSD, Intel(R) Core(TM) i5-3210M CPU @ 2.50GHz (2 Core / 4 HT)<br/>
Results for Time4vps.eu are from <b>Ragıp Ünal</b>.<br/>
Results for Dell PowerEdge R640, R641 (in Hetzner) are from <b>Dmirty Titov</b>.<br/>
Results for Dell PowerEdge R730 are from <b>Amos Bird</b>.<br/>
Results for Dell R530 are from <b>Yuriy Zolkin</b>.<br/>
Results for Xeon 2176G are from <b>Sergey Golod</b>.<br/>
Results for Azure DS3v2 are from <b>Boris Granveaud</b>.<br/>
Results for AWS are from <b>Wolf Kreuzerkrieg</b>.<br/>
Results for Huawei Taishan are from <b>Peng Gao</b> in sina.com.<br/>
Results for Huawei Taishan (2) are from <b>Kurmaev Roman</b> at Huawei.<br/>
Results for Selectel and AMD EPYC 7402P are from <b>Andrey Dudin</b>.<br/>
Results for ProLiant are from <b>Denis Ustinov</b>.<br/>
Results for AMD EPYC 7502P 128GiB are from <b>Kostiantyn Velychkovskyi</b>.<br/>
Results for AMD EPYC 7502P 512GiB are from <b>Sergey Zakharov</b>.<br/>
Results for Pinebook Pro are from <b>Aleksey R. @kITerE</b>.<br/>
Results for AMD Ryzen are from <b>Alexey Milovidov</b>. Firefox was running in background.<br/>
Results for Azure E32s are from <b>Piotr Maśko</b>.<br/>
Results for MacBook Pro are from <b>Denis Glazachev</b>. MacOS Catalina Version 10.15.4 (19E266). For "drop caches", the "Free Up RAM" in CleanMyMac is used.<br/>
Results for AMD EPYC 7702 are from <b>Peng Gao</b> in sina.com.<br/>
Results for Intel NUC are from <b>Alexander Zaitsev</b>, Altinity.<br/>
Xeon Gold 6230 server is using 4 x SAMSUNG datacenter class SSD in RAID-10.<br/>
Results for Yandex Managed ClickHouse for "cold cache" are biased and should not be compared, because cache was not flushed for every next query.<br/>
Results for AWS Lightsail is from <b>Vamsi Krishna B.</b><br/>
Results for Dell XPS laptop and Google Pixel phone is from <b>Alexander Kuzmenkov</b>.<br/>
Results for Android phones for "cold cache" are done without cache flushing, so they are not "cold" and cannot be compared.<br/>
Results for Digital Ocean are from <b>Zimin Aleksey</b>.<br/>
Results for 2x EPYC 7642 w/ 512 GB RAM (192 Cores) + 12X 1TB SSD (RAID6) are from <b>Yiğit Konur</b> and <b>Metehan Çetinkaya</b> of seo.do.<br/>
Results for Raspberry Pi and Digital Ocean CPU-optimized are from <b>Fritz Wijaya</b>.<br/>
Results for Digitalocean (Storage-intesinve VMs) + (CPU/GP) are from <b>Yiğit Konur</b> and <b>Metehan Çetinkaya</b> of seo.do.<br/>
Results for 2x AMD EPYC 7F72 3.2 Ghz (Total 96 Cores, IBM Cloud's Bare Metal Service) from <b>Yiğit Konur</b> and <b>Metehan Çetinkaya</b> of seo.do.<br/>
Results for 2x AMD EPYC 7742 (128 physical cores, 1 TB DDR4-3200 RAM) from <b>Yedige Davletgaliyev</b> and <b>Nikita Zhavoronkov</b> of blockchair.com.<br/>
Results for ASUS A15 (Ryzen laptop) are from <b>Kimmo Linna</b>.<br/>
Results for MacBook Air M1 are from <b>Denis Glazachev</b>.<br/>
Results for Xeon Gold 6140 are from <b>Shiv Iyer</b> (ChistaDATA Labs).<br/>
Comparison of EBS and EFS is from <b>Ramazan Polat</b>.<br/>
Results for Hetzner and Scaleway are from <b>Anthony Najjar Simon</b> (Panelbear).<br/>
Results for GCP are from <b>Vy Nguyen Tan</b>.<br/>
Results for ThinkPad P15 are from <b>Mikhail Shiryaev</b>.<br/>
Results for RockPi4 are from <b>Kirill Zholnay</b>.<br/>
Results for Xeon 6266C are from <b>David in Shanghai</b>.<br/>
Results for SSDNodes and Cavium are from <b>Lorenzo QXIP</b>.<br/>
Results for AMD EPYC 7662 64-Core Processor are from <b>Evgeniy Kuts</b>.<br/>
Results for scaleway GP1-S 8x x86 64bit 32GB ram 300gb NVMe are from <b>Dag Vilmar Tveit</b>.<br/>
Results for scaleway GP1-M 16x x86 64bit 64GB ram 600gb NVMe are from <b>Dag Vilmar Tveit</b>.<br/>
Results for Intel(R) Core(TM) i5-4440 CPU @ 3.10GHz are from <b>Peter, Chun-Sheng, Li</b>.<br/>
Results for MacBook Pro M1 are from <b>Filatenkov Arthur</b>.<br/>
Results for AWS instance type im4gn.4xlarge are from <b>Ananth Gundabattula</b> (Darwinium).<br/>
Results for AWS instance type im4gn.8xlarge are from <b>Ananth Gundabattula</b> (Darwinium).<br/>
Results for AWS instance type im4gn.16xlarge are from <b>Ananth Gundabattula</b> (Darwinium).<br/>
Results for AWS instance type i3.2xlarge are from <b>Ananth Gundabattula</b> (Darwinium).<br/>
Results for 2x EPYC 7702 on ZFS mirror NVME are from <b>Alibek A</b>.<br/>
Results for Intel 11th Gen Core i9-11900KF are from <b>Tim Xian</b>.<br/>
Results for AWS instance type m5a.4xlarge are from <b>Daniel Chimeno</b>.<br/>
Results for Huawei Taishan 920 are from <b>Yu ZiChange</b> at EioTek.<br/>
Results for Macbook Pro Intel Core i7 (2014) are from <b>Vladislav</b>.<br/>
Results for Hetzner EX62-NVME are from <b>Talles Airan</b>.<br/>
Results for AMD Ryzen 9 5950X are from <b>Stefan</b>.<br/>
<<<<<<< HEAD
Results for Equinix metal n3.xlarge.x84 are from <b>Dave Cottlehuber</b>.
=======
Results for ScaleFlux CSD 3000 are from <b>Cliicy Luo</b> of ScaleFlux.<br/>
>>>>>>> 73c04b64
</p>
    </div>
</div>
{% endblock %}<|MERGE_RESOLUTION|>--- conflicted
+++ resolved
@@ -101,11 +101,8 @@
 Results for Macbook Pro Intel Core i7 (2014) are from <b>Vladislav</b>.<br/>
 Results for Hetzner EX62-NVME are from <b>Talles Airan</b>.<br/>
 Results for AMD Ryzen 9 5950X are from <b>Stefan</b>.<br/>
-<<<<<<< HEAD
+Results for ScaleFlux CSD 3000 are from <b>Cliicy Luo</b> of ScaleFlux.<br/>
 Results for Equinix metal n3.xlarge.x84 are from <b>Dave Cottlehuber</b>.
-=======
-Results for ScaleFlux CSD 3000 are from <b>Cliicy Luo</b> of ScaleFlux.<br/>
->>>>>>> 73c04b64
 </p>
     </div>
 </div>
