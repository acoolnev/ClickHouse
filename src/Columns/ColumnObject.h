--- conflicted
+++ resolved
@@ -253,13 +253,8 @@
     const char * deserializeAndInsertFromArena(const char *) override { throwMustBeConcrete(); }
     const char * skipSerializedInArena(const char *) const override { throwMustBeConcrete(); }
     void updateHashWithValue(size_t, SipHash &) const override { throwMustBeConcrete(); }
-<<<<<<< HEAD
     WeakHash32 getWeakHash32() const override { throwMustBeConcrete(); }
-    void updateHashFast(SipHash &) const override { throwMustBeConcrete(); }
-=======
-    void updateWeakHash32(WeakHash32 &) const override { throwMustBeConcrete(); }
     void updateHashFast(SipHash & hash) const override;
->>>>>>> f01a285f
     void expand(const Filter &, bool) override { throwMustBeConcrete(); }
     bool hasEqualValues() const override { throwMustBeConcrete(); }
     size_t byteSizeAt(size_t) const override { throwMustBeConcrete(); }
