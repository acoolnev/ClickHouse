#pragma once

#include <Common/SharedMutex.h>
#include <Disks/ObjectStorages/IMetadataStorage.h>

#include <Disks/IDisk.h>
#include <Disks/ObjectStorages/DiskObjectStorageMetadata.h>
#include <Disks/ObjectStorages/MetadataOperationsHolder.h>
#include <Disks/ObjectStorages/MetadataStorageFromDiskTransactionOperations.h>
#include <Disks/ObjectStorages/MetadataStorageTransactionState.h>

namespace DB
{

struct UnlinkMetadataFileOperationOutcome;
using UnlinkMetadataFileOperationOutcomePtr = std::shared_ptr<UnlinkMetadataFileOperationOutcome>;

/// Store metadata on a separate disk
/// (used for object storages, like S3 and related).
class MetadataStorageFromDisk final : public IMetadataStorage
{
private:
    friend class MetadataStorageFromDiskTransaction;

    mutable SharedMutex metadata_mutex;
    DiskPtr disk;
    String compatible_key_prefix;

public:
    MetadataStorageFromDisk(DiskPtr disk_, String compatible_key_prefix);

    MetadataTransactionPtr createTransaction() override;

    const std::string & getPath() const override;

    MetadataStorageType getType() const override { return MetadataStorageType::Local; }

    bool exists(const std::string & path) const override;

    bool isFile(const std::string & path) const override;

    bool isDirectory(const std::string & path) const override;

    uint64_t getFileSize(const String & path) const override;

    Poco::Timestamp getLastModified(const std::string & path) const override;

    time_t getLastChanged(const std::string & path) const override;

    bool supportsChmod() const override { return disk->supportsChmod(); }

    bool supportsStat() const override { return disk->supportsStat(); }

    struct stat stat(const String & path) const override { return disk->stat(path); }

    std::vector<std::string> listDirectory(const std::string & path) const override;

    DirectoryIteratorPtr iterateDirectory(const std::string & path) const override;

    std::string readFileToString(const std::string & path) const override;

    std::string readInlineDataToString(const std::string & path) const override;

    std::unordered_map<String, String> getSerializedMetadata(const std::vector<String> & file_paths) const override;

    uint32_t getHardlinkCount(const std::string & path) const override;

    DiskPtr getDisk() const { return disk; }

    StoredObjects getStorageObjects(const std::string & path) const override;

    DiskObjectStorageMetadataPtr readMetadata(const std::string & path) const;

    DiskObjectStorageMetadataPtr readMetadataUnlocked(const std::string & path, std::unique_lock<SharedMutex> & lock) const;
    DiskObjectStorageMetadataPtr readMetadataUnlocked(const std::string & path, std::shared_lock<SharedMutex> & lock) const;
};

class MetadataStorageFromDiskTransaction final : public IMetadataTransaction, private MetadataOperationsHolder
{
private:
    const MetadataStorageFromDisk & metadata_storage;

public:
    explicit MetadataStorageFromDiskTransaction(const MetadataStorageFromDisk & metadata_storage_)
        : metadata_storage(metadata_storage_)
    {}

    ~MetadataStorageFromDiskTransaction() override = default;

    const IMetadataStorage & getStorageForNonTransactionalReads() const final;

    void commit() final;

    void writeStringToFile(const std::string & path, const std::string & data) override;

    void writeInlineDataToFile(const std::string & path, const std::string & data) override;

    void createEmptyMetadataFile(const std::string & path) override;

    void createMetadataFile(const std::string & path, ObjectStorageKey object_key, uint64_t size_in_bytes) override;

    void addBlobToMetadata(const std::string & path, ObjectStorageKey object_key, uint64_t size_in_bytes) override;

    void setLastModified(const std::string & path, const Poco::Timestamp & timestamp) override;

    bool supportsChmod() const override { return metadata_storage.supportsChmod(); }

    void chmod(const String & path, mode_t mode) override;

    void setReadOnly(const std::string & path) override;

    void unlinkFile(const std::string & path) override;

    void createDirectory(const std::string & path) override;

    void createDirectoryRecursive(const std::string & path) override;

    void removeDirectory(const std::string & path) override;

    void removeRecursive(const std::string & path) override;

    void createHardLink(const std::string & path_from, const std::string & path_to) override;

    void moveFile(const std::string & path_from, const std::string & path_to) override;

    void moveDirectory(const std::string & path_from, const std::string & path_to) override;

    void replaceFile(const std::string & path_from, const std::string & path_to) override;

    UnlinkMetadataFileOperationOutcomePtr unlinkMetadata(const std::string & path) override;

<<<<<<< HEAD
    TruncateFileOperationOutcomePtr truncateFile(const std::string & src_path, size_t target_size) override;
=======
>>>>>>> 6c0450f8
};


}<|MERGE_RESOLUTION|>--- conflicted
+++ resolved
@@ -129,10 +129,8 @@
 
     UnlinkMetadataFileOperationOutcomePtr unlinkMetadata(const std::string & path) override;
 
-<<<<<<< HEAD
     TruncateFileOperationOutcomePtr truncateFile(const std::string & src_path, size_t target_size) override;
-=======
->>>>>>> 6c0450f8
+
 };
 
 
