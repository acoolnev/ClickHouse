--- conflicted
+++ resolved
@@ -39,11 +39,8 @@
     extern const int CANNOT_SEEK_THROUGH_FILE;
     extern const int UNKNOWN_FORMAT;
     extern const int INCORRECT_DISK_INDEX;
-<<<<<<< HEAD
     extern const int NOT_IMPLEMENTED;
     extern const int BAD_ARGUMENTS;
-=======
->>>>>>> cd1f11c8
     extern const int PATH_ACCESS_DENIED;
     extern const int CANNOT_DELETE_DIRECTORY;
     extern const int LOGICAL_ERROR;
