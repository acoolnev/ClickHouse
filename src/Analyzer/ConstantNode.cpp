--- conflicted
+++ resolved
@@ -40,54 +40,7 @@
     : ConstantNode(value_, applyVisitor(FieldToDataType(), value_))
 {}
 
-<<<<<<< HEAD
 bool ConstantNode::requiresCastCall() const
-=======
-void ConstantNode::dumpTreeImpl(WriteBuffer & buffer, FormatState & format_state, size_t indent) const
-{
-    buffer << std::string(indent, ' ') << "CONSTANT id: " << format_state.getNodeId(this);
-
-    if (hasAlias())
-        buffer << ", alias: " << getAlias();
-
-    buffer << ", constant_value: ";
-    if (mask_id)
-        buffer << "[HIDDEN id: " << mask_id << "]";
-    else
-        buffer << constant_value->getValue().dump();
-
-    buffer << ", constant_value_type: " << constant_value->getType()->getName();
-
-    if (!mask_id && getSourceExpression())
-    {
-        buffer << '\n' << std::string(indent + 2, ' ') << "EXPRESSION" << '\n';
-        getSourceExpression()->dumpTreeImpl(buffer, format_state, indent + 4);
-    }
-}
-
-bool ConstantNode::isEqualImpl(const IQueryTreeNode & rhs) const
-{
-    const auto & rhs_typed = assert_cast<const ConstantNode &>(rhs);
-    return *constant_value == *rhs_typed.constant_value && value_string == rhs_typed.value_string;
-}
-
-void ConstantNode::updateTreeHashImpl(HashState & hash_state) const
-{
-    auto type_name = constant_value->getType()->getName();
-    hash_state.update(type_name.size());
-    hash_state.update(type_name);
-
-    hash_state.update(value_string.size());
-    hash_state.update(value_string);
-}
-
-QueryTreeNodePtr ConstantNode::cloneImpl() const
-{
-    return std::make_shared<ConstantNode>(constant_value, source_expression);
-}
-
-ASTPtr ConstantNode::toASTImpl(const ConvertToASTOptions & options) const
->>>>>>> c103b008
 {
     const auto & constant_value_literal = constant_value->getValue();
     bool need_to_add_cast_function = false;
@@ -158,10 +111,15 @@
     if (hasAlias())
         buffer << ", alias: " << getAlias();
 
-    buffer << ", constant_value: " << constant_value->getValue().dump();
+    buffer << ", constant_value: ";
+    if (mask_id)
+        buffer << "[HIDDEN id: " << mask_id << "]";
+    else
+        buffer << constant_value->getValue().dump();
+
     buffer << ", constant_value_type: " << constant_value->getType()->getName();
 
-    if (getSourceExpression())
+    if (!mask_id && getSourceExpression())
     {
         buffer << '\n' << std::string(indent + 2, ' ') << "EXPRESSION" << '\n';
         getSourceExpression()->dumpTreeImpl(buffer, format_state, indent + 4);
