#include "FileCache.h"

#include <IO/Operators.h>
#include <IO/ReadHelpers.h>
#include <IO/ReadSettings.h>
#include <IO/WriteBufferFromFile.h>
#include <IO/WriteBufferFromString.h>
#include <Interpreters/Cache/FileCacheSettings.h>
#include <Interpreters/Cache/LRUFileCachePriority.h>
#include <Interpreters/Cache/SLRUFileCachePriority.h>
#include <Interpreters/Cache/EvictionCandidates.h>
#include <Interpreters/Context.h>
#include <base/hex.h>
#include <Common/ThreadPool.h>
#include <Common/ElapsedTimeProfileEventIncrement.h>
#include <Core/ServerUUID.h>

#include <filesystem>


namespace fs = std::filesystem;

namespace ProfileEvents
{
    extern const Event FilesystemCacheLoadMetadataMicroseconds;
    extern const Event FilesystemCacheLockCacheMicroseconds;
    extern const Event FilesystemCacheReserveMicroseconds;
    extern const Event FilesystemCacheGetOrSetMicroseconds;
    extern const Event FilesystemCacheGetMicroseconds;
}

namespace DB
{

namespace ErrorCodes
{
    extern const int LOGICAL_ERROR;
    extern const int BAD_ARGUMENTS;
}

namespace
{
    size_t roundDownToMultiple(size_t num, size_t multiple)
    {
        return (num / multiple) * multiple;
    }

    size_t roundUpToMultiple(size_t num, size_t multiple)
    {
        return roundDownToMultiple(num + multiple - 1, multiple);
    }

    std::string getCommonUserID()
    {
        auto user_from_context = DB::Context::getGlobalContextInstance()->getFilesystemCacheUser();
        const auto user = user_from_context.empty() ? toString(ServerUUID::get()) : user_from_context;
        return user;
    }
}

void FileCacheReserveStat::update(size_t size, FileSegmentKind kind, bool releasable)
{
    auto & local_stat = stat_by_kind[kind];
    if (releasable)
    {
        stat.releasable_size += size;
        ++stat.releasable_count;

        local_stat.releasable_size += size;
        ++local_stat.releasable_count;
    }
    else
    {
        stat.non_releasable_size += size;
        ++stat.non_releasable_count;

        local_stat.non_releasable_size += size;
        ++local_stat.non_releasable_count;
    }
}

FileCache::FileCache(const std::string & cache_name, const FileCacheSettings & settings)
    : max_file_segment_size(settings.max_file_segment_size)
    , bypass_cache_threshold(settings.enable_bypass_cache_with_threshold ? settings.bypass_cache_threshold : 0)
    , boundary_alignment(settings.boundary_alignment)
    , load_metadata_threads(settings.load_metadata_threads)
    , write_cache_per_user_directory(settings.write_cache_per_user_id_directory)
    , log(&Poco::Logger::get("FileCache(" + cache_name + ")"))
    , metadata(settings.base_path, settings.background_download_queue_size_limit, settings.background_download_threads, write_cache_per_user_directory)
{
    if (settings.cache_policy == "LRU")
        main_priority = std::make_unique<LRUFileCachePriority>(settings.max_size, settings.max_elements);
    else if (settings.cache_policy == "SLRU")
        main_priority = std::make_unique<SLRUFileCachePriority>(settings.max_size, settings.max_elements, settings.slru_size_ratio);
    else
        throw Exception(ErrorCodes::BAD_ARGUMENTS, "Unknown cache policy: {}", settings.cache_policy);

    LOG_DEBUG(log, "Using {} cache policy", settings.cache_policy);

    if (settings.cache_hits_threshold)
        stash = std::make_unique<HitsCountStash>(settings.cache_hits_threshold, settings.max_elements);

    if (settings.enable_filesystem_query_cache_limit)
        query_limit = std::make_unique<FileCacheQueryLimit>();
}

FileCache::Key FileCache::createKeyForPath(const String & path)
{
    return Key(path);
}

const FileCache::UserInfo & FileCache::getCommonUser()
{
    static UserInfo user(getCommonUserID(), 0);
    return user;
}

const FileCache::UserInfo & FileCache::getInternalUser()
{
    static UserInfo user("internal");
    return user;
}

const String & FileCache::getBasePath() const
{
    return metadata.getBaseDirectory();
}

String FileCache::getFileSegmentPath(const Key & key, size_t offset, FileSegmentKind segment_kind, const UserInfo & user) const
{
    return metadata.getFileSegmentPath(key, offset, segment_kind, user);
}

String FileCache::getKeyPath(const Key & key, const UserInfo & user) const
{
    return metadata.getKeyPath(key, user);
}

void FileCache::assertInitialized() const
{
    if (is_initialized)
        return;

    std::unique_lock lock(init_mutex);
    if (is_initialized)
        return;

    if (init_exception)
        std::rethrow_exception(init_exception);
    if (!is_initialized)
        throw Exception(ErrorCodes::LOGICAL_ERROR, "Cache not initialized");
}

void FileCache::initialize()
{
    std::lock_guard lock(init_mutex);

    if (is_initialized)
        return;

    try
    {
        if (fs::exists(getBasePath()))
        {
            loadMetadata();
        }
        else
        {
            fs::create_directories(getBasePath());
        }

        status_file = make_unique<StatusFile>(fs::path(getBasePath()) / "status", StatusFile::write_full_info);
    }
    catch (...)
    {
        init_exception = std::current_exception();
        tryLogCurrentException(__PRETTY_FUNCTION__);
        throw;
    }

    metadata.startup();
    is_initialized = true;
}

CacheGuard::Lock FileCache::lockCache() const
{
    ProfileEventTimeIncrement<Microseconds> watch(ProfileEvents::FilesystemCacheLockCacheMicroseconds);
    return cache_guard.lock();
}

FileSegments FileCache::getImpl(const LockedKey & locked_key, const FileSegment::Range & range, size_t file_segments_limit) const
{
    /// Given range = [left, right] and non-overlapping ordered set of file segments,
    /// find list [segment1, ..., segmentN] of segments which intersect with given range.

    if (bypass_cache_threshold && range.size() > bypass_cache_threshold)
    {
        auto file_segment = std::make_shared<FileSegment>(
            locked_key.getKey(), range.left, range.size(), FileSegment::State::DETACHED);
        return { file_segment };
    }

    if (locked_key.empty())
        return {};

    FileSegments result;
    auto add_to_result = [&](const FileSegmentMetadata & file_segment_metadata)
    {
        if (file_segments_limit && result.size() == file_segments_limit)
            return false;

        FileSegmentPtr file_segment;
        if (!file_segment_metadata.evicting())
        {
            file_segment = file_segment_metadata.file_segment;
        }
        else
        {
            file_segment = std::make_shared<FileSegment>(
                locked_key.getKey(),
                file_segment_metadata.file_segment->offset(),
                file_segment_metadata.file_segment->range().size(),
                FileSegment::State::DETACHED);
        }

        result.push_back(file_segment);
        return true;
    };

    const auto & file_segments = locked_key;
    auto segment_it = file_segments.lower_bound(range.left);
    if (segment_it == file_segments.end())
    {
        /// N - last cached segment for given file key, segment{N}.offset < range.left:
        ///   segment{N}                       segment{N}
        /// [________                         [_______]
        ///     [__________]         OR                  [________]
        ///     ^                                        ^
        ///     range.left                               range.left

        const auto & file_segment_metadata = *file_segments.rbegin()->second;
        if (file_segment_metadata.file_segment->range().right < range.left)
            return {};

        if (!add_to_result(file_segment_metadata))
            return result;
    }
    else /// segment_it <-- segmment{k}
    {
        if (segment_it != file_segments.begin())
        {
            const auto & prev_file_segment_metadata = *std::prev(segment_it)->second;
            const auto & prev_range = prev_file_segment_metadata.file_segment->range();

            if (range.left <= prev_range.right)
            {
                ///   segment{k-1}  segment{k}
                ///   [________]   [_____
                ///       [___________
                ///       ^
                ///       range.left
                if (!add_to_result(prev_file_segment_metadata))
                    return result;
            }
        }

        ///  segment{k} ...       segment{k-1}  segment{k}                      segment{k}
        ///  [______              [______]     [____                        [________
        ///  [_________     OR              [________      OR    [______]   ^
        ///  ^                              ^                           ^   segment{k}.offset
        ///  range.left                     range.left                  range.right

        while (segment_it != file_segments.end())
        {
            const auto & file_segment_metadata = *segment_it->second;
            if (range.right < file_segment_metadata.file_segment->range().left)
                break;

            if (!add_to_result(file_segment_metadata))
                return result;

            ++segment_it;
        }
    }

    return result;
}

std::vector<FileSegment::Range> FileCache::splitRange(size_t offset, size_t size)
{
    assert(size > 0);
    std::vector<FileSegment::Range> ranges;

    size_t current_pos = offset;
    size_t end_pos_non_included = offset + size;
    size_t remaining_size = size;

    FileSegments file_segments;
    const size_t max_size = max_file_segment_size.load();
    while (current_pos < end_pos_non_included)
    {
        auto current_file_segment_size = std::min(remaining_size, max_size);
        ranges.emplace_back(current_pos, current_pos + current_file_segment_size - 1);

        remaining_size -= current_file_segment_size;
        current_pos += current_file_segment_size;
    }

    return ranges;
}

FileSegments FileCache::splitRangeIntoFileSegments(
    LockedKey & locked_key,
    size_t offset,
    size_t size,
    FileSegment::State state,
    size_t file_segments_limit,
    const CreateFileSegmentSettings & create_settings)
{
    assert(size > 0);

    auto current_pos = offset;
    auto end_pos_non_included = offset + size;

    size_t current_file_segment_size;
    size_t remaining_size = size;

    FileSegments file_segments;
    const size_t max_size = max_file_segment_size.load();
    while (current_pos < end_pos_non_included && (!file_segments_limit || file_segments.size() < file_segments_limit))
    {
        current_file_segment_size = std::min(remaining_size, max_size);
        remaining_size -= current_file_segment_size;

        auto file_segment_metadata_it = addFileSegment(
            locked_key, current_pos, current_file_segment_size, state, create_settings, nullptr);
        file_segments.push_back(file_segment_metadata_it->second->file_segment);

        current_pos += current_file_segment_size;
    }

    return file_segments;
}

void FileCache::fillHolesWithEmptyFileSegments(
    LockedKey & locked_key,
    FileSegments & file_segments,
    const FileSegment::Range & range,
    size_t file_segments_limit,
    bool fill_with_detached_file_segments,
    const CreateFileSegmentSettings & create_settings)
{
    /// There are segments [segment1, ..., segmentN]
    /// (non-overlapping, non-empty, ascending-ordered) which (maybe partially)
    /// intersect with given range.

    /// It can have holes:
    /// [____________________]         -- requested range
    ///     [____]  [_]   [_________]  -- intersecting cache [segment1, ..., segmentN]
    ///
    /// For each such hole create a file_segment_metadata with file segment state EMPTY.

    assert(!file_segments.empty());

    auto it = file_segments.begin();
    size_t processed_count = 0;
    auto segment_range = (*it)->range();

    size_t current_pos;
    if (segment_range.left < range.left)
    {
        ///    [_______     -- requested range
        /// [_______
        /// ^
        /// segment1

        current_pos = segment_range.right + 1;
        ++it;
        ++processed_count;
    }
    else
        current_pos = range.left;

    auto is_limit_reached = [&]() -> bool
    {
        return file_segments_limit && processed_count >= file_segments_limit;
    };

    while (current_pos <= range.right && it != file_segments.end() && !is_limit_reached())
    {
        segment_range = (*it)->range();

        if (current_pos == segment_range.left)
        {
            current_pos = segment_range.right + 1;
            ++it;
            ++processed_count;
            continue;
        }

        assert(current_pos < segment_range.left);

        auto hole_size = segment_range.left - current_pos;

        if (fill_with_detached_file_segments)
        {
            auto file_segment = std::make_shared<FileSegment>(
                locked_key.getKey(), current_pos, hole_size, FileSegment::State::DETACHED, create_settings);

            file_segments.insert(it, file_segment);
            ++processed_count;
        }
        else
        {
            auto ranges = splitRange(current_pos, hole_size);
            FileSegments hole;
            for (const auto & r : ranges)
            {
                auto metadata_it = addFileSegment(locked_key, r.left, r.size(), FileSegment::State::EMPTY, create_settings, nullptr);
                hole.push_back(metadata_it->second->file_segment);
                ++processed_count;

                if (is_limit_reached())
                    break;
            }
            file_segments.splice(it, std::move(hole));
        }

        if (is_limit_reached())
            break;

        current_pos = segment_range.right + 1;
        ++it;
        ++processed_count;
    }

    auto erase_unprocessed = [&]()
    {
        chassert(file_segments.size() >= file_segments_limit);
        file_segments.erase(it, file_segments.end());
        chassert(file_segments.size() == file_segments_limit);
    };

    if (is_limit_reached())
    {
        erase_unprocessed();
        return;
    }

    chassert(!file_segments_limit || file_segments.size() < file_segments_limit);

    if (current_pos <= range.right)
    {
        ///   ________]     -- requested range
        ///   _____]
        ///        ^
        /// segmentN

        auto hole_size = range.right - current_pos + 1;

        if (fill_with_detached_file_segments)
        {
            auto file_segment = std::make_shared<FileSegment>(
                locked_key.getKey(), current_pos, hole_size, FileSegment::State::DETACHED, create_settings);

            file_segments.insert(file_segments.end(), file_segment);
        }
        else
        {
            auto ranges = splitRange(current_pos, hole_size);
            FileSegments hole;
            for (const auto & r : ranges)
            {
                auto metadata_it = addFileSegment(locked_key, r.left, r.size(), FileSegment::State::EMPTY, create_settings, nullptr);
                hole.push_back(metadata_it->second->file_segment);
                ++processed_count;

                if (is_limit_reached())
                    break;
            }
            file_segments.splice(it, std::move(hole));

            if (is_limit_reached())
                erase_unprocessed();
        }
    }
}

FileSegmentsHolderPtr FileCache::set(
    const Key & key,
    size_t offset,
    size_t size,
    const CreateFileSegmentSettings & create_settings,
    const UserInfo & user)
{
    assertInitialized();

    auto locked_key = metadata.lockKeyMetadata(key, CacheMetadata::KeyNotFoundPolicy::CREATE_EMPTY, user);
    FileSegment::Range range(offset, offset + size - 1);

    auto file_segments = getImpl(*locked_key, range, /* file_segments_limit */0);
    if (!file_segments.empty())
        throw Exception(ErrorCodes::LOGICAL_ERROR, "Having intersection with already existing cache");

    if (create_settings.unbounded)
    {
        /// If the file is unbounded, we can create a single file_segment_metadata for it.
        auto file_segment_metadata_it = addFileSegment(
            *locked_key, offset, size, FileSegment::State::EMPTY, create_settings, nullptr);
        file_segments = {file_segment_metadata_it->second->file_segment};
    }
    else
    {
        file_segments = splitRangeIntoFileSegments(
            *locked_key, offset, size, FileSegment::State::EMPTY, /* file_segments_limit */0, create_settings);
    }

    return std::make_unique<FileSegmentsHolder>(std::move(file_segments));
}

FileSegmentsHolderPtr
FileCache::getOrSet(
    const Key & key,
    size_t offset,
    size_t size,
    size_t file_size,
    const CreateFileSegmentSettings & create_settings,
    size_t file_segments_limit,
    const UserInfo & user)
{
    ProfileEventTimeIncrement<Microseconds> watch(ProfileEvents::FilesystemCacheGetOrSetMicroseconds);

    assertInitialized();

    FileSegment::Range range(offset, offset + size - 1);

    const auto aligned_offset = roundDownToMultiple(range.left, boundary_alignment);
    auto aligned_end_offset = std::min(roundUpToMultiple(offset + size, boundary_alignment), file_size) - 1;

    chassert(aligned_offset <= range.left);
    chassert(aligned_end_offset >= range.right);

    auto locked_key = metadata.lockKeyMetadata(key, CacheMetadata::KeyNotFoundPolicy::CREATE_EMPTY, user);
    /// Get all segments which intersect with the given range.
    auto file_segments = getImpl(*locked_key, range, file_segments_limit);

    if (file_segments_limit)
    {
        chassert(file_segments.size() <= file_segments_limit);
        if (file_segments.size() == file_segments_limit)
            range.right = aligned_end_offset = file_segments.back()->range().right;
    }

    /// Check case if we have uncovered prefix, e.g.
    ///
    ///   [_______________]
    ///   ^               ^
    ///   range.left      range.right
    ///         [___] [__________]        <-- current cache (example)
    ///   [    ]
    ///   ^----^
    ///   uncovered prefix.
    const bool has_uncovered_prefix = file_segments.empty() || range.left < file_segments.front()->range().left;

    if (aligned_offset < range.left && has_uncovered_prefix)
    {
        auto prefix_range = FileSegment::Range(aligned_offset, file_segments.empty() ? range.left - 1 : file_segments.front()->range().left - 1);
        auto prefix_file_segments = getImpl(*locked_key, prefix_range, /* file_segments_limit */0);

        if (prefix_file_segments.empty())
        {
            ///   [____________________][_______________]
            ///   ^                     ^               ^
            ///   aligned_offset        range.left      range.right
            ///                             [___] [__________]         <-- current cache (example)
            range.left = aligned_offset;
        }
        else
        {
            ///   [____________________][_______________]
            ///   ^                     ^               ^
            ///   aligned_offset        range.left          range.right
            ///   ____]     [____]           [___] [__________]        <-- current cache (example)
            ///                  ^
            ///                  prefix_file_segments.back().right

            chassert(prefix_file_segments.back()->range().right < range.left);
            chassert(prefix_file_segments.back()->range().right >= aligned_offset);

            range.left = prefix_file_segments.back()->range().right + 1;
        }
    }

    /// Check case if we have uncovered suffix.
    ///
    ///   [___________________]
    ///   ^                   ^
    ///   range.left          range.right
    ///      [___]   [___]                  <-- current cache (example)
    ///                   [___]
    ///                   ^---^
    ///                    uncovered_suffix
    const bool has_uncovered_suffix = file_segments.empty() || file_segments.back()->range().right < range.right;

    if (range.right < aligned_end_offset && has_uncovered_suffix)
    {
        auto suffix_range = FileSegment::Range(range.right, aligned_end_offset);
        /// We need to get 1 file segment, so file_segments_limit = 1 here.
        auto suffix_file_segments = getImpl(*locked_key, suffix_range, /* file_segments_limit */1);

        if (suffix_file_segments.empty())
        {
            ///   [__________________][                       ]
            ///   ^                  ^                        ^
            ///   range.left         range.right              aligned_end_offset
            ///      [___]   [___]                                    <-- current cache (example)

            range.right = aligned_end_offset;
        }
        else
        {
            ///   [__________________][                       ]
            ///   ^                  ^                        ^
            ///   range.left         range.right              aligned_end_offset
            ///      [___]   [___]          [_________]               <-- current cache (example)
            ///                             ^
            ///                             suffix_file_segments.front().left
            range.right = suffix_file_segments.front()->range().left - 1;
        }
    }

    if (file_segments.empty())
    {
        file_segments = splitRangeIntoFileSegments(*locked_key, range.left, range.size(), FileSegment::State::EMPTY, file_segments_limit, create_settings);
    }
    else
    {
        chassert(file_segments.front()->range().right >= range.left);
        chassert(file_segments.back()->range().left <= range.right);

        fillHolesWithEmptyFileSegments(
            *locked_key, file_segments, range, file_segments_limit, /* fill_with_detached */false, create_settings);

        if (!file_segments.front()->range().contains(offset))
        {
            throw Exception(ErrorCodes::LOGICAL_ERROR, "Expected {} to include {} "
                            "(end offset: {}, aligned offset: {}, aligned end offset: {})",
                            file_segments.front()->range().toString(), offset, range.right, aligned_offset, aligned_end_offset);
        }
    }

    chassert(file_segments_limit ? file_segments.back()->range().left <= range.right : file_segments.back()->range().contains(range.right));
    chassert(!file_segments_limit || file_segments.size() <= file_segments_limit);

    return std::make_unique<FileSegmentsHolder>(std::move(file_segments));
}

FileSegmentsHolderPtr FileCache::get(
    const Key & key,
    size_t offset,
    size_t size,
    size_t file_segments_limit,
    const UserID & user_id)
{
    ProfileEventTimeIncrement<Microseconds> watch(ProfileEvents::FilesystemCacheGetMicroseconds);

    assertInitialized();

    auto locked_key = metadata.lockKeyMetadata(key, CacheMetadata::KeyNotFoundPolicy::RETURN_NULL, UserInfo(user_id));
    if (locked_key)
    {
        FileSegment::Range range(offset, offset + size - 1);

        /// Get all segments which intersect with the given range.
        auto file_segments = getImpl(*locked_key, range, file_segments_limit);
        if (!file_segments.empty())
        {
            if (file_segments_limit)
            {
                chassert(file_segments.size() <= file_segments_limit);
                if (file_segments.size() == file_segments_limit)
                    range.right = file_segments.back()->range().right;
            }

            fillHolesWithEmptyFileSegments(
                *locked_key, file_segments, range, file_segments_limit, /* fill_with_detached */true, CreateFileSegmentSettings{});

            chassert(!file_segments_limit || file_segments.size() <= file_segments_limit);
            return std::make_unique<FileSegmentsHolder>(std::move(file_segments));
        }
    }

    return std::make_unique<FileSegmentsHolder>(FileSegments{
        std::make_shared<FileSegment>(key, offset, size, FileSegment::State::DETACHED)});
}

KeyMetadata::iterator FileCache::addFileSegment(
    LockedKey & locked_key,
    size_t offset,
    size_t size,
    FileSegment::State state,
    const CreateFileSegmentSettings & create_settings,
    const CacheGuard::Lock * lock)
{
    /// Create a file_segment_metadata and put it in `files` map by [key][offset].

    chassert(size > 0); /// Empty file segments in cache are not allowed.

    const auto & key = locked_key.getKey();
    const FileSegment::Range range(offset, offset + size - 1);

    if (auto intersecting_range = locked_key.hasIntersectingRange(range))
    {
        throw Exception(
            ErrorCodes::LOGICAL_ERROR,
            "Attempt to add intersecting file segment in cache ({} intersects {})",
            range.toString(), intersecting_range->toString());
    }

    FileSegment::State result_state;

    /// `stash` - a queue of "stashed" key-offset pairs. Implements counting of
    /// cache entries and allows caching only if cache hit threadhold is reached.
    if (stash && state == FileSegment::State::EMPTY)
    {
        if (!lock)
            throw Exception(ErrorCodes::LOGICAL_ERROR, "Using stash requires cache_lock");

        KeyAndOffset stash_key(key, offset);

        auto record_it = stash->records.find(stash_key);
        if (record_it == stash->records.end())
        {
            auto & stash_records = stash->records;

            stash_records.emplace(
                stash_key, stash->queue->add(locked_key.getKeyMetadata(), offset, 0, locked_key.getKeyMetadata()->user, *lock));

            if (stash->queue->getElementsCount(*lock) > stash->queue->getElementsLimit(*lock))
                stash->queue->pop(*lock);

            result_state = FileSegment::State::DETACHED;
        }
        else
        {
            result_state = record_it->second->increasePriority(*lock) >= stash->hits_threshold
                ? FileSegment::State::EMPTY
                : FileSegment::State::DETACHED;
        }
    }
    else
    {
        result_state = state;
    }

    auto file_segment = std::make_shared<FileSegment>(key, offset, size, result_state, create_settings, metadata.isBackgroundDownloadEnabled(), this, locked_key.getKeyMetadata());
    auto file_segment_metadata = std::make_shared<FileSegmentMetadata>(std::move(file_segment));

    auto [file_segment_metadata_it, inserted] = locked_key.emplace(offset, file_segment_metadata);
    if (!inserted)
    {
        throw Exception(
            ErrorCodes::LOGICAL_ERROR,
            "Failed to insert {}:{}: entry already exists", key, offset);
    }

    return file_segment_metadata_it;
}

bool FileCache::tryReserve(
    FileSegment & file_segment,
    const size_t size,
    FileCacheReserveStat & reserve_stat,
    const UserInfo & user)
{
    ProfileEventTimeIncrement<Microseconds> watch(ProfileEvents::FilesystemCacheReserveMicroseconds);

    assertInitialized();
    auto cache_lock = lockCache();

    LOG_TEST(
        log, "Trying to reserve space ({} bytes) for {}:{}, current usage {}/{}",
        size, file_segment.key(), file_segment.offset(),
        main_priority->getSize(cache_lock), main_priority->getSizeLimit(cache_lock));

    /// In case of per query cache limit (by default disabled), we add/remove entries from both
    /// (main_priority and query_priority) priority queues, but iterate entries in order of query_priority,
    /// while checking the limits in both.
    Priority * query_priority = nullptr;

    auto query_context = query_limit ? query_limit->tryGetQueryContext(cache_lock) : nullptr;
    if (query_context)
    {
        query_priority = &query_context->getPriority();

        const bool query_limit_exceeded = query_priority->getSize(cache_lock) + size > query_priority->getSizeLimit(cache_lock);
        if (query_limit_exceeded && !query_context->recacheOnFileCacheQueryLimitExceeded())
        {
            LOG_TEST(log, "Query limit exceeded, space reservation failed, "
                     "recache_on_query_limit_exceeded is disabled (while reserving for {}:{})",
                     file_segment.key(), file_segment.offset());
            return false;
        }

        LOG_TEST(
            log, "Using query limit, current usage: {}/{} (while reserving for {}:{})",
            query_priority->getSize(cache_lock), query_priority->getSizeLimit(cache_lock),
            file_segment.key(), file_segment.offset());
    }

    EvictionCandidates eviction_candidates;
    IFileCachePriority::FinalizeEvictionFunc finalize_eviction_func;

    if (query_priority)
    {
        if (!query_priority->collectCandidatesForEviction(
                size, reserve_stat, eviction_candidates, {}, finalize_eviction_func, user.user_id, cache_lock))
            return false;

        LOG_TEST(log, "Query limits satisfied (while reserving for {}:{})", file_segment.key(), file_segment.offset());
        /// If we have enough space in query_priority, we are not interested about stat there anymore.
        /// Clean the stat before iterating main_priority to avoid calculating any segment stat twice.
        reserve_stat.stat_by_kind.clear();
    }

    /// A file_segment_metadata acquires a priority iterator on first successful space reservation attempt,
    auto queue_iterator = file_segment.getQueueIterator();
    chassert(!queue_iterator || file_segment.getReservedSize() > 0);

    if (!main_priority->collectCandidatesForEviction(
            size, reserve_stat, eviction_candidates, queue_iterator, finalize_eviction_func, user.user_id, cache_lock))
        return false;

    if (!file_segment.getKeyMetadata()->createBaseDirectory())
        return false;

    eviction_candidates.evict(query_context.get(), cache_lock);

    if (finalize_eviction_func)
        finalize_eviction_func(cache_lock);

    if (queue_iterator)
    {
        queue_iterator->updateSize(size);
    }
    else
    {
        /// Space reservation is incremental, so file_segment_metadata is created first (with state empty),
        /// and getQueueIterator() is assigned on first space reservation attempt.
        queue_iterator = main_priority->add(file_segment.getKeyMetadata(), file_segment.offset(), size, user, cache_lock);
        file_segment.setQueueIterator(queue_iterator);
    }

    file_segment.reserved_size += size;
    chassert(file_segment.reserved_size == queue_iterator->getEntry()->size);

    if (query_context)
    {
        auto query_queue_it = query_context->tryGet(file_segment.key(), file_segment.offset(), cache_lock);
        if (query_queue_it)
            query_queue_it->updateSize(size);
        else
            query_context->add(file_segment.getKeyMetadata(), file_segment.offset(), size, user, cache_lock);
    }

    if (main_priority->getSize(cache_lock) > (1ull << 63))
        throw Exception(ErrorCodes::LOGICAL_ERROR, "Cache became inconsistent. There must be a bug");

    return true;
}

void FileCache::iterate(IterateFunc && func, const UserID & user_id)
{
    return metadata.iterate([&](const LockedKey & locked_key)
    {
        for (const auto & file_segment_metadata : locked_key)
            func(FileSegment::getInfo(file_segment_metadata.second->file_segment));
    }, user_id);
}

void FileCache::removeKey(const Key & key, const UserID & user_id)
{
    assertInitialized();
<<<<<<< HEAD
#ifdef ABORT_ON_LOGICAL_ERROR
    assertCacheCorrectness();
#endif
    metadata.removeKey(key, /* if_exists */false, /* if_releasable */true);
=======
    metadata.removeKey(key, /* if_exists */false, /* if_releasable */true, user_id);
>>>>>>> 4509af09
}

void FileCache::removeKeyIfExists(const Key & key, const UserID & user_id)
{
    assertInitialized();
<<<<<<< HEAD
#ifdef ABORT_ON_LOGICAL_ERROR
    assertCacheCorrectness();
#endif
    metadata.removeKey(key, /* if_exists */true, /* if_releasable */true);
=======
    metadata.removeKey(key, /* if_exists */true, /* if_releasable */true, user_id);
>>>>>>> 4509af09
}

void FileCache::removeFileSegment(const Key & key, size_t offset, const UserID & user_id)
{
    assertInitialized();
    auto locked_key = metadata.lockKeyMetadata(key, CacheMetadata::KeyNotFoundPolicy::THROW, UserInfo(user_id));
    locked_key->removeFileSegment(offset);
}

void FileCache::removePathIfExists(const String & path, const UserID & user_id)
{
    removeKeyIfExists(createKeyForPath(path), user_id);
}

void FileCache::removeAllReleasable(const UserID & user_id)
{
    assertInitialized();

#ifdef ABORT_ON_LOGICAL_ERROR
    assertCacheCorrectness();
#endif

    metadata.removeAllKeys(/* if_releasable */true, user_id);

    if (stash)
    {
        /// Remove all access information.
        auto lock = lockCache();
        stash->clear();
    }
}

void FileCache::loadMetadata()
{
    ProfileEventTimeIncrement<Microseconds> watch(ProfileEvents::FilesystemCacheLoadMetadataMicroseconds);

    if (!metadata.isEmpty())
    {
        throw Exception(
            ErrorCodes::LOGICAL_ERROR,
            "Cache initialization is partially made. "
            "This can be a result of a failed first attempt to initialize cache. "
            "Please, check log for error messages");
    }

    loadMetadataImpl();

    /// Shuffle file_segment_metadatas to have random order in LRUQueue
    /// as at startup all file_segment_metadatas have the same priority.
    main_priority->shuffle(lockCache());
}

void FileCache::loadMetadataImpl()
{
    auto get_keys_dir_to_process = [
        &, key_prefix_it = fs::directory_iterator{metadata.getBaseDirectory()}, get_key_mutex = std::mutex()]
        () mutable -> std::optional<fs::path>
    {
        std::lock_guard lk(get_key_mutex);
        while (true)
        {
            if (key_prefix_it == fs::directory_iterator())
                return std::nullopt;

            auto path = key_prefix_it->path();
            if (key_prefix_it->is_directory())
            {
                key_prefix_it++;
                return path;
            }

            if (key_prefix_it->path().filename() != "status")
            {
                LOG_WARNING(log, "Unexpected file {} (not a directory), will skip it", path.string());
            }
            key_prefix_it++;
        }
    };

    std::vector<ThreadFromGlobalPool> loading_threads;
    std::exception_ptr first_exception;
    std::mutex set_exception_mutex;
    std::atomic<bool> stop_loading = false;

    LOG_INFO(log, "Loading filesystem cache with {} threads", load_metadata_threads);

    for (size_t i = 0; i < load_metadata_threads; ++i)
    {
        try
        {
            loading_threads.emplace_back([&]
            {
                while (!stop_loading)
                {
                    try
                    {
                        auto path = get_keys_dir_to_process();
                        if (!path.has_value())
                            return;

                        loadMetadataForKeys(path.value());
                    }
                    catch (...)
                    {
                        {
                            std::lock_guard exception_lock(set_exception_mutex);
                            if (!first_exception)
                                first_exception = std::current_exception();
                        }
                        stop_loading = true;
                        return;
                    }
                }
            });
        }
        catch (...)
        {
            {
                std::lock_guard exception_lock(set_exception_mutex);
                if (!first_exception)
                    first_exception = std::current_exception();
            }
            stop_loading = true;
            break;
        }
    }

    for (auto & thread : loading_threads)
        if (thread.joinable())
            thread.join();

    if (first_exception)
        std::rethrow_exception(first_exception);

#ifdef ABORT_ON_LOGICAL_ERROR
    assertCacheCorrectness();
#endif
}

void FileCache::loadMetadataForKeys(const fs::path & keys_dir)
{
    fs::directory_iterator key_it{keys_dir};
    if (key_it == fs::directory_iterator{})
    {
        LOG_DEBUG(log, "Removing empty key prefix directory: {}", keys_dir.string());
        fs::remove(keys_dir);
        return;
    }

    UserInfo user;
    if (write_cache_per_user_directory)
    {
        auto filename = keys_dir.filename().string();

        auto pos = filename.find_last_of('.');
        if (pos == std::string::npos)
            throw Exception(ErrorCodes::LOGICAL_ERROR, "Unexpected file format: {}", filename);

        user = UserInfo(filename.substr(0, pos), parse<UInt64>(filename.substr(pos + 1)));

        LOG_TEST(log, "Loading cache for user {}", user.user_id);
    }
    else
    {
        user = getCommonUser();
    }

    UInt64 offset = 0, size = 0;
    for (; key_it != fs::directory_iterator(); key_it++)
    {
        const fs::path key_directory = key_it->path();

        if (!key_it->is_directory())
        {
            LOG_DEBUG(
                log,
                "Unexpected file: {} (not a directory). Expected a directory",
                key_directory.string());
            continue;
        }

        if (fs::directory_iterator{key_directory} == fs::directory_iterator{})
        {
            LOG_DEBUG(log, "Removing empty key directory: {}", key_directory.string());
            fs::remove(key_directory);
            continue;
        }

        const auto key = Key::fromKeyString(key_directory.filename().string());
        auto key_metadata = metadata.getKeyMetadata(key, CacheMetadata::KeyNotFoundPolicy::CREATE_EMPTY, user, /* is_initial_load */true);

        for (fs::directory_iterator offset_it{key_directory}; offset_it != fs::directory_iterator(); ++offset_it)
        {
            auto offset_with_suffix = offset_it->path().filename().string();
            auto delim_pos = offset_with_suffix.find('_');
            bool parsed;
            FileSegmentKind segment_kind = FileSegmentKind::Regular;

            if (delim_pos == std::string::npos)
                parsed = tryParse<UInt64>(offset, offset_with_suffix);
            else
            {
                parsed = tryParse<UInt64>(offset, offset_with_suffix.substr(0, delim_pos));
                if (offset_with_suffix.substr(delim_pos+1) == "persistent")
                {
                    /// For compatibility. Persistent files are no longer supported.
                    fs::remove(offset_it->path());
                    continue;
                }
                if (offset_with_suffix.substr(delim_pos+1) == "temporary")
                {
                    fs::remove(offset_it->path());
                    continue;
                }
            }

            if (!parsed)
            {
                LOG_WARNING(log, "Unexpected file: {}", offset_it->path().string());
                continue; /// Or just remove? Some unexpected file.
            }

            size = offset_it->file_size();
            if (!size)
            {
                fs::remove(offset_it->path());
                continue;
            }

            bool limits_satisfied;
            IFileCachePriority::IteratorPtr cache_it;
            size_t size_limit = 0;

            {
                auto lock = lockCache();
                size_limit = main_priority->getSizeLimit(lock);

                limits_satisfied = main_priority->canFit(size, lock, nullptr, true);
                if (limits_satisfied)
                    cache_it = main_priority->add(key_metadata, offset, size, user, lock, /* best_effort */true);

                /// TODO: we can get rid of this lockCache() if we first load everything in parallel
                /// without any mutual lock between loading threads, and only after do removeOverflow().
                /// This will be better because overflow here may
                /// happen only if cache configuration changed and max_size because less than it was.
            }

            if (limits_satisfied)
            {
                bool inserted = false;
                try
                {
                    auto file_segment = std::make_shared<FileSegment>(key, offset, size,
                                                                      FileSegment::State::DOWNLOADED,
                                                                      CreateFileSegmentSettings(segment_kind),
                                                                      false,
                                                                      this,
                                                                      key_metadata,
                                                                      cache_it);

                    inserted = key_metadata->emplaceUnlocked(offset, std::make_shared<FileSegmentMetadata>(std::move(file_segment))).second;
                }
                catch (...)
                {
                    tryLogCurrentException(__PRETTY_FUNCTION__);
                    chassert(false);
                }

                if (inserted)
                {
                    LOG_TEST(log, "Added file segment {}:{} (size: {}) with path: {}", key, offset, size, offset_it->path().string());
                }
                else
                {
                    cache_it->remove(lockCache());
                    fs::remove(offset_it->path());
                    chassert(false);
                }
            }
            else
            {
                LOG_WARNING(
                    log,
                    "Cache capacity changed (max size: {}), "
                    "cached file `{}` does not fit in cache anymore (size: {})",
                    size_limit, offset_it->path().string(), size);

                fs::remove(offset_it->path());
            }
        }

        if (key_metadata->sizeUnlocked() == 0)
        {
            metadata.removeKey(key, false, false, getInternalUser().user_id);
        }
    }
}

FileCache::~FileCache()
{
    deactivateBackgroundOperations();
#ifdef ABORT_ON_LOGICAL_ERROR
    assertCacheCorrectness();
#endif
}

void FileCache::deactivateBackgroundOperations()
{
    shutdown.store(true);
    metadata.shutdown();
}

std::vector<FileSegment::Info> FileCache::getFileSegmentInfos(const UserID & user_id)
{
    assertInitialized();
#ifndef NDEBUG
    assertCacheCorrectness();
#endif

    std::vector<FileSegment::Info> file_segments;
    metadata.iterate([&](const LockedKey & locked_key)
    {
        for (const auto & [_, file_segment_metadata] : locked_key)
            file_segments.push_back(FileSegment::getInfo(file_segment_metadata->file_segment));
    }, user_id);
    return file_segments;
}

std::vector<FileSegment::Info> FileCache::getFileSegmentInfos(const Key & key, const UserID & user_id)
{
    std::vector<FileSegment::Info> file_segments;
    auto locked_key = metadata.lockKeyMetadata(key, CacheMetadata::KeyNotFoundPolicy::THROW_LOGICAL, UserInfo(user_id));
    for (const auto & [_, file_segment_metadata] : *locked_key)
        file_segments.push_back(FileSegment::getInfo(file_segment_metadata->file_segment));
    return file_segments;
}

IFileCachePriority::PriorityDumpPtr FileCache::dumpQueue()
{
    assertInitialized();
    return main_priority->dump(lockCache());
}

std::vector<String> FileCache::tryGetCachePaths(const Key & key)
{
    assertInitialized();

    auto locked_key = metadata.lockKeyMetadata(key, CacheMetadata::KeyNotFoundPolicy::RETURN_NULL, getInternalUser());
    if (!locked_key)
        return {};

    std::vector<String> cache_paths;

    for (const auto & [offset, file_segment_metadata] : *locked_key)
    {
        const auto & file_segment = *file_segment_metadata->file_segment;
        if (file_segment.state() == FileSegment::State::DOWNLOADED)
            cache_paths.push_back(locked_key->getKeyMetadata()->getFileSegmentPath(file_segment));
    }
    return cache_paths;
}

size_t FileCache::getUsedCacheSize() const
{
    return main_priority->getSize(lockCache());
}

size_t FileCache::getFileSegmentsNum() const
{
    return main_priority->getElementsCount(lockCache());
}

void FileCache::assertCacheCorrectness()
{
    metadata.iterate([&](LockedKey & locked_key)
    {
        for (const auto & [_, file_segment_metadata] : locked_key)
        {
            chassert(file_segment_metadata->file_segment->assertCorrectness());
        }
    }, getInternalUser().user_id);
}

void FileCache::applySettingsIfPossible(const FileCacheSettings & new_settings, FileCacheSettings & actual_settings)
{
    if (!is_initialized || shutdown || new_settings == actual_settings)
        return;

    std::lock_guard lock(apply_settings_mutex);

    if (new_settings.background_download_queue_size_limit != actual_settings.background_download_queue_size_limit
        && metadata.setBackgroundDownloadQueueSizeLimit(new_settings.background_download_queue_size_limit))
    {
        LOG_INFO(log, "Changed background_download_queue_size from {} to {}",
                 actual_settings.background_download_queue_size_limit,
                 new_settings.background_download_queue_size_limit);

        actual_settings.background_download_queue_size_limit = new_settings.background_download_queue_size_limit;
    }

    if (new_settings.background_download_threads != actual_settings.background_download_threads)
    {
        bool updated = false;
        try
        {
            updated = metadata.setBackgroundDownloadThreads(new_settings.background_download_threads);
        }
        catch (...)
        {
            actual_settings.background_download_threads = metadata.getBackgroundDownloadThreads();
            throw;
        }

        if (updated)
        {
            LOG_INFO(log, "Changed background_download_threads from {} to {}",
                    actual_settings.background_download_threads,
                    new_settings.background_download_threads);

            actual_settings.background_download_threads = new_settings.background_download_threads;
        }
    }


    if (new_settings.max_size != actual_settings.max_size
        || new_settings.max_elements != actual_settings.max_elements)
    {
        auto cache_lock = lockCache();

        bool updated = false;
        try
        {
            updated = main_priority->modifySizeLimits(
                new_settings.max_size, new_settings.max_elements, new_settings.slru_size_ratio, cache_lock);
        }
        catch (...)
        {
            actual_settings.max_size = main_priority->getSizeLimit(cache_lock);
            actual_settings.max_elements = main_priority->getElementsLimit(cache_lock);
            throw;
        }

        if (updated)
        {
            LOG_INFO(log, "Changed max_size from {} to {}, max_elements from {} to {}",
                    actual_settings.max_size, new_settings.max_size,
                    actual_settings.max_elements, new_settings.max_elements);

            actual_settings.max_size = main_priority->getSizeLimit(cache_lock);
            actual_settings.max_elements = main_priority->getElementsLimit(cache_lock);
        }
    }

    if (new_settings.max_file_segment_size != actual_settings.max_file_segment_size)
    {
        max_file_segment_size = actual_settings.max_file_segment_size = new_settings.max_file_segment_size;
    }
}

FileCache::QueryContextHolderPtr FileCache::getQueryContextHolder(
    const String & query_id, const ReadSettings & read_settings)
{
    if (!query_limit || read_settings.filesystem_cache_max_download_size == 0)
        return {};

    auto lock = lockCache();
    auto context = query_limit->getOrSetQueryContext(query_id, read_settings, lock);
    return std::make_unique<QueryContextHolder>(query_id, this, query_limit.get(), std::move(context));
}

std::vector<FileSegment::Info> FileCache::sync()
{
    std::vector<FileSegment::Info> file_segments;
    metadata.iterate([&](LockedKey & locked_key)
    {
        auto broken = locked_key.sync();
        file_segments.insert(file_segments.end(), broken.begin(), broken.end());
    }, getInternalUser().user_id);
    return file_segments;
}

FileCache::HitsCountStash::HitsCountStash(size_t hits_threashold_, size_t queue_size_)
    : hits_threshold(hits_threashold_), queue_size(queue_size_), queue(std::make_unique<LRUFileCachePriority>(0, queue_size_))
{
    if (!queue_size_)
        throw Exception(ErrorCodes::BAD_ARGUMENTS, "Queue size for hits queue must be non-zero");
}

void FileCache::HitsCountStash::clear()
{
    records.clear();
    queue = std::make_unique<LRUFileCachePriority>(0, queue_size);
}

}<|MERGE_RESOLUTION|>--- conflicted
+++ resolved
@@ -881,27 +881,19 @@
 void FileCache::removeKey(const Key & key, const UserID & user_id)
 {
     assertInitialized();
-<<<<<<< HEAD
 #ifdef ABORT_ON_LOGICAL_ERROR
     assertCacheCorrectness();
 #endif
-    metadata.removeKey(key, /* if_exists */false, /* if_releasable */true);
-=======
     metadata.removeKey(key, /* if_exists */false, /* if_releasable */true, user_id);
->>>>>>> 4509af09
 }
 
 void FileCache::removeKeyIfExists(const Key & key, const UserID & user_id)
 {
     assertInitialized();
-<<<<<<< HEAD
 #ifdef ABORT_ON_LOGICAL_ERROR
     assertCacheCorrectness();
 #endif
-    metadata.removeKey(key, /* if_exists */true, /* if_releasable */true);
-=======
     metadata.removeKey(key, /* if_exists */true, /* if_releasable */true, user_id);
->>>>>>> 4509af09
 }
 
 void FileCache::removeFileSegment(const Key & key, size_t offset, const UserID & user_id)
