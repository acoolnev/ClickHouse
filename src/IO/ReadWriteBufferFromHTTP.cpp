--- conflicted
+++ resolved
@@ -132,8 +132,6 @@
         {
             return std::nullopt;
         }
-<<<<<<< HEAD
-=======
         catch (const NetException &)
         {
             return std::nullopt;
@@ -142,7 +140,6 @@
         {
             return std::nullopt;
         }
->>>>>>> 57a6d281
     }
 
     return file_info->file_size;
