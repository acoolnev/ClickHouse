#pragma once

#include <cmath>
#include <cstring>
#include <string>
#include <string_view>
#include <limits>
#include <algorithm>
#include <iterator>
#include <bit>
#include <span>

#include <type_traits>

#include <Common/formatIPv6.h>
#include <Common/DateLUT.h>
#include <Common/LocalDate.h>
#include <Common/LocalDateTime.h>
#include <Common/TransformEndianness.hpp>
#include <base/StringRef.h>
#include <base/arithmeticOverflow.h>
#include <base/sort.h>
#include <base/unit.h>

#include <Core/Types.h>
#include <Core/DecimalFunctions.h>
#include <Core/UUID.h>
#include <base/IPv4andIPv6.h>

#include <Common/Allocator.h>
#include <Common/Exception.h>
#include <Common/StringUtils/StringUtils.h>
#include <Common/intExp.h>

#include <Formats/FormatSettings.h>

#include <IO/CompressionMethod.h>
#include <IO/ReadBuffer.h>
#include <IO/ReadBufferFromMemory.h>
#include <IO/PeekableReadBuffer.h>
#include <IO/VarInt.h>

#include <double-conversion/double-conversion.h>

static constexpr auto DEFAULT_MAX_STRING_SIZE = 1_GiB;

namespace DB
{

template <typename Allocator>
struct Memory;

namespace ErrorCodes
{
    extern const int CANNOT_PARSE_DATE;
    extern const int CANNOT_PARSE_BOOL;
    extern const int CANNOT_PARSE_DATETIME;
    extern const int CANNOT_PARSE_UUID;
    extern const int CANNOT_PARSE_IPV4;
    extern const int CANNOT_PARSE_IPV6;
    extern const int CANNOT_READ_ARRAY_FROM_TEXT;
    extern const int CANNOT_PARSE_NUMBER;
    extern const int INCORRECT_DATA;
    extern const int TOO_LARGE_STRING_SIZE;
    extern const int TOO_LARGE_ARRAY_SIZE;
}

/// Helper functions for formatted input.

inline char parseEscapeSequence(char c)
{
    switch (c)
    {
        case 'a':
            return '\a';
        case 'b':
            return '\b';
        case 'e':
            return '\x1B';      /// \e escape sequence is non standard for C and C++ but supported by gcc and clang.
        case 'f':
            return '\f';
        case 'n':
            return '\n';
        case 'r':
            return '\r';
        case 't':
            return '\t';
        case 'v':
            return '\v';
        case '0':
            return '\0';
        default:
            return c;
    }
}


/// Function throwReadAfterEOF is located in VarInt.h


inline void readChar(char & x, ReadBuffer & buf)
{
    if (buf.eof()) [[unlikely]]
        throwReadAfterEOF();
    x = *buf.position();
    ++buf.position();
}


/// Read POD-type in native format
template <typename T>
inline void readPODBinary(T & x, ReadBuffer & buf)
{
    buf.readStrict(reinterpret_cast<char *>(&x), sizeof(x)); /// NOLINT
}

template <typename T>
inline void readIntBinary(T & x, ReadBuffer & buf)
{
    readPODBinary(x, buf);
}

template <typename T>
inline void readFloatBinary(T & x, ReadBuffer & buf)
{
    readPODBinary(x, buf);
}

inline void readStringBinary(std::string & s, ReadBuffer & buf, size_t max_string_size = DEFAULT_MAX_STRING_SIZE)
{
    size_t size = 0;
    readVarUInt(size, buf);

    if (size > max_string_size)
        throw Exception(ErrorCodes::TOO_LARGE_STRING_SIZE, "Too large string size.");

    s.resize(size);
    buf.readStrict(s.data(), size);
}

template <typename T>
void readVectorBinary(std::vector<T> & v, ReadBuffer & buf)
{
    size_t size = 0;
    readVarUInt(size, buf);

    if (size > DEFAULT_MAX_STRING_SIZE)
        throw Exception(ErrorCodes::TOO_LARGE_ARRAY_SIZE,
                        "Too large array size (maximum: {})", DEFAULT_MAX_STRING_SIZE);

    v.resize(size);
    for (size_t i = 0; i < size; ++i)
        readBinary(v[i], buf);
}


void assertString(const char * s, ReadBuffer & buf);
void assertEOF(ReadBuffer & buf);
void assertNotEOF(ReadBuffer & buf);

[[noreturn]] void throwAtAssertionFailed(const char * s, ReadBuffer & buf);

inline bool checkChar(char c, ReadBuffer & buf)
{
    char a;
    if (!buf.peek(a) || a != c)
        return false;
    buf.ignore();
    return true;
}

inline void assertChar(char symbol, ReadBuffer & buf)
{
    if (!checkChar(symbol, buf))
    {
        char err[2] = {symbol, '\0'};
        throwAtAssertionFailed(err, buf);
    }
}

inline bool checkCharCaseInsensitive(char c, ReadBuffer & buf)
{
    char a;
    if (!buf.peek(a) || !equalsCaseInsensitive(a, c))
        return false;
    buf.ignore();
    return true;
}

inline void assertString(const String & s, ReadBuffer & buf)
{
    assertString(s.c_str(), buf);
}

bool checkString(const char * s, ReadBuffer & buf);
inline bool checkString(const String & s, ReadBuffer & buf)
{
    return checkString(s.c_str(), buf);
}

bool checkStringCaseInsensitive(const char * s, ReadBuffer & buf);
inline bool checkStringCaseInsensitive(const String & s, ReadBuffer & buf)
{
    return checkStringCaseInsensitive(s.c_str(), buf);
}

void assertStringCaseInsensitive(const char * s, ReadBuffer & buf);
inline void assertStringCaseInsensitive(const String & s, ReadBuffer & buf)
{
    return assertStringCaseInsensitive(s.c_str(), buf);
}

/** Check that next character in buf matches first character of s.
  * If true, then check all characters in s and throw exception if it doesn't match.
  * If false, then return false, and leave position in buffer unchanged.
  */
bool checkStringByFirstCharacterAndAssertTheRest(const char * s, ReadBuffer & buf);
bool checkStringByFirstCharacterAndAssertTheRestCaseInsensitive(const char * s, ReadBuffer & buf);

inline bool checkStringByFirstCharacterAndAssertTheRest(const String & s, ReadBuffer & buf)
{
    return checkStringByFirstCharacterAndAssertTheRest(s.c_str(), buf);
}

inline bool checkStringByFirstCharacterAndAssertTheRestCaseInsensitive(const String & s, ReadBuffer & buf)
{
    return checkStringByFirstCharacterAndAssertTheRestCaseInsensitive(s.c_str(), buf);
}


inline void readBoolText(bool & x, ReadBuffer & buf)
{
    char tmp = '0';
    readChar(tmp, buf);
    x = tmp != '0';
}

inline void readBoolTextWord(bool & x, ReadBuffer & buf, bool support_upper_case = false)
{
    if (buf.eof()) [[unlikely]]
        throwReadAfterEOF();

    switch (*buf.position())
    {
        case 't':
            assertString("true", buf);
            x = true;
            break;
        case 'f':
            assertString("false", buf);
            x = false;
            break;
        case 'T':
        {
            if (support_upper_case)
            {
                assertString("TRUE", buf);
                x = true;
                break;
            }
            else
                [[fallthrough]];
        }
        case 'F':
        {
            if (support_upper_case)
            {
                assertString("FALSE", buf);
                x = false;
                break;
            }
            else
                [[fallthrough]];
        }
        default:
            throw ParsingException(ErrorCodes::CANNOT_PARSE_BOOL, "Unexpected Bool value");
    }
}

enum class ReadIntTextCheckOverflow
{
    DO_NOT_CHECK_OVERFLOW,
    CHECK_OVERFLOW,
};

template <typename T, typename ReturnType = void, ReadIntTextCheckOverflow check_overflow = ReadIntTextCheckOverflow::DO_NOT_CHECK_OVERFLOW>
ReturnType readIntTextImpl(T & x, ReadBuffer & buf)
{
    using UnsignedT = make_unsigned_t<T>;

    static constexpr bool throw_exception = std::is_same_v<ReturnType, void>;

    bool negative = false;
    UnsignedT res{};
    if (buf.eof()) [[unlikely]]
    {
        if constexpr (throw_exception)
            throwReadAfterEOF();
        else
            return ReturnType(false);
    }

    const size_t initial_pos = buf.count();
    bool has_sign = false;
    bool has_number = false;
    while (!buf.eof())
    {
        switch (*buf.position())
        {
            case '+':
            {
                /// 123+ or +123+, just stop after 123 or +123.
                if (has_number)
                    goto end;

                /// No digits read yet, but we already read sign, like ++, -+.
                if (has_sign)
                {
                    if constexpr (throw_exception)
                        throw ParsingException(ErrorCodes::CANNOT_PARSE_NUMBER,
                            "Cannot parse number with multiple sign (+/-) characters");
                    else
                        return ReturnType(false);
                }

                has_sign = true;
                break;
            }
            case '-':
            {
                if (has_number)
                    goto end;

                if (has_sign)
                {
                    if constexpr (throw_exception)
                        throw ParsingException(ErrorCodes::CANNOT_PARSE_NUMBER,
                            "Cannot parse number with multiple sign (+/-) characters");
                    else
                        return ReturnType(false);
                }

                if constexpr (is_signed_v<T>)
                    negative = true;
                else
                {
                    if constexpr (throw_exception)
                        throw ParsingException(ErrorCodes::CANNOT_PARSE_NUMBER, "Unsigned type must not contain '-' symbol");
                    else
                        return ReturnType(false);
                }
                has_sign = true;
                break;
            }
            case '0': [[fallthrough]];
            case '1': [[fallthrough]];
            case '2': [[fallthrough]];
            case '3': [[fallthrough]];
            case '4': [[fallthrough]];
            case '5': [[fallthrough]];
            case '6': [[fallthrough]];
            case '7': [[fallthrough]];
            case '8': [[fallthrough]];
            case '9':
            {
                has_number = true;
                if constexpr (check_overflow == ReadIntTextCheckOverflow::CHECK_OVERFLOW && !is_big_int_v<T>)
                {
                    /// Perform relativelly slow overflow check only when
                    /// number of decimal digits so far is close to the max for given type.
                    /// Example: 20 * 10 will overflow Int8.

                    if (buf.count() - initial_pos + 1 >= std::numeric_limits<T>::max_digits10)
                    {
                        if (negative)
                        {
                            T signed_res = -res;
                            if (common::mulOverflow<T>(signed_res, 10, signed_res) ||
                                common::subOverflow<T>(signed_res, (*buf.position() - '0'), signed_res))
                                return ReturnType(false);

                            res = -static_cast<UnsignedT>(signed_res);
                        }
                        else
                        {
                            T signed_res = res;
                            if (common::mulOverflow<T>(signed_res, 10, signed_res) ||
                                common::addOverflow<T>(signed_res, (*buf.position() - '0'), signed_res))
                                return ReturnType(false);

                            res = signed_res;
                        }
                        break;
                    }
                }
                res *= 10;
                res += *buf.position() - '0';
                break;
            }
            default:
                goto end;
        }
        ++buf.position();
    }

end:
    if (has_sign && !has_number)
    {
        if constexpr (throw_exception)
            throw ParsingException(ErrorCodes::CANNOT_PARSE_NUMBER,
                "Cannot parse number with a sign character but without any numeric character");
        else
            return ReturnType(false);
    }
    x = res;
    if constexpr (is_signed_v<T>)
    {
        if (negative)
        {
            if constexpr (check_overflow == ReadIntTextCheckOverflow::CHECK_OVERFLOW)
            {
                if (common::mulOverflow<UnsignedT, Int8, T>(res, -1, x))
                    return ReturnType(false);
            }
            else
                x = -res;
        }
    }

    return ReturnType(true);
}

template <ReadIntTextCheckOverflow check_overflow = ReadIntTextCheckOverflow::DO_NOT_CHECK_OVERFLOW, typename T>
void readIntText(T & x, ReadBuffer & buf)
{
    if constexpr (is_decimal<T>)
    {
        readIntText<check_overflow>(x.value, buf);
    }
    else
    {
        readIntTextImpl<T, void, check_overflow>(x, buf);
    }
}

template <ReadIntTextCheckOverflow check_overflow = ReadIntTextCheckOverflow::CHECK_OVERFLOW, typename T>
bool tryReadIntText(T & x, ReadBuffer & buf)
{
    return readIntTextImpl<T, bool, check_overflow>(x, buf);
}


/** More efficient variant (about 1.5 times on real dataset).
  * Differs in following:
  * - for numbers starting with zero, parsed only zero;
  * - symbol '+' before number is not supported;
  */
template <typename T, bool throw_on_error = true>
void readIntTextUnsafe(T & x, ReadBuffer & buf)
{
    bool negative = false;
    make_unsigned_t<T> res = 0;

    auto on_error = []
    {
        if (throw_on_error)
            throwReadAfterEOF();
    };

    if (buf.eof()) [[unlikely]]
        return on_error();

    if (is_signed_v<T> && *buf.position() == '-')
    {
        ++buf.position();
        negative = true;
        if (buf.eof()) [[unlikely]]
            return on_error();
    }

    if (*buf.position() == '0') /// There are many zeros in real datasets.
    {
        ++buf.position();
        x = 0;
        return;
    }

    while (!buf.eof())
    {
        unsigned char value = *buf.position() - '0';

        if (value < 10)
        {
            res *= 10;
            res += value;
            ++buf.position();
        }
        else
            break;
    }

    /// See note about undefined behaviour above.
    x = is_signed_v<T> && negative ? -res : res;
}

template <typename T>
void tryReadIntTextUnsafe(T & x, ReadBuffer & buf)
{
    return readIntTextUnsafe<T, false>(x, buf);
}


/// Look at readFloatText.h
template <typename T> void readFloatText(T & x, ReadBuffer & in);
template <typename T> bool tryReadFloatText(T & x, ReadBuffer & in);


/// simple: all until '\n' or '\t'
void readString(String & s, ReadBuffer & buf);

void readEscapedString(String & s, ReadBuffer & buf);

void readQuotedString(String & s, ReadBuffer & buf);
void readQuotedStringWithSQLStyle(String & s, ReadBuffer & buf);

void readDoubleQuotedString(String & s, ReadBuffer & buf);
void readDoubleQuotedStringWithSQLStyle(String & s, ReadBuffer & buf);

void readJSONString(String & s, ReadBuffer & buf);

void readBackQuotedString(String & s, ReadBuffer & buf);
void readBackQuotedStringWithSQLStyle(String & s, ReadBuffer & buf);

void readStringUntilEOF(String & s, ReadBuffer & buf);

// Reads the line until EOL, unescaping backslash escape sequences.
// Buffer pointer is left at EOL, don't forget to advance it.
void readEscapedStringUntilEOL(String & s, ReadBuffer & buf);

/// Only 0x20 as whitespace character
void readStringUntilWhitespace(String & s, ReadBuffer & buf);


/** Read string in CSV format.
  * Parsing rules:
  * - string could be placed in quotes; quotes could be single: ' if FormatSettings::CSV::allow_single_quotes is true
  *   or double: " if FormatSettings::CSV::allow_double_quotes is true;
  * - or string could be unquoted - this is determined by first character;
  * - if string is unquoted, then:
  *     - If settings.custom_delimiter is not specified, it is read until next settings.delimiter, either until end of line (CR or LF) or until end of stream;
  *     - If settings.custom_delimiter is specified it reads until first occurrences of settings.custom_delimiter in buffer.
  *       This works only if provided buffer is PeekableReadBuffer.
  *   but spaces and tabs at begin and end of unquoted string are consumed but ignored (note that this behaviour differs from RFC).
  * - if string is in quotes, then it will be read until closing quote,
  *   but sequences of two consecutive quotes are parsed as single quote inside string;
  */
void readCSVString(String & s, ReadBuffer & buf, const FormatSettings::CSV & settings);

/// Differ from readCSVString in that it doesn't remove quotes around field if any.
void readCSVField(String & s, ReadBuffer & buf, const FormatSettings::CSV & settings);

/// Read string in CSV format until the first occurrence of first_delimiter or second_delimiter.
/// Similar to readCSVString if string is in quotes, we read only data in quotes.
String readCSVStringWithTwoPossibleDelimiters(PeekableReadBuffer & buf, const FormatSettings::CSV & settings, const String & first_delimiter, const String & second_delimiter);

/// Same as above but includes quotes in the result if any.
String readCSVFieldWithTwoPossibleDelimiters(PeekableReadBuffer & buf, const FormatSettings::CSV & settings, const String & first_delimiter, const String & second_delimiter);

/// Read and append result to array of characters.
template <typename Vector>
void readStringInto(Vector & s, ReadBuffer & buf);

template <typename Vector>
void readNullTerminated(Vector & s, ReadBuffer & buf);

template <typename Vector>
void readEscapedStringInto(Vector & s, ReadBuffer & buf);

template <bool enable_sql_style_quoting, typename Vector>
void readQuotedStringInto(Vector & s, ReadBuffer & buf);

template <bool enable_sql_style_quoting, typename Vector>
void readDoubleQuotedStringInto(Vector & s, ReadBuffer & buf);

template <bool enable_sql_style_quoting, typename Vector>
void readBackQuotedStringInto(Vector & s, ReadBuffer & buf);

template <typename Vector>
void readStringUntilEOFInto(Vector & s, ReadBuffer & buf);

template <typename Vector, bool include_quotes = false>
void readCSVStringInto(Vector & s, ReadBuffer & buf, const FormatSettings::CSV & settings);

/// ReturnType is either bool or void. If bool, the function will return false instead of throwing an exception.
template <typename Vector, typename ReturnType = void>
ReturnType readJSONStringInto(Vector & s, ReadBuffer & buf);

template <typename Vector>
bool tryReadJSONStringInto(Vector & s, ReadBuffer & buf)
{
    return readJSONStringInto<Vector, bool>(s, buf);
}

template <typename Vector>
bool tryReadQuotedStringInto(Vector & s, ReadBuffer & buf);

/// Reads chunk of data between {} in that way,
/// that it has balanced parentheses sequence of {}.
/// So, it may form a JSON object, but it can be incorrenct.
template <typename Vector, typename ReturnType = void>
ReturnType readJSONObjectPossiblyInvalid(Vector & s, ReadBuffer & buf);

template <typename Vector>
void readStringUntilWhitespaceInto(Vector & s, ReadBuffer & buf);

template <typename Vector>
void readStringUntilNewlineInto(Vector & s, ReadBuffer & buf);

/// This could be used as template parameter for functions above, if you want to just skip data.
struct NullOutput
{
    void append(const char *, size_t) {}
    void append(const char *) {}
    void append(const char *, const char *) {}
    void push_back(char) {} /// NOLINT
};

template <typename ReturnType>
ReturnType readDateTextFallback(LocalDate & date, ReadBuffer & buf);

/// In YYYY-MM-DD format.
/// For convenience, Month and Day parts can have single digit instead of two digits.
/// Any separators other than '-' are supported.
template <typename ReturnType = void>
inline ReturnType readDateTextImpl(LocalDate & date, ReadBuffer & buf)
{
    /// Optimistic path, when whole value is in buffer.
    if (!buf.eof() && buf.position() + 10 <= buf.buffer().end())
    {
        char * pos = buf.position();

        /// YYYY-MM-DD
        /// YYYY-MM-D
        /// YYYY-M-DD
        /// YYYY-M-D
        /// YYYYMMDD

        /// The delimiters can be arbitrary characters, like YYYY/MM!DD, but obviously not digits.

        UInt16 year = (pos[0] - '0') * 1000 + (pos[1] - '0') * 100 + (pos[2] - '0') * 10 + (pos[3] - '0');
        UInt8 month;
        UInt8 day;
        pos += 5;

        if (isNumericASCII(pos[-1]))
        {
            /// YYYYMMDD
            month = (pos[-1] - '0') * 10 + (pos[0] - '0');
            day = (pos[1] - '0') * 10 + (pos[2] - '0');
            pos += 3;
        }
        else
        {
            month = pos[0] - '0';
            if (isNumericASCII(pos[1]))
            {
                month = month * 10 + pos[1] - '0';
                pos += 3;
            }
            else
                pos += 2;

            if (isNumericASCII(pos[-1]))
                return ReturnType(false);

            day = pos[0] - '0';
            if (isNumericASCII(pos[1]))
            {
                day = day * 10 + pos[1] - '0';
                pos += 2;
            }
            else
                pos += 1;
        }

        buf.position() = pos;
        date = LocalDate(year, month, day);
        return ReturnType(true);
    }
    else
        return readDateTextFallback<ReturnType>(date, buf);
}

inline void convertToDayNum(DayNum & date, ExtendedDayNum & from)
{
    if (unlikely(from < 0))
        date = 0;
    else if (unlikely(from > 0xFFFF))
        date = 0xFFFF;
    else
        date = from;
}

template <typename ReturnType = void>
inline ReturnType readDateTextImpl(DayNum & date, ReadBuffer & buf, const DateLUTImpl & date_lut)
{
    static constexpr bool throw_exception = std::is_same_v<ReturnType, void>;

    LocalDate local_date;

    if constexpr (throw_exception)
        readDateTextImpl<ReturnType>(local_date, buf);
    else if (!readDateTextImpl<ReturnType>(local_date, buf))
        return false;

    ExtendedDayNum ret = date_lut.makeDayNum(local_date.year(), local_date.month(), local_date.day());
    convertToDayNum(date, ret);
    return ReturnType(true);
}

template <typename ReturnType = void>
inline ReturnType readDateTextImpl(ExtendedDayNum & date, ReadBuffer & buf, const DateLUTImpl & date_lut)
{
    static constexpr bool throw_exception = std::is_same_v<ReturnType, void>;

    LocalDate local_date;

    if constexpr (throw_exception)
        readDateTextImpl<ReturnType>(local_date, buf);
    else if (!readDateTextImpl<ReturnType>(local_date, buf))
        return false;

    /// When the parameter is out of rule or out of range, Date32 uses 1925-01-01 as the default value (-DateLUT::instance().getDayNumOffsetEpoch(), -16436) and Date uses 1970-01-01.
    date = date_lut.makeDayNum(local_date.year(), local_date.month(), local_date.day(), -static_cast<Int32>(date_lut.getDayNumOffsetEpoch()));
    return ReturnType(true);
}


inline void readDateText(LocalDate & date, ReadBuffer & buf)
{
    readDateTextImpl<void>(date, buf);
}

inline void readDateText(DayNum & date, ReadBuffer & buf, const DateLUTImpl & date_lut = DateLUT::instance())
{
    readDateTextImpl<void>(date, buf, date_lut);
}

inline void readDateText(ExtendedDayNum & date, ReadBuffer & buf, const DateLUTImpl & date_lut = DateLUT::instance())
{
    readDateTextImpl<void>(date, buf, date_lut);
}

inline bool tryReadDateText(LocalDate & date, ReadBuffer & buf)
{
    return readDateTextImpl<bool>(date, buf);
}

inline bool tryReadDateText(DayNum & date, ReadBuffer & buf, const DateLUTImpl & time_zone = DateLUT::instance())
{
    return readDateTextImpl<bool>(date, buf, time_zone);
}

inline bool tryReadDateText(ExtendedDayNum & date, ReadBuffer & buf, const DateLUTImpl & time_zone = DateLUT::instance())
{
    return readDateTextImpl<bool>(date, buf, time_zone);
}

UUID parseUUID(std::span<const UInt8> src);

template <typename ReturnType = void>
inline ReturnType readUUIDTextImpl(UUID & uuid, ReadBuffer & buf)
{
    static constexpr bool throw_exception = std::is_same_v<ReturnType, void>;

    char s[36];
    size_t size = buf.read(s, 32);

    if (size == 32)
    {
        if (s[8] == '-')
        {
            size += buf.read(&s[32], 4);

            if (size != 36)
            {
                s[size] = 0;

                if constexpr (throw_exception)
                {
                    throw ParsingException(ErrorCodes::CANNOT_PARSE_UUID, "Cannot parse uuid {}", s);
                }
                else
                {
                    return ReturnType(false);
                }
            }
        }

        uuid = parseUUID({reinterpret_cast<const UInt8 *>(s), size});
        return ReturnType(true);
    }
    else
    {
        s[size] = 0;

        if constexpr (throw_exception)
        {
            throw ParsingException(ErrorCodes::CANNOT_PARSE_UUID, "Cannot parse uuid {}", s);
        }
        else
        {
            return ReturnType(false);
        }
    }
}

inline void readUUIDText(UUID & uuid, ReadBuffer & buf)
{
    return readUUIDTextImpl<void>(uuid, buf);
}

inline bool tryReadUUIDText(UUID & uuid, ReadBuffer & buf)
{
    return readUUIDTextImpl<bool>(uuid, buf);
}

template <typename ReturnType = void>
inline ReturnType readIPv4TextImpl(IPv4 & ip, ReadBuffer & buf)
{
    if (parseIPv4(buf.position(), [&buf](){ return buf.eof(); }, reinterpret_cast<unsigned char *>(&ip.toUnderType())))
        return ReturnType(true);

    if constexpr (std::is_same_v<ReturnType, void>)
        throw ParsingException(ErrorCodes::CANNOT_PARSE_IPV4, "Cannot parse IPv4 {}", std::string_view(buf.position(), buf.available()));
    else
        return ReturnType(false);
}

inline void readIPv4Text(IPv4 & ip, ReadBuffer & buf)
{
    return readIPv4TextImpl<void>(ip, buf);
}

inline bool tryReadIPv4Text(IPv4 & ip, ReadBuffer & buf)
{
    return readIPv4TextImpl<bool>(ip, buf);
}

template <typename ReturnType = void>
inline ReturnType readIPv6TextImpl(IPv6 & ip, ReadBuffer & buf)
{
    if (parseIPv6orIPv4(buf.position(), [&buf](){ return buf.eof(); }, reinterpret_cast<unsigned char *>(ip.toUnderType().items)))
        return ReturnType(true);

    if constexpr (std::is_same_v<ReturnType, void>)
        throw ParsingException(ErrorCodes::CANNOT_PARSE_IPV6, "Cannot parse IPv6 {}", std::string_view(buf.position(), buf.available()));
    else
        return ReturnType(false);
}

inline void readIPv6Text(IPv6 & ip, ReadBuffer & buf)
{
    return readIPv6TextImpl<void>(ip, buf);
}

inline bool tryReadIPv6Text(IPv6 & ip, ReadBuffer & buf)
{
    return readIPv6TextImpl<bool>(ip, buf);
}

template <typename T>
inline T parse(const char * data, size_t size);

template <typename T>
inline T parseFromString(std::string_view str)
{
    return parse<T>(str.data(), str.size());
}


template <typename ReturnType = void>
ReturnType readDateTimeTextFallback(time_t & datetime, ReadBuffer & buf, const DateLUTImpl & date_lut);

/** In YYYY-MM-DD hh:mm:ss or YYYY-MM-DD format, according to specified time zone.
  * As an exception, also supported parsing of unix timestamp in form of decimal number.
  */
template <typename ReturnType = void>
inline ReturnType readDateTimeTextImpl(time_t & datetime, ReadBuffer & buf, const DateLUTImpl & date_lut)
{
    /// Optimistic path, when whole value is in buffer.
    const char * s = buf.position();

    /// YYYY-MM-DD hh:mm:ss
    static constexpr auto date_time_broken_down_length = 19;
    /// YYYY-MM-DD
    static constexpr auto date_broken_down_length = 10;
    bool optimistic_path_for_date_time_input = s + date_time_broken_down_length <= buf.buffer().end();

    if (optimistic_path_for_date_time_input)
    {
        if (s[4] < '0' || s[4] > '9')
        {
            UInt16 year = (s[0] - '0') * 1000 + (s[1] - '0') * 100 + (s[2] - '0') * 10 + (s[3] - '0');
            UInt8 month = (s[5] - '0') * 10 + (s[6] - '0');
            UInt8 day = (s[8] - '0') * 10 + (s[9] - '0');

            UInt8 hour = 0;
            UInt8 minute = 0;
            UInt8 second = 0;

            /// Simply determine whether it is YYYY-MM-DD hh:mm:ss or YYYY-MM-DD by the content of the tenth character in an optimistic scenario
            bool dt_long = (s[10] == ' ' || s[10] == 'T');
            if (dt_long)
            {
                hour = (s[11] - '0') * 10 + (s[12] - '0');
                minute = (s[14] - '0') * 10 + (s[15] - '0');
                second = (s[17] - '0') * 10 + (s[18] - '0');
            }

            if (unlikely(year == 0))
                datetime = 0;
            else
                datetime = date_lut.makeDateTime(year, month, day, hour, minute, second);

            if (dt_long)
                buf.position() += date_time_broken_down_length;
            else
                buf.position() += date_broken_down_length;

            return ReturnType(true);
        }
        else
            /// Why not readIntTextUnsafe? Because for needs of AdFox, parsing of unix timestamp with leading zeros is supported: 000...NNNN.
            return readIntTextImpl<time_t, ReturnType, ReadIntTextCheckOverflow::CHECK_OVERFLOW>(datetime, buf);
    }
    else
        return readDateTimeTextFallback<ReturnType>(datetime, buf, date_lut);
}

template <typename ReturnType>
inline ReturnType readDateTimeTextImpl(DateTime64 & datetime64, UInt32 scale, ReadBuffer & buf, const DateLUTImpl & date_lut)
{
    time_t whole;
    if (!readDateTimeTextImpl<bool>(whole, buf, date_lut))
    {
        return ReturnType(false);
    }

    int negative_multiplier = 1;

    DB::DecimalUtils::DecimalComponents<DateTime64> components{static_cast<DateTime64::NativeType>(whole), 0};

    if (!buf.eof() && *buf.position() == '.')
    {
        ++buf.position();

        /// Read digits, up to 'scale' positions.
        for (size_t i = 0; i < scale; ++i)
        {
            if (!buf.eof() && isNumericASCII(*buf.position()))
            {
                components.fractional *= 10;
                components.fractional += *buf.position() - '0';
                ++buf.position();
            }
            else
            {
                /// Adjust to scale.
                components.fractional *= 10;
            }
        }

        /// Ignore digits that are out of precision.
        while (!buf.eof() && isNumericASCII(*buf.position()))
            ++buf.position();

        /// Fractional part (subseconds) is treated as positive by users
        /// (as DateTime64 itself is a positive, although underlying decimal is negative)
        /// setting fractional part to be negative when whole is 0 results in wrong value,
        /// so we multiply result by -1.
        if (components.whole < 0 && components.fractional != 0)
        {
            const auto scale_multiplier = DecimalUtils::scaleMultiplier<DateTime64::NativeType>(scale);
            ++components.whole;
            components.fractional = scale_multiplier - components.fractional;
            if (!components.whole)
            {
                negative_multiplier = -1;
            }
        }
    }
    /// 9908870400 is time_t value for 2184-01-01 UTC (a bit over the last year supported by DateTime64)
    else if (whole >= 9908870400LL)
    {
        /// Unix timestamp with subsecond precision, already scaled to integer.
        /// For disambiguation we support only time since 2001-09-09 01:46:40 UTC and less than 30 000 years in future.
        components.fractional =  components.whole % common::exp10_i32(scale);
        components.whole = components.whole / common::exp10_i32(scale);
    }

    bool is_ok = true;
    if constexpr (std::is_same_v<ReturnType, void>)
    {
        datetime64 = DecimalUtils::decimalFromComponents<DateTime64>(components, scale) * negative_multiplier;
    }
    else
    {
        is_ok = DecimalUtils::tryGetDecimalFromComponents<DateTime64>(components, scale, datetime64);
        if (is_ok)
            datetime64 *= negative_multiplier;
    }

    return ReturnType(is_ok);
}

inline void readDateTimeText(time_t & datetime, ReadBuffer & buf, const DateLUTImpl & time_zone = DateLUT::instance())
{
    readDateTimeTextImpl<void>(datetime, buf, time_zone);
}

inline void readDateTime64Text(DateTime64 & datetime64, UInt32 scale, ReadBuffer & buf, const DateLUTImpl & date_lut = DateLUT::instance())
{
    readDateTimeTextImpl<void>(datetime64, scale, buf, date_lut);
}

inline bool tryReadDateTimeText(time_t & datetime, ReadBuffer & buf, const DateLUTImpl & time_zone = DateLUT::instance())
{
    return readDateTimeTextImpl<bool>(datetime, buf, time_zone);
}

inline bool tryReadDateTime64Text(DateTime64 & datetime64, UInt32 scale, ReadBuffer & buf, const DateLUTImpl & date_lut = DateLUT::instance())
{
    return readDateTimeTextImpl<bool>(datetime64, scale, buf, date_lut);
}

inline void readDateTimeText(LocalDateTime & datetime, ReadBuffer & buf)
{
    char s[10];
    size_t size = buf.read(s, 10);
    if (10 != size)
    {
        s[size] = 0;
        throw ParsingException(ErrorCodes::CANNOT_PARSE_DATETIME, "Cannot parse DateTime {}", s);
    }

    datetime.year((s[0] - '0') * 1000 + (s[1] - '0') * 100 + (s[2] - '0') * 10 + (s[3] - '0'));
    datetime.month((s[5] - '0') * 10 + (s[6] - '0'));
    datetime.day((s[8] - '0') * 10 + (s[9] - '0'));

    /// Allow to read Date as DateTime
    if (buf.eof() || !(*buf.position() == ' ' || *buf.position() == 'T'))
        return;

    ++buf.position();
    size = buf.read(s, 8);
    if (8 != size)
    {
        s[size] = 0;
        throw ParsingException(ErrorCodes::CANNOT_PARSE_DATETIME, "Cannot parse time component of DateTime {}", s);
    }

    datetime.hour((s[0] - '0') * 10 + (s[1] - '0'));
    datetime.minute((s[3] - '0') * 10 + (s[4] - '0'));
    datetime.second((s[6] - '0') * 10 + (s[7] - '0'));
}


/// Generic methods to read value in native binary format.
template <typename T>
requires is_arithmetic_v<T>
inline void readBinary(T & x, ReadBuffer & buf) { readPODBinary(x, buf); }

inline void readBinary(bool & x, ReadBuffer & buf)
{
    /// When deserializing a bool it might trigger UBSAN if the input is not 0 or 1, so it's better to treat it as an Int8
    static_assert(sizeof(bool) == sizeof(Int8));
    Int8 flag = 0;
    readBinary(flag, buf);
    x = (flag != 0);
}

inline void readBinary(String & x, ReadBuffer & buf) { readStringBinary(x, buf); }
inline void readBinary(Int32 & x, ReadBuffer & buf) { readPODBinary(x, buf); }
inline void readBinary(Int128 & x, ReadBuffer & buf) { readPODBinary(x, buf); }
inline void readBinary(Int256 & x, ReadBuffer & buf) { readPODBinary(x, buf); }
inline void readBinary(UInt32 & x, ReadBuffer & buf) { readPODBinary(x, buf); }
inline void readBinary(UInt128 & x, ReadBuffer & buf) { readPODBinary(x, buf); }
inline void readBinary(UInt256 & x, ReadBuffer & buf) { readPODBinary(x, buf); }
inline void readBinary(Decimal32 & x, ReadBuffer & buf) { readPODBinary(x, buf); }
inline void readBinary(Decimal64 & x, ReadBuffer & buf) { readPODBinary(x, buf); }
inline void readBinary(Decimal128 & x, ReadBuffer & buf) { readPODBinary(x, buf); }
inline void readBinary(Decimal256 & x, ReadBuffer & buf) { readPODBinary(x.value, buf); }
inline void readBinary(LocalDate & x, ReadBuffer & buf) { readPODBinary(x, buf); }

template <std::endian endian, typename T>
<<<<<<< HEAD
requires std::is_integral_v<T> && (sizeof(T) <= 8)
inline void readBinaryEndian(T & x, ReadBuffer & buf)
{
    readPODBinary(x, buf);
    if constexpr (std::endian::native != endian)
        x = std::byteswap(x);
}

template <std::endian endian, typename T>
requires is_decimal<T> || std::is_floating_point_v<T>
inline void readBinaryEndian(T & x, ReadBuffer & buf)
{
    readPODBinary(x, buf);
    if constexpr (std::endian::native != endian)
    {
        char *start = reinterpret_cast<char *>(&x), *end = start + sizeof(T);
        std::reverse(start, end);
    }
}

template <std::endian endian, typename T>
requires is_big_int_v<T>
inline void readBinaryEndian(T & x, ReadBuffer & buf)
{
    if constexpr (std::endian::native == endian)
    {
        for (size_t i = 0; i != std::size(x.items); ++i)
            readBinaryEndian<endian>(x.items[i], buf);
    }
    else
    {
        for (size_t i = 0; i != std::size(x.items); ++i)
            readBinaryEndian<endian>(x.items[std::size(x.items) - i - 1], buf);
    }
=======
inline void readBinaryEndian(T & x, ReadBuffer & buf)
{
    readPODBinary(x, buf);
    transformEndianness<endian>(x);
>>>>>>> b5128bfa
}

template <typename T>
inline void readBinaryLittleEndian(T & x, ReadBuffer & buf)
{
    readBinaryEndian<std::endian::little>(x, buf);
}

template <typename T>
inline void readBinaryBigEndian(T & x, ReadBuffer & buf)
{
    readBinaryEndian<std::endian::big>(x, buf);
}


/// Generic methods to read value in text tab-separated format.

inline void readText(is_integer auto & x, ReadBuffer & buf)
{
    if constexpr (std::is_same_v<decltype(x), bool &>)
        readBoolText(x, buf);
    else
        readIntText(x, buf);
}

inline bool tryReadText(is_integer auto & x, ReadBuffer & buf)
{
    return tryReadIntText(x, buf);
}

inline bool tryReadText(UUID & x, ReadBuffer & buf) { return tryReadUUIDText(x, buf); }
inline bool tryReadText(IPv4 & x, ReadBuffer & buf) { return tryReadIPv4Text(x, buf); }
inline bool tryReadText(IPv6 & x, ReadBuffer & buf) { return tryReadIPv6Text(x, buf); }

inline void readText(is_floating_point auto & x, ReadBuffer & buf) { readFloatText(x, buf); }

inline void readText(String & x, ReadBuffer & buf) { readEscapedString(x, buf); }

inline void readText(DayNum & x, ReadBuffer & buf, const DateLUTImpl & time_zone = DateLUT::instance()) { readDateText(x, buf, time_zone); }

inline void readText(LocalDate & x, ReadBuffer & buf) { readDateText(x, buf); }
inline void readText(LocalDateTime & x, ReadBuffer & buf) { readDateTimeText(x, buf); }
inline void readText(UUID & x, ReadBuffer & buf) { readUUIDText(x, buf); }
inline void readText(IPv4 & x, ReadBuffer & buf) { readIPv4Text(x, buf); }
inline void readText(IPv6 & x, ReadBuffer & buf) { readIPv6Text(x, buf); }

/// Generic methods to read value in text format,
///  possibly in single quotes (only for data types that use quotes in VALUES format of INSERT statement in SQL).
template <typename T>
requires is_arithmetic_v<T>
inline void readQuoted(T & x, ReadBuffer & buf) { readText(x, buf); }

template <typename T>
requires is_arithmetic_v<T>
inline void readQuoted(T & x, ReadBuffer & buf, const DateLUTImpl & time_zone) { readText(x, buf, time_zone); }

inline void readQuoted(String & x, ReadBuffer & buf) { readQuotedString(x, buf); }

inline void readQuoted(LocalDate & x, ReadBuffer & buf)
{
    assertChar('\'', buf);
    readDateText(x, buf);
    assertChar('\'', buf);
}

inline void readQuoted(LocalDateTime & x, ReadBuffer & buf)
{
    assertChar('\'', buf);
    readDateTimeText(x, buf);
    assertChar('\'', buf);
}

inline void readQuoted(UUID & x, ReadBuffer & buf)
{
    assertChar('\'', buf);
    readUUIDText(x, buf);
    assertChar('\'', buf);
}

inline void readQuoted(IPv4 & x, ReadBuffer & buf)
{
    assertChar('\'', buf);
    readIPv4Text(x, buf);
    assertChar('\'', buf);
}

inline void readQuoted(IPv6 & x, ReadBuffer & buf)
{
    assertChar('\'', buf);
    readIPv6Text(x, buf);
    assertChar('\'', buf);
}

/// Same as above, but in double quotes.
template <typename T>
requires is_arithmetic_v<T>
inline void readDoubleQuoted(T & x, ReadBuffer & buf) { readText(x, buf); }

template <typename T>
requires is_arithmetic_v<T>
inline void readDoubleQuoted(T & x, ReadBuffer & buf, const DateLUTImpl & time_zone) { readText(x, buf, time_zone); }

inline void readDoubleQuoted(String & x, ReadBuffer & buf) { readDoubleQuotedString(x, buf); }

inline void readDoubleQuoted(LocalDate & x, ReadBuffer & buf)
{
    assertChar('"', buf);
    readDateText(x, buf);
    assertChar('"', buf);
}

inline void readDoubleQuoted(LocalDateTime & x, ReadBuffer & buf)
{
    assertChar('"', buf);
    readDateTimeText(x, buf);
    assertChar('"', buf);
}

/// CSV for numbers: quotes are optional, no special escaping rules.
template <typename T>
inline void readCSVSimple(T & x, ReadBuffer & buf)
{
    if (buf.eof()) [[unlikely]]
        throwReadAfterEOF();

    char maybe_quote = *buf.position();

    if (maybe_quote == '\'' || maybe_quote == '\"')
        ++buf.position();

    readText(x, buf);

    if (maybe_quote == '\'' || maybe_quote == '\"')
        assertChar(maybe_quote, buf);
}

// standalone overload for dates: to avoid instantiating DateLUTs while parsing other types
template <typename T>
inline void readCSVSimple(T & x, ReadBuffer & buf, const DateLUTImpl & time_zone)
{
    if (buf.eof()) [[unlikely]]
        throwReadAfterEOF();

    char maybe_quote = *buf.position();

    if (maybe_quote == '\'' || maybe_quote == '\"')
        ++buf.position();

    readText(x, buf, time_zone);

    if (maybe_quote == '\'' || maybe_quote == '\"')
        assertChar(maybe_quote, buf);
}

template <typename T>
requires is_arithmetic_v<T>
inline void readCSV(T & x, ReadBuffer & buf)
{
    readCSVSimple(x, buf);
}

inline void readCSV(String & x, ReadBuffer & buf, const FormatSettings::CSV & settings) { readCSVString(x, buf, settings); }
inline void readCSV(LocalDate & x, ReadBuffer & buf) { readCSVSimple(x, buf); }
inline void readCSV(DayNum & x, ReadBuffer & buf) { readCSVSimple(x, buf); }
inline void readCSV(DayNum & x, ReadBuffer & buf, const DateLUTImpl & time_zone) { readCSVSimple(x, buf, time_zone); }
inline void readCSV(LocalDateTime & x, ReadBuffer & buf) { readCSVSimple(x, buf); }
inline void readCSV(UUID & x, ReadBuffer & buf) { readCSVSimple(x, buf); }
inline void readCSV(IPv4 & x, ReadBuffer & buf) { readCSVSimple(x, buf); }
inline void readCSV(IPv6 & x, ReadBuffer & buf) { readCSVSimple(x, buf); }
inline void readCSV(UInt128 & x, ReadBuffer & buf) { readCSVSimple(x, buf); }
inline void readCSV(Int128 & x, ReadBuffer & buf) { readCSVSimple(x, buf); }
inline void readCSV(UInt256 & x, ReadBuffer & buf) { readCSVSimple(x, buf); }
inline void readCSV(Int256 & x, ReadBuffer & buf) { readCSVSimple(x, buf); }

template <typename T>
void readBinary(std::vector<T> & x, ReadBuffer & buf)
{
    size_t size = 0;
    readVarUInt(size, buf);

    if (size > DEFAULT_MAX_STRING_SIZE)
        throw Poco::Exception("Too large vector size.");

    x.resize(size);
    for (size_t i = 0; i < size; ++i)
        readBinary(x[i], buf);
}

template <typename T>
void readQuoted(std::vector<T> & x, ReadBuffer & buf)
{
    bool first = true;
    assertChar('[', buf);
    while (!buf.eof() && *buf.position() != ']')
    {
        if (!first)
        {
            if (*buf.position() == ',')
                ++buf.position();
            else
                throw ParsingException(ErrorCodes::CANNOT_READ_ARRAY_FROM_TEXT, "Cannot read array from text");
        }

        first = false;

        x.push_back(T());
        readQuoted(x.back(), buf);
    }
    assertChar(']', buf);
}

template <typename T>
void readDoubleQuoted(std::vector<T> & x, ReadBuffer & buf)
{
    bool first = true;
    assertChar('[', buf);
    while (!buf.eof() && *buf.position() != ']')
    {
        if (!first)
        {
            if (*buf.position() == ',')
                ++buf.position();
            else
                throw ParsingException(ErrorCodes::CANNOT_READ_ARRAY_FROM_TEXT, "Cannot read array from text");
        }

        first = false;

        x.push_back(T());
        readDoubleQuoted(x.back(), buf);
    }
    assertChar(']', buf);
}

template <typename T>
void readText(std::vector<T> & x, ReadBuffer & buf)
{
    readQuoted(x, buf);
}


/// Skip whitespace characters.
inline void skipWhitespaceIfAny(ReadBuffer & buf, bool one_line = false)
{
    if (!one_line)
        while (!buf.eof() && isWhitespaceASCII(*buf.position()))
            ++buf.position();
    else
        while (!buf.eof() && isWhitespaceASCIIOneLine(*buf.position()))
            ++buf.position();
}

/// Skips json value.
void skipJSONField(ReadBuffer & buf, StringRef name_of_field);


/** Read serialized exception.
  * During serialization/deserialization some information is lost
  * (type is cut to base class, 'message' replaced by 'displayText', and stack trace is appended to 'message')
  * Some additional message could be appended to exception (example: you could add information about from where it was received).
  */
Exception readException(ReadBuffer & buf, const String & additional_message = "", bool remote_exception = false);
void readAndThrowException(ReadBuffer & buf, const String & additional_message = "");


/** Helper function for implementation.
  */
template <ReadIntTextCheckOverflow check_overflow = ReadIntTextCheckOverflow::CHECK_OVERFLOW, typename T>
static inline const char * tryReadIntText(T & x, const char * pos, const char * end)
{
    ReadBufferFromMemory in(pos, end - pos);
    tryReadIntText<check_overflow>(x, in);
    return pos + in.count();
}


/// Convenient methods for reading something from string in text format.
template <typename T>
inline T parse(const char * data, size_t size)
{
    T res;
    ReadBufferFromMemory buf(data, size);
    readText(res, buf);
    return res;
}

template <typename T>
inline bool tryParse(T & res, const char * data, size_t size)
{
    ReadBufferFromMemory buf(data, size);
    return tryReadText(res, buf);
}

template <typename T>
inline void readTextWithSizeSuffix(T & x, ReadBuffer & buf) { readText(x, buf); }

template <is_integer T>
inline void readTextWithSizeSuffix(T & x, ReadBuffer & buf)
{
    readIntText(x, buf);
    if (buf.eof())
        return;

    /// Updates x depending on the suffix
    auto finish = [&buf, &x] (UInt64 base, int power_of_two) mutable
    {
        ++buf.position();
        if (buf.eof())
        {
            x *= base; /// For decimal suffixes, such as k, M, G etc.
        }
        else if (*buf.position() == 'i')
        {
            x = (x << power_of_two); // NOLINT /// For binary suffixes, such as ki, Mi, Gi, etc.
            ++buf.position();
        }
        return;
    };

    switch (*buf.position())
    {
        case 'k': [[fallthrough]];
        case 'K':
            finish(1000, 10);
            break;
        case 'M':
            finish(1000000, 20);
            break;
        case 'G':
            finish(1000000000, 30);
            break;
        case 'T':
            finish(1000000000000ULL, 40);
            break;
        default:
            return;
    }
}

/// Read something from text format and trying to parse the suffix.
/// If the suffix is not valid gives an error
/// For example: 723145 -- ok, 213MB -- not ok, but 213Mi -- ok
template <typename T>
inline T parseWithSizeSuffix(const char * data, size_t size)
{
    T res;
    ReadBufferFromMemory buf(data, size);
    readTextWithSizeSuffix(res, buf);
    assertEOF(buf);
    return res;
}

template <typename T>
inline T parseWithSizeSuffix(std::string_view s)
{
    return parseWithSizeSuffix<T>(s.data(), s.size());
}

template <typename T>
inline T parseWithSizeSuffix(const char * data)
{
    return parseWithSizeSuffix<T>(data, strlen(data));
}

template <typename T>
inline T parse(const char * data)
{
    return parse<T>(data, strlen(data));
}

template <typename T>
inline T parse(const String & s)
{
    return parse<T>(s.data(), s.size());
}

template <typename T>
inline T parse(std::string_view s)
{
    return parse<T>(s.data(), s.size());
}

template <typename T>
inline bool tryParse(T & res, const char * data)
{
    return tryParse(res, data, strlen(data));
}

template <typename T>
inline bool tryParse(T & res, const String & s)
{
    return tryParse(res, s.data(), s.size());
}

template <typename T>
inline bool tryParse(T & res, std::string_view s)
{
    return tryParse(res, s.data(), s.size());
}


/** Skip UTF-8 BOM if it is under cursor.
  * As BOM is usually located at start of stream, and buffer size is usually larger than three bytes,
  *  the function expects, that all three bytes of BOM is fully in buffer (otherwise it don't skip anything).
  */
inline void skipBOMIfExists(ReadBuffer & buf)
{
    if (!buf.eof()
        && buf.position() + 3 < buf.buffer().end()
        && buf.position()[0] == '\xEF'
        && buf.position()[1] == '\xBB'
        && buf.position()[2] == '\xBF')
    {
        buf.position() += 3;
    }
}


/// Skip to next character after next \n. If no \n in stream, skip to end.
void skipToNextLineOrEOF(ReadBuffer & buf);

/// Skip to next character after next \r. If no \r in stream, skip to end.
void skipToCarriageReturnOrEOF(ReadBuffer & buf);

/// Skip to next character after next unescaped \n. If no \n in stream, skip to end. Does not throw on invalid escape sequences.
void skipToUnescapedNextLineOrEOF(ReadBuffer & buf);

/// Skip to next character after next \0. If no \0 in stream, skip to end.
void skipNullTerminated(ReadBuffer & buf);

/** This function just copies the data from buffer's position (in.position())
  * to current position (from arguments) appending into memory.
  */
void saveUpToPosition(ReadBuffer & in, Memory<Allocator<false>> & memory, char * current);

/** This function is negative to eof().
  * In fact it returns whether the data was loaded to internal ReadBuffers's buffer or not.
  * And saves data from buffer's position to current if there is no pending data in buffer.
  * Why we have to use this strange function? Consider we have buffer's internal position in the middle
  * of our buffer and the current cursor in the end of the buffer. When we call eof() it calls next().
  * And this function can fill the buffer with new data, so we will lose the data from previous buffer state.
  */
bool loadAtPosition(ReadBuffer & in, Memory<Allocator<false>> & memory, char * & current);

/// Skip data until start of the next row or eof (the end of row is determined by two delimiters:
/// row_after_delimiter and row_between_delimiter).
void skipToNextRowOrEof(PeekableReadBuffer & buf, const String & row_after_delimiter, const String & row_between_delimiter, bool skip_spaces);

struct PcgDeserializer
{
    static void deserializePcg32(pcg32_fast & rng, ReadBuffer & buf)
    {
        decltype(rng.state_) multiplier, increment, state;
        readText(multiplier, buf);
        assertChar(' ', buf);
        readText(increment, buf);
        assertChar(' ', buf);
        readText(state, buf);

        if (multiplier != rng.multiplier())
            throw Exception(ErrorCodes::INCORRECT_DATA, "Incorrect multiplier in pcg32: expected {}, got {}", rng.multiplier(), multiplier);
        if (increment != rng.increment())
            throw Exception(ErrorCodes::INCORRECT_DATA, "Incorrect increment in pcg32: expected {}, got {}", rng.increment(), increment);

        rng.state_ = state;
    }
};

template <typename Vector>
void readQuotedFieldInto(Vector & s, ReadBuffer & buf);

void readQuotedField(String & s, ReadBuffer & buf);

void readJSONField(String & s, ReadBuffer & buf);

void readTSVField(String & s, ReadBuffer & buf);

/** Parse the escape sequence, which can be simple (one character after backslash) or more complex (multiple characters).
  * It is assumed that the cursor is located on the `\` symbol
  */
bool parseComplexEscapeSequence(String & s, ReadBuffer & buf);

}<|MERGE_RESOLUTION|>--- conflicted
+++ resolved
@@ -1094,47 +1094,10 @@
 inline void readBinary(LocalDate & x, ReadBuffer & buf) { readPODBinary(x, buf); }
 
 template <std::endian endian, typename T>
-<<<<<<< HEAD
-requires std::is_integral_v<T> && (sizeof(T) <= 8)
-inline void readBinaryEndian(T & x, ReadBuffer & buf)
-{
-    readPODBinary(x, buf);
-    if constexpr (std::endian::native != endian)
-        x = std::byteswap(x);
-}
-
-template <std::endian endian, typename T>
-requires is_decimal<T> || std::is_floating_point_v<T>
-inline void readBinaryEndian(T & x, ReadBuffer & buf)
-{
-    readPODBinary(x, buf);
-    if constexpr (std::endian::native != endian)
-    {
-        char *start = reinterpret_cast<char *>(&x), *end = start + sizeof(T);
-        std::reverse(start, end);
-    }
-}
-
-template <std::endian endian, typename T>
-requires is_big_int_v<T>
-inline void readBinaryEndian(T & x, ReadBuffer & buf)
-{
-    if constexpr (std::endian::native == endian)
-    {
-        for (size_t i = 0; i != std::size(x.items); ++i)
-            readBinaryEndian<endian>(x.items[i], buf);
-    }
-    else
-    {
-        for (size_t i = 0; i != std::size(x.items); ++i)
-            readBinaryEndian<endian>(x.items[std::size(x.items) - i - 1], buf);
-    }
-=======
 inline void readBinaryEndian(T & x, ReadBuffer & buf)
 {
     readPODBinary(x, buf);
     transformEndianness<endian>(x);
->>>>>>> b5128bfa
 }
 
 template <typename T>
