#pragma once

#include <Common/NamePrompter.h>
#include <Core/BaseSettings.h>
#include <Core/SettingsEnums.h>
#include <Core/Defines.h>
#include <IO/ReadSettings.h>
#include <base/unit.h>


namespace Poco::Util
{
    class AbstractConfiguration;
}

namespace DB
{
class IColumn;

/** List of settings: type, name, default value, description, flags
  *
  * This looks rather inconvenient. It is done that way to avoid repeating settings in different places.
  * Note: as an alternative, we could implement settings to be completely dynamic in form of map: String -> Field,
  *  but we are not going to do it, because settings is used everywhere as static struct fields.
  *
  * `flags` can be either 0 or IMPORTANT.
  * A setting is "IMPORTANT" if it affects the results of queries and can't be ignored by older versions.
  *
  * When adding new settings that control some backward incompatible changes or when changing some settings values,
  * consider adding them to settings changes history in SettingsChangesHistory.h for special `compatibility` setting
  * to work correctly.
  */

#define COMMON_SETTINGS(M, ALIAS) \
    M(Dialect, dialect, Dialect::clickhouse, "Which dialect will be used to parse query", 0)\
    M(UInt64, min_compress_block_size, 65536, "The actual size of the block to compress, if the uncompressed data less than max_compress_block_size is no less than this value and no less than the volume of data for one mark.", 0) \
    M(UInt64, max_compress_block_size, 1048576, "The maximum size of blocks of uncompressed data before compressing for writing to a table.", 0) \
    M(UInt64, max_block_size, DEFAULT_BLOCK_SIZE, "Maximum block size for reading", 0) \
    M(UInt64, max_insert_block_size, DEFAULT_INSERT_BLOCK_SIZE, "The maximum block size for insertion, if we control the creation of blocks for insertion.", 0) \
    M(UInt64, min_insert_block_size_rows, DEFAULT_INSERT_BLOCK_SIZE, "Squash blocks passed to INSERT query to specified size in rows, if blocks are not big enough.", 0) \
    M(UInt64, min_insert_block_size_bytes, (DEFAULT_INSERT_BLOCK_SIZE * 256), "Squash blocks passed to INSERT query to specified size in bytes, if blocks are not big enough.", 0) \
    M(UInt64, min_insert_block_size_rows_for_materialized_views, 0, "Like min_insert_block_size_rows, but applied only during pushing to MATERIALIZED VIEW (default: min_insert_block_size_rows)", 0) \
    M(UInt64, min_insert_block_size_bytes_for_materialized_views, 0, "Like min_insert_block_size_bytes, but applied only during pushing to MATERIALIZED VIEW (default: min_insert_block_size_bytes)", 0) \
    M(UInt64, max_joined_block_size_rows, DEFAULT_BLOCK_SIZE, "Maximum block size for JOIN result (if join algorithm supports it). 0 means unlimited.", 0) \
    M(UInt64, max_insert_threads, 0, "The maximum number of threads to execute the INSERT SELECT query. Values 0 or 1 means that INSERT SELECT is not run in parallel. Higher values will lead to higher memory usage. Parallel INSERT SELECT has effect only if the SELECT part is run on parallel, see 'max_threads' setting.", 0) \
    M(UInt64, max_insert_delayed_streams_for_parallel_write, 0, "The maximum number of streams (columns) to delay final part flush. Default - auto (1000 in case of underlying storage supports parallel write, for example S3 and disabled otherwise)", 0) \
    M(MaxThreads, max_final_threads, 0, "The maximum number of threads to read from table with FINAL.", 0) \
    M(UInt64, max_threads_for_indexes, 0, "The maximum number of threads process indices.", 0) \
    M(MaxThreads, max_threads, 0, "The maximum number of threads to execute the request. By default, it is determined automatically.", 0) \
    M(Bool, use_concurrency_control, true, "Respect the server's concurrency control (see the `concurrent_threads_soft_limit_num` and `concurrent_threads_soft_limit_ratio_to_cores` global server settings). If disabled, it allows using a larger number of threads even if the server is overloaded (not recommended for normal usage, and needed mostly for tests).", 0) \
    M(MaxThreads, max_download_threads, 4, "The maximum number of threads to download data (e.g. for URL engine).", 0) \
    M(UInt64, max_download_buffer_size, 10*1024*1024, "The maximal size of buffer for parallel downloading (e.g. for URL engine) per each thread.", 0) \
    M(UInt64, max_read_buffer_size, DBMS_DEFAULT_BUFFER_SIZE, "The maximum size of the buffer to read from the filesystem.", 0) \
    M(UInt64, max_read_buffer_size_local_fs, 128*1024, "The maximum size of the buffer to read from local filesystem. If set to 0 then max_read_buffer_size will be used.", 0) \
    M(UInt64, max_read_buffer_size_remote_fs, 0, "The maximum size of the buffer to read from remote filesystem. If set to 0 then max_read_buffer_size will be used.", 0) \
    M(UInt64, max_distributed_connections, 1024, "The maximum number of connections for distributed processing of one query (should be greater than max_threads).", 0) \
    M(UInt64, max_query_size, DBMS_DEFAULT_MAX_QUERY_SIZE, "The maximum number of bytes of a query string parsed by the SQL parser. Data in the VALUES clause of INSERT queries is processed by a separate stream parser (that consumes O(1) RAM) and not affected by this restriction.", 0) \
    M(UInt64, interactive_delay, 100000, "The interval in microseconds to check if the request is cancelled, and to send progress info.", 0) \
    M(Seconds, connect_timeout, DBMS_DEFAULT_CONNECT_TIMEOUT_SEC, "Connection timeout if there are no replicas.", 0) \
    M(Milliseconds, handshake_timeout_ms, 10000, "Timeout for receiving HELLO packet from replicas.", 0) \
    M(Milliseconds, connect_timeout_with_failover_ms, 1000, "Connection timeout for selecting first healthy replica.", 0) \
    M(Milliseconds, connect_timeout_with_failover_secure_ms, 1000, "Connection timeout for selecting first healthy replica (for secure connections).", 0) \
    M(Seconds, receive_timeout, DBMS_DEFAULT_RECEIVE_TIMEOUT_SEC, "Timeout for receiving data from network, in seconds. If no bytes were received in this interval, exception is thrown. If you set this setting on client, the 'send_timeout' for the socket will be also set on the corresponding connection end on the server.", 0) \
    M(Seconds, send_timeout, DBMS_DEFAULT_SEND_TIMEOUT_SEC, "Timeout for sending data to network, in seconds. If client needs to sent some data, but it did not able to send any bytes in this interval, exception is thrown. If you set this setting on client, the 'receive_timeout' for the socket will be also set on the corresponding connection end on the server.", 0) \
    M(Seconds, tcp_keep_alive_timeout, 290 /* less than DBMS_DEFAULT_RECEIVE_TIMEOUT_SEC */, "The time in seconds the connection needs to remain idle before TCP starts sending keepalive probes", 0) \
    M(Milliseconds, hedged_connection_timeout_ms, 50, "Connection timeout for establishing connection with replica for Hedged requests", 0) \
    M(Milliseconds, receive_data_timeout_ms, 2000, "Connection timeout for receiving first packet of data or packet with positive progress from replica", 0) \
    M(Bool, use_hedged_requests, true, "Use hedged requests for distributed queries", 0) \
    M(Bool, allow_changing_replica_until_first_data_packet, false, "Allow HedgedConnections to change replica until receiving first data packet", 0) \
    M(Milliseconds, queue_max_wait_ms, 0, "The wait time in the request queue, if the number of concurrent requests exceeds the maximum.", 0) \
    M(Milliseconds, connection_pool_max_wait_ms, 0, "The wait time when the connection pool is full.", 0) \
    M(Milliseconds, replace_running_query_max_wait_ms, 5000, "The wait time for running query with the same query_id to finish when setting 'replace_running_query' is active.", 0) \
    M(Milliseconds, kafka_max_wait_ms, 5000, "The wait time for reading from Kafka before retry.", 0) \
    M(Milliseconds, rabbitmq_max_wait_ms, 5000, "The wait time for reading from RabbitMQ before retry.", 0) \
    M(UInt64, poll_interval, DBMS_DEFAULT_POLL_INTERVAL, "Block at the query wait loop on the server for the specified number of seconds.", 0) \
    M(UInt64, idle_connection_timeout, 3600, "Close idle TCP connections after specified number of seconds.", 0) \
    M(UInt64, distributed_connections_pool_size, 1024, "Maximum number of connections with one remote server in the pool.", 0) \
    M(UInt64, connections_with_failover_max_tries, 3, "The maximum number of attempts to connect to replicas.", 0) \
    M(UInt64, s3_strict_upload_part_size, 0, "The exact size of part to upload during multipart upload to S3 (some implementations does not supports variable size parts).", 0) \
    M(UInt64, s3_min_upload_part_size, 16*1024*1024, "The minimum size of part to upload during multipart upload to S3.", 0) \
    M(UInt64, s3_max_upload_part_size, 5ull*1024*1024*1024, "The maximum size of part to upload during multipart upload to S3.", 0) \
    M(UInt64, s3_upload_part_size_multiply_factor, 2, "Multiply s3_min_upload_part_size by this factor each time s3_multiply_parts_count_threshold parts were uploaded from a single write to S3.", 0) \
    M(UInt64, s3_upload_part_size_multiply_parts_count_threshold, 500, "Each time this number of parts was uploaded to S3, s3_min_upload_part_size is multiplied by s3_upload_part_size_multiply_factor.", 0) \
    M(UInt64, s3_max_inflight_parts_for_one_file, 20, "The maximum number of a concurrent loaded parts in multipart upload request. 0 means unlimited. You ", 0) \
    M(UInt64, s3_max_single_part_upload_size, 32*1024*1024, "The maximum size of object to upload using singlepart upload to S3.", 0) \
    M(UInt64, azure_max_single_part_upload_size, 100*1024*1024, "The maximum size of object to upload using singlepart upload to Azure blob storage.", 0) \
    M(UInt64, s3_max_single_read_retries, 4, "The maximum number of retries during single S3 read.", 0) \
    M(UInt64, azure_max_single_read_retries, 4, "The maximum number of retries during single Azure blob storage read.", 0) \
    M(UInt64, s3_max_unexpected_write_error_retries, 4, "The maximum number of retries in case of unexpected errors during S3 write.", 0) \
    M(UInt64, s3_max_redirects, 10, "Max number of S3 redirects hops allowed.", 0) \
    M(UInt64, s3_max_connections, 1024, "The maximum number of connections per server.", 0) \
    M(UInt64, s3_max_get_rps, 0, "Limit on S3 GET request per second rate before throttling. Zero means unlimited.", 0) \
    M(UInt64, s3_max_get_burst, 0, "Max number of requests that can be issued simultaneously before hitting request per second limit. By default (0) equals to `s3_max_get_rps`", 0) \
    M(UInt64, s3_max_put_rps, 0, "Limit on S3 PUT request per second rate before throttling. Zero means unlimited.", 0) \
    M(UInt64, s3_max_put_burst, 0, "Max number of requests that can be issued simultaneously before hitting request per second limit. By default (0) equals to `s3_max_put_rps`", 0) \
    M(UInt64, s3_list_object_keys_size, 1000, "Maximum number of files that could be returned in batch by ListObject request", 0) \
    M(Bool, s3_use_adaptive_timeouts, true, "When adaptive timeouts are enabled first two attempts are made with low receive and send timeout", 0) \
    M(UInt64, azure_list_object_keys_size, 1000, "Maximum number of files that could be returned in batch by ListObject request", 0) \
    M(Bool, s3_truncate_on_insert, false, "Enables or disables truncate before insert in s3 engine tables.", 0) \
    M(Bool, azure_truncate_on_insert, false, "Enables or disables truncate before insert in azure engine tables.", 0) \
    M(Bool, s3_create_new_file_on_insert, false, "Enables or disables creating a new file on each insert in s3 engine tables", 0) \
    M(Bool, s3_skip_empty_files, false, "Allow to skip empty files in s3 table engine", 0) \
    M(Bool, azure_create_new_file_on_insert, false, "Enables or disables creating a new file on each insert in azure engine tables", 0) \
    M(Bool, s3_check_objects_after_upload, false, "Check each uploaded object to s3 with head request to be sure that upload was successful", 0) \
    M(Bool, s3_allow_parallel_part_upload, true, "Use multiple threads for s3 multipart upload. It may lead to slightly higher memory usage", 0) \
    M(Bool, s3_throw_on_zero_files_match, false, "Throw an error, when ListObjects request cannot match any files", 0) \
    M(Bool, s3_disable_checksum, false, "Do not calculate a checksum when sending a file to S3. This speeds up writes by avoiding excessive processing passes on a file. It is mostly safe as the data of MergeTree tables is checksummed by ClickHouse anyway, and when S3 is accessed with HTTPS, the TLS layer already provides integrity while transferring through the network. While additional checksums on S3 give defense in depth.", 0) \
    M(UInt64, s3_retry_attempts, 100, "Setting for Aws::Client::RetryStrategy, Aws::Client does retries itself, 0 means no retries", 0) \
    M(UInt64, s3_request_timeout_ms, 30000, "Idleness timeout for sending and receiving data to/from S3. Fail if a single TCP read or write call blocks for this long.", 0) \
    M(UInt64, s3_http_connection_pool_size, 1000, "How many reusable open connections to keep per S3 endpoint. This only applies to the S3 table engine and table function, not to S3 disks (for disks, use disk config instead). Global setting, can only be set in config, overriding it per session or per query has no effect.", 0) \
    M(Bool, enable_s3_requests_logging, false, "Enable very explicit logging of S3 requests. Makes sense for debug only.", 0) \
    M(String, s3queue_default_zookeeper_path, "/clickhouse/s3queue/", "Default zookeeper path prefix for S3Queue engine", 0) \
    M(Bool, s3queue_enable_logging_to_s3queue_log, false, "Enable writing to system.s3queue_log. The value can be overwritten per table with table settings", 0) \
    M(UInt64, hdfs_replication, 0, "The actual number of replications can be specified when the hdfs file is created.", 0) \
    M(Bool, hdfs_truncate_on_insert, false, "Enables or disables truncate before insert in s3 engine tables", 0) \
    M(Bool, hdfs_create_new_file_on_insert, false, "Enables or disables creating a new file on each insert in hdfs engine tables", 0) \
    M(Bool, hdfs_skip_empty_files, false, "Allow to skip empty files in hdfs table engine", 0) \
    M(UInt64, hsts_max_age, 0, "Expired time for hsts. 0 means disable HSTS.", 0) \
    M(Bool, extremes, false, "Calculate minimums and maximums of the result columns. They can be output in JSON-formats.", IMPORTANT) \
    M(Bool, use_uncompressed_cache, false, "Whether to use the cache of uncompressed blocks.", 0) \
    M(Bool, replace_running_query, false, "Whether the running request should be canceled with the same id as the new one.", 0) \
    M(UInt64, max_remote_read_network_bandwidth, 0, "The maximum speed of data exchange over the network in bytes per second for read.", 0) \
    M(UInt64, max_remote_write_network_bandwidth, 0, "The maximum speed of data exchange over the network in bytes per second for write.", 0) \
    M(UInt64, max_local_read_bandwidth, 0, "The maximum speed of local reads in bytes per second.", 0) \
    M(UInt64, max_local_write_bandwidth, 0, "The maximum speed of local writes in bytes per second.", 0) \
    M(Bool, stream_like_engine_allow_direct_select, false, "Allow direct SELECT query for Kafka, RabbitMQ, FileLog, Redis Streams, and NATS engines. In case there are attached materialized views, SELECT query is not allowed even if this setting is enabled.", 0) \
    M(String, stream_like_engine_insert_queue, "", "When stream like engine reads from multiple queues, user will need to select one queue to insert into when writing. Used by Redis Streams and NATS.", 0) \
    \
    M(Bool, distributed_foreground_insert, false, "If setting is enabled, insert query into distributed waits until data are sent to all nodes in a cluster. \n\nEnables or disables synchronous data insertion into a `Distributed` table.\n\nBy default, when inserting data into a Distributed table, the ClickHouse server sends data to cluster nodes in the background. When `distributed_foreground_insert` = 1, the data is processed synchronously, and the `INSERT` operation succeeds only after all the data is saved on all shards (at least one replica for each shard if `internal_replication` is true).", 0) ALIAS(insert_distributed_sync) \
    M(UInt64, distributed_background_insert_timeout, 0, "Timeout for insert query into distributed. Setting is used only with insert_distributed_sync enabled. Zero value means no timeout.", 0) ALIAS(insert_distributed_timeout) \
    M(Milliseconds, distributed_background_insert_sleep_time_ms, 100, "Sleep time for background INSERTs into Distributed, in case of any errors delay grows exponentially.", 0) ALIAS(distributed_directory_monitor_sleep_time_ms) \
    M(Milliseconds, distributed_background_insert_max_sleep_time_ms, 30000, "Maximum sleep time for background INSERTs into Distributed, it limits exponential growth too.", 0) ALIAS(distributed_directory_monitor_max_sleep_time_ms) \
    \
    M(Bool, distributed_background_insert_batch, false, "Should background INSERTs into Distributed be batched into bigger blocks.", 0) ALIAS(distributed_directory_monitor_batch_inserts) \
    M(Bool, distributed_background_insert_split_batch_on_failure, false, "Should batches of the background INSERT into Distributed be split into smaller batches in case of failures.", 0) ALIAS(distributed_directory_monitor_split_batch_on_failure) \
    \
    M(Bool, optimize_move_to_prewhere, true, "Allows disabling WHERE to PREWHERE optimization in SELECT queries from MergeTree.", 0) \
    M(Bool, optimize_move_to_prewhere_if_final, false, "If query has `FINAL`, the optimization `move_to_prewhere` is not always correct and it is enabled only if both settings `optimize_move_to_prewhere` and `optimize_move_to_prewhere_if_final` are turned on", 0) \
    M(Bool, move_all_conditions_to_prewhere, true, "Move all viable conditions from WHERE to PREWHERE", 0) \
    M(Bool, enable_multiple_prewhere_read_steps, true, "Move more conditions from WHERE to PREWHERE and do reads from disk and filtering in multiple steps if there are multiple conditions combined with AND", 0) \
    M(Bool, move_primary_key_columns_to_end_of_prewhere, true, "Move PREWHERE conditions containing primary key columns to the end of AND chain. It is likely that these conditions are taken into account during primary key analysis and thus will not contribute a lot to PREWHERE filtering.", 0) \
    \
    M(Bool, allow_statistic_optimize, false, "Allows using statistic to optimize queries", 0) \
    M(Bool, allow_experimental_statistic, false, "Allows using statistic", 0) \
    \
    M(UInt64, alter_sync, 1, "Wait for actions to manipulate the partitions. 0 - do not wait, 1 - wait for execution only of itself, 2 - wait for everyone.", 0) ALIAS(replication_alter_partitions_sync) \
    M(Int64, replication_wait_for_inactive_replica_timeout, 120, "Wait for inactive replica to execute ALTER/OPTIMIZE. Time in seconds, 0 - do not wait, negative - wait for unlimited time.", 0) \
    M(Bool, alter_move_to_space_execute_async, false, "Execute ALTER TABLE MOVE ... TO [DISK|VOLUME] asynchronously", 0) \
    \
    M(LoadBalancing, load_balancing, LoadBalancing::RANDOM, "Which replicas (among healthy replicas) to preferably send a query to (on the first attempt) for distributed processing.", 0) \
    M(UInt64, load_balancing_first_offset, 0, "Which replica to preferably send a query when FIRST_OR_RANDOM load balancing strategy is used.", 0) \
    \
    M(TotalsMode, totals_mode, TotalsMode::AFTER_HAVING_EXCLUSIVE, "How to calculate TOTALS when HAVING is present, as well as when max_rows_to_group_by and group_by_overflow_mode = ‘any’ are present.", IMPORTANT) \
    M(Float, totals_auto_threshold, 0.5, "The threshold for totals_mode = 'auto'.", 0) \
    \
    M(Bool, allow_suspicious_low_cardinality_types, false, "In CREATE TABLE statement allows specifying LowCardinality modifier for types of small fixed size (8 or less). Enabling this may increase merge times and memory consumption.", 0) \
    M(Bool, allow_suspicious_fixed_string_types, false, "In CREATE TABLE statement allows creating columns of type FixedString(n) with n > 256. FixedString with length >= 256 is suspicious and most likely indicates misusage", 0) \
    M(Bool, allow_suspicious_indices, false, "Reject primary/secondary indexes and sorting keys with identical expressions", 0) \
    M(Bool, allow_suspicious_ttl_expressions, false, "Reject TTL expressions that don't depend on any of table's columns. It indicates a user error most of the time.", 0) \
    M(Bool, compile_expressions, false, "Compile some scalar functions and operators to native code.", 0) \
    M(UInt64, min_count_to_compile_expression, 3, "The number of identical expressions before they are JIT-compiled", 0) \
    M(Bool, compile_aggregate_expressions, true, "Compile aggregate functions to native code.", 0) \
    M(UInt64, min_count_to_compile_aggregate_expression, 3, "The number of identical aggregate expressions before they are JIT-compiled", 0) \
    M(Bool, compile_sort_description, true, "Compile sort description to native code.", 0) \
    M(UInt64, min_count_to_compile_sort_description, 3, "The number of identical sort descriptions before they are JIT-compiled", 0) \
    M(UInt64, group_by_two_level_threshold, 100000, "From what number of keys, a two-level aggregation starts. 0 - the threshold is not set.", 0) \
    M(UInt64, group_by_two_level_threshold_bytes, 50000000, "From what size of the aggregation state in bytes, a two-level aggregation begins to be used. 0 - the threshold is not set. Two-level aggregation is used when at least one of the thresholds is triggered.", 0) \
    M(Bool, distributed_aggregation_memory_efficient, true, "Is the memory-saving mode of distributed aggregation enabled.", 0) \
    M(UInt64, aggregation_memory_efficient_merge_threads, 0, "Number of threads to use for merge intermediate aggregation results in memory efficient mode. When bigger, then more memory is consumed. 0 means - same as 'max_threads'.", 0) \
    M(Bool, enable_memory_bound_merging_of_aggregation_results, true, "Enable memory bound merging strategy for aggregation.", 0) \
    M(Bool, enable_positional_arguments, true, "Enable positional arguments in ORDER BY, GROUP BY and LIMIT BY", 0) \
    M(Bool, enable_extended_results_for_datetime_functions, false, "Enable date functions like toLastDayOfMonth return Date32 results (instead of Date results) for Date32/DateTime64 arguments.", 0) \
    M(Bool, allow_nonconst_timezone_arguments, false, "Allow non-const timezone arguments in certain time-related functions like toTimeZone(), fromUnixTimestamp*(), snowflakeToDateTime*()", 0) \
    \
    M(Bool, group_by_use_nulls, false, "Treat columns mentioned in ROLLUP, CUBE or GROUPING SETS as Nullable", 0) \
    \
    M(UInt64, max_parallel_replicas, 1, "The maximum number of replicas of each shard used when the query is executed. For consistency (to get different parts of the same partition), this option only works for the specified sampling key. The lag of the replicas is not controlled.", 0) \
    M(UInt64, parallel_replicas_count, 0, "This is internal setting that should not be used directly and represents an implementation detail of the 'parallel replicas' mode. This setting will be automatically set up by the initiator server for distributed queries to the number of parallel replicas participating in query processing.", 0) \
    M(UInt64, parallel_replica_offset, 0, "This is internal setting that should not be used directly and represents an implementation detail of the 'parallel replicas' mode. This setting will be automatically set up by the initiator server for distributed queries to the index of the replica participating in query processing among parallel replicas.", 0) \
    M(String, parallel_replicas_custom_key, "", "Custom key assigning work to replicas when parallel replicas are used.", 0) \
    M(ParallelReplicasCustomKeyFilterType, parallel_replicas_custom_key_filter_type, ParallelReplicasCustomKeyFilterType::DEFAULT, "Type of filter to use with custom key for parallel replicas. default - use modulo operation on the custom key, range - use range filter on custom key using all possible values for the value type of custom key.", 0) \
    \
    M(String, cluster_for_parallel_replicas, "", "Cluster for a shard in which current server is located", 0) \
    M(UInt64, allow_experimental_parallel_reading_from_replicas, 0, "Use all the replicas from a shard for SELECT query execution. Reading is parallelized and coordinated dynamically. 0 - disabled, 1 - enabled, silently disable them in case of failure, 2 - enabled, throw an exception in case of failure", 0) \
    M(Float, parallel_replicas_single_task_marks_count_multiplier, 2, "A multiplier which will be added during calculation for minimal number of marks to retrieve from coordinator. This will be applied only for remote replicas.", 0) \
    M(Bool, parallel_replicas_for_non_replicated_merge_tree, false, "If true, ClickHouse will use parallel replicas algorithm also for non-replicated MergeTree tables", 0) \
    M(UInt64, parallel_replicas_min_number_of_rows_per_replica, 0, "Limit the number of replicas used in a query to (estimated rows to read / min_number_of_rows_per_replica). The max is still limited by 'max_parallel_replicas'", 0) \
    \
    M(Bool, skip_unavailable_shards, false, "If true, ClickHouse silently skips unavailable shards. Shard is marked as unavailable when: 1) The shard cannot be reached due to a connection failure. 2) Shard is unresolvable through DNS. 3) Table does not exist on the shard.", 0) \
    \
    M(UInt64, parallel_distributed_insert_select, 0, "Process distributed INSERT SELECT query in the same cluster on local tables on every shard; if set to 1 - SELECT is executed on each shard; if set to 2 - SELECT and INSERT are executed on each shard", 0) \
    M(UInt64, distributed_group_by_no_merge, 0, "If 1, Do not merge aggregation states from different servers for distributed queries (shards will process query up to the Complete stage, initiator just proxies the data from the shards). If 2 the initiator will apply ORDER BY and LIMIT stages (it is not in case when shard process query up to the Complete stage)", 0) \
    M(UInt64, distributed_push_down_limit, 1, "If 1, LIMIT will be applied on each shard separately. Usually you don't need to use it, since this will be done automatically if it is possible, i.e. for simple query SELECT FROM LIMIT.", 0) \
    M(Bool, optimize_distributed_group_by_sharding_key, true, "Optimize GROUP BY sharding_key queries (by avoiding costly aggregation on the initiator server).", 0) \
    M(UInt64, optimize_skip_unused_shards_limit, 1000, "Limit for number of sharding key values, turns off optimize_skip_unused_shards if the limit is reached", 0) \
    M(Bool, optimize_skip_unused_shards, false, "Assumes that data is distributed by sharding_key. Optimization to skip unused shards if SELECT query filters by sharding_key.", 0) \
    M(Bool, optimize_skip_unused_shards_rewrite_in, true, "Rewrite IN in query for remote shards to exclude values that does not belong to the shard (requires optimize_skip_unused_shards)", 0) \
    M(Bool, allow_nondeterministic_optimize_skip_unused_shards, false, "Allow non-deterministic functions (includes dictGet) in sharding_key for optimize_skip_unused_shards", 0) \
    M(UInt64, force_optimize_skip_unused_shards, 0, "Throw an exception if unused shards cannot be skipped (1 - throw only if the table has the sharding key, 2 - always throw.", 0) \
    M(UInt64, optimize_skip_unused_shards_nesting, 0, "Same as optimize_skip_unused_shards, but accept nesting level until which it will work.", 0) \
    M(UInt64, force_optimize_skip_unused_shards_nesting, 0, "Same as force_optimize_skip_unused_shards, but accept nesting level until which it will work.", 0) \
    \
    M(Bool, input_format_parallel_parsing, true, "Enable parallel parsing for some data formats.", 0) \
    M(UInt64, min_chunk_bytes_for_parallel_parsing, (10 * 1024 * 1024), "The minimum chunk size in bytes, which each thread will parse in parallel.", 0) \
    M(Bool, output_format_parallel_formatting, true, "Enable parallel formatting for some data formats.", 0) \
    \
    M(UInt64, merge_tree_min_rows_for_concurrent_read, (20 * 8192), "If at least as many lines are read from one file, the reading can be parallelized.", 0) \
    M(UInt64, merge_tree_min_bytes_for_concurrent_read, (24 * 10 * 1024 * 1024), "If at least as many bytes are read from one file, the reading can be parallelized.", 0) \
    M(UInt64, merge_tree_min_rows_for_seek, 0, "You can skip reading more than that number of rows at the price of one seek per file.", 0) \
    M(UInt64, merge_tree_min_bytes_for_seek, 0, "You can skip reading more than that number of bytes at the price of one seek per file.", 0) \
    M(UInt64, merge_tree_coarse_index_granularity, 8, "If the index segment can contain the required keys, divide it into as many parts and recursively check them.", 0) \
    M(UInt64, merge_tree_max_rows_to_use_cache, (128 * 8192), "The maximum number of rows per request, to use the cache of uncompressed data. If the request is large, the cache is not used. (For large queries not to flush out the cache.)", 0) \
    M(UInt64, merge_tree_max_bytes_to_use_cache, (192 * 10 * 1024 * 1024), "The maximum number of bytes per request, to use the cache of uncompressed data. If the request is large, the cache is not used. (For large queries not to flush out the cache.)", 0) \
    M(Bool, do_not_merge_across_partitions_select_final, false, "Merge parts only in one partition in select final", 0) \
    M(Bool, allow_experimental_inverted_index, false, "If it is set to true, allow to use experimental inverted index.", 0) \
    \
    M(UInt64, mysql_max_rows_to_insert, 65536, "The maximum number of rows in MySQL batch insertion of the MySQL storage engine", 0) \
    M(Bool, mysql_map_string_to_text_in_show_columns, false, "If enabled, String type will be mapped to TEXT in SHOW [FULL] COLUMNS, BLOB otherwise.", 0) \
    M(Bool, mysql_map_fixed_string_to_text_in_show_columns, false, "If enabled, FixedString type will be mapped to TEXT in SHOW [FULL] COLUMNS, BLOB otherwise.", 0) \
    \
    M(UInt64, optimize_min_equality_disjunction_chain_length, 3, "The minimum length of the expression `expr = x1 OR ... expr = xN` for optimization ", 0) \
    M(UInt64, optimize_min_inequality_conjunction_chain_length, 3, "The minimum length of the expression `expr <> x1 AND ... expr <> xN` for optimization ", 0) \
    \
    M(UInt64, min_bytes_to_use_direct_io, 0, "The minimum number of bytes for reading the data with O_DIRECT option during SELECT queries execution. 0 - disabled.", 0) \
    M(UInt64, min_bytes_to_use_mmap_io, 0, "The minimum number of bytes for reading the data with mmap option during SELECT queries execution. 0 - disabled.", 0) \
    M(Bool, checksum_on_read, true, "Validate checksums on reading. It is enabled by default and should be always enabled in production. Please do not expect any benefits in disabling this setting. It may only be used for experiments and benchmarks. The setting only applicable for tables of MergeTree family. Checksums are always validated for other table engines and when receiving data over network.", 0) \
    \
    M(Bool, force_index_by_date, false, "Throw an exception if there is a partition key in a table, and it is not used.", 0) \
    M(Bool, force_primary_key, false, "Throw an exception if there is primary key in a table, and it is not used.", 0) \
    M(Bool, use_skip_indexes, true, "Use data skipping indexes during query execution.", 0) \
    M(Bool, use_skip_indexes_if_final, false, "If query has FINAL, then skipping data based on indexes may produce incorrect result, hence disabled by default.", 0) \
    M(String, ignore_data_skipping_indices, "", "Comma separated list of strings or literals with the name of the data skipping indices that should be excluded during query execution.", 0) \
    \
    M(String, force_data_skipping_indices, "", "Comma separated list of strings or literals with the name of the data skipping indices that should be used during query execution, otherwise an exception will be thrown.", 0) \
    \
    M(Float, max_streams_to_max_threads_ratio, 1, "Allows you to use more sources than the number of threads - to more evenly distribute work across threads. It is assumed that this is a temporary solution, since it will be possible in the future to make the number of sources equal to the number of threads, but for each source to dynamically select available work for itself.", 0) \
    M(Float, max_streams_multiplier_for_merge_tables, 5, "Ask more streams when reading from Merge table. Streams will be spread across tables that Merge table will use. This allows more even distribution of work across threads and especially helpful when merged tables differ in size.", 0) \
    \
    M(String, network_compression_method, "LZ4", "Allows you to select the method of data compression when writing.", 0) \
    \
    M(Int64, network_zstd_compression_level, 1, "Allows you to select the level of ZSTD compression.", 0) \
    \
    M(Int64, zstd_window_log_max, 0, "Allows you to select the max window log of ZSTD (it will not be used for MergeTree family)", 0) \
    \
    M(UInt64, priority, 0, "Priority of the query. 1 - the highest, higher value - lower priority; 0 - do not use priorities.", 0) \
    M(Int64, os_thread_priority, 0, "If non zero - set corresponding 'nice' value for query processing threads. Can be used to adjust query priority for OS scheduler.", 0) \
    \
    M(Bool, log_queries, true, "Log requests and write the log to the system table.", 0) \
    M(Bool, log_formatted_queries, false, "Log formatted queries and write the log to the system table.", 0) \
    M(LogQueriesType, log_queries_min_type, QueryLogElementType::QUERY_START, "Minimal type in query_log to log, possible values (from low to high): QUERY_START, QUERY_FINISH, EXCEPTION_BEFORE_START, EXCEPTION_WHILE_PROCESSING.", 0) \
    M(Milliseconds, log_queries_min_query_duration_ms, 0, "Minimal time for the query to run, to get to the query_log/query_thread_log/query_views_log.", 0) \
    M(UInt64, log_queries_cut_to_length, 100000, "If query length is greater than specified threshold (in bytes), then cut query when writing to query log. Also limit length of printed query in ordinary text log.", 0) \
    M(Float, log_queries_probability, 1., "Log queries with the specified probabality.", 0) \
    \
    M(Bool, log_processors_profiles, false, "Log Processors profile events.", 0) \
    M(DistributedProductMode, distributed_product_mode, DistributedProductMode::DENY, "How are distributed subqueries performed inside IN or JOIN sections?", IMPORTANT) \
    \
    M(UInt64, max_concurrent_queries_for_all_users, 0, "The maximum number of concurrent requests for all users.", 0) \
    M(UInt64, max_concurrent_queries_for_user, 0, "The maximum number of concurrent requests per user.", 0) \
    \
    M(Bool, insert_deduplicate, true, "For INSERT queries in the replicated table, specifies that deduplication of insertings blocks should be performed", 0) \
    M(Bool, async_insert_deduplicate, false, "For async INSERT queries in the replicated table, specifies that deduplication of insertings blocks should be performed", 0) \
    \
    M(UInt64Auto, insert_quorum, 0, "For INSERT queries in the replicated table, wait writing for the specified number of replicas and linearize the addition of the data. 0 - disabled, 'auto' - use majority", 0) \
    M(Milliseconds, insert_quorum_timeout, 600000, "If the quorum of replicas did not meet in specified time (in milliseconds), exception will be thrown and insertion is aborted.", 0) \
    M(Bool, insert_quorum_parallel, true, "For quorum INSERT queries - enable to make parallel inserts without linearizability", 0) \
    M(UInt64, select_sequential_consistency, 0, "For SELECT queries from the replicated table, throw an exception if the replica does not have a chunk written with the quorum; do not read the parts that have not yet been written with the quorum.", 0) \
    M(UInt64, table_function_remote_max_addresses, 1000, "The maximum number of different shards and the maximum number of replicas of one shard in the `remote` function.", 0) \
    M(Milliseconds, read_backoff_min_latency_ms, 1000, "Setting to reduce the number of threads in case of slow reads. Pay attention only to reads that took at least that much time.", 0) \
    M(UInt64, read_backoff_max_throughput, 1048576, "Settings to reduce the number of threads in case of slow reads. Count events when the read bandwidth is less than that many bytes per second.", 0) \
    M(Milliseconds, read_backoff_min_interval_between_events_ms, 1000, "Settings to reduce the number of threads in case of slow reads. Do not pay attention to the event, if the previous one has passed less than a certain amount of time.", 0) \
    M(UInt64, read_backoff_min_events, 2, "Settings to reduce the number of threads in case of slow reads. The number of events after which the number of threads will be reduced.", 0) \
    \
    M(UInt64, read_backoff_min_concurrency, 1, "Settings to try keeping the minimal number of threads in case of slow reads.", 0) \
    \
    M(Float, memory_tracker_fault_probability, 0., "For testing of `exception safety` - throw an exception every time you allocate memory with the specified probability.", 0) \
    \
    M(Bool, enable_http_compression, false, "Compress the result if the client over HTTP said that it understands data compressed by gzip, deflate, zstd, br, lz4, bz2, xz.", 0) \
    M(Int64, http_zlib_compression_level, 3, "Compression level - used if the client on HTTP said that it understands data compressed by gzip or deflate.", 0) \
    \
    M(Bool, http_native_compression_disable_checksumming_on_decompress, false, "If you uncompress the POST data from the client compressed by the native format, do not check the checksum.", 0) \
    \
    M(String, count_distinct_implementation, "uniqExact", "What aggregate function to use for implementation of count(DISTINCT ...)", 0) \
    \
    M(Bool, add_http_cors_header, false, "Write add http CORS header.", 0) \
    \
    M(UInt64, max_http_get_redirects, 0, "Max number of http GET redirects hops allowed. Ensures additional security measures are in place to prevent a malicious server to redirect your requests to unexpected services.\n\nIt is the case when an external server redirects to another address, but that address appears to be internal to the company's infrastructure, and by sending an HTTP request to an internal server, you could request an internal API from the internal network, bypassing the auth, or even query other services, such as Redis or Memcached. When you don't have an internal infrastructure (including something running on your localhost), or you trust the server, it is safe to allow redirects. Although keep in mind, that if the URL uses HTTP instead of HTTPS, and you will have to trust not only the remote server but also your ISP and every network in the middle.", 0) \
    \
    M(Bool, use_client_time_zone, false, "Use client timezone for interpreting DateTime string values, instead of adopting server timezone.", 0) \
    \
    M(Bool, send_progress_in_http_headers, false, "Send progress notifications using X-ClickHouse-Progress headers. Some clients do not support high amount of HTTP headers (Python requests in particular), so it is disabled by default.", 0) \
    \
    M(UInt64, http_headers_progress_interval_ms, 100, "Do not send HTTP headers X-ClickHouse-Progress more frequently than at each specified interval.", 0) \
    M(Bool, http_wait_end_of_query, false, "Enable HTTP response buffering on the server-side.", 0) \
    M(Bool, http_write_exception_in_output_format, true, "Write exception in output format to produce valid output. Works with JSON and XML formats.", 0) \
    M(UInt64, http_response_buffer_size, 0, "The number of bytes to buffer in the server memory before sending a HTTP response to the client or flushing to disk (when http_wait_end_of_query is enabled).", 0) \
    \
    M(Bool, fsync_metadata, true, "Do fsync after changing metadata for tables and databases (.sql files). Could be disabled in case of poor latency on server with high load of DDL queries and high load of disk subsystem.", 0)    \
    \
    M(Bool, join_use_nulls, false, "Use NULLs for non-joined rows of outer JOINs for types that can be inside Nullable. If false, use default value of corresponding columns data type.", IMPORTANT) \
    \
    M(JoinStrictness, join_default_strictness, JoinStrictness::All, "Set default strictness in JOIN query. Possible values: empty string, 'ANY', 'ALL'. If empty, query without strictness will throw exception.", 0) \
    M(Bool, any_join_distinct_right_table_keys, false, "Enable old ANY JOIN logic with many-to-one left-to-right table keys mapping for all ANY JOINs. It leads to confusing not equal results for 't1 ANY LEFT JOIN t2' and 't2 ANY RIGHT JOIN t1'. ANY RIGHT JOIN needs one-to-many keys mapping to be consistent with LEFT one.", IMPORTANT) \
    M(Bool, single_join_prefer_left_table, true, "For single JOIN in case of identifier ambiguity prefer left table", IMPORTANT) \
    \
    M(UInt64, preferred_block_size_bytes, 1000000, "This setting adjusts the data block size for query processing and represents additional fine tune to the more rough 'max_block_size' setting. If the columns are large and with 'max_block_size' rows the block size is likely to be larger than the specified amount of bytes, its size will be lowered for better CPU cache locality.", 0) \
    \
    M(UInt64, max_replica_delay_for_distributed_queries, 300, "If set, distributed queries of Replicated tables will choose servers with replication delay in seconds less than the specified value (not inclusive). Zero means do not take delay into account.", 0) \
    M(Bool, fallback_to_stale_replicas_for_distributed_queries, true, "Suppose max_replica_delay_for_distributed_queries is set and all replicas for the queried table are stale. If this setting is enabled, the query will be performed anyway, otherwise the error will be reported.", 0) \
    M(UInt64, preferred_max_column_in_block_size_bytes, 0, "Limit on max column size in block while reading. Helps to decrease cache misses count. Should be close to L2 cache size.", 0) \
    \
    M(UInt64, parts_to_delay_insert, 0, "If the destination table contains at least that many active parts in a single partition, artificially slow down insert into table.", 0) \
    M(UInt64, parts_to_throw_insert, 0, "If more than this number active parts in a single partition of the destination table, throw 'Too many parts ...' exception.", 0) \
    M(UInt64, number_of_mutations_to_delay, 0, "If the mutated table contains at least that many unfinished mutations, artificially slow down mutations of table. 0 - disabled", 0) \
    M(UInt64, number_of_mutations_to_throw, 0, "If the mutated table contains at least that many unfinished mutations, throw 'Too many mutations ...' exception. 0 - disabled", 0) \
    M(Int64, distributed_ddl_task_timeout, 180, "Timeout for DDL query responses from all hosts in cluster. If a ddl request has not been performed on all hosts, a response will contain a timeout error and a request will be executed in an async mode. Negative value means infinite. Zero means async mode.", 0) \
    M(Milliseconds, stream_flush_interval_ms, 7500, "Timeout for flushing data from streaming storages.", 0) \
    M(Milliseconds, stream_poll_timeout_ms, 500, "Timeout for polling data from/to streaming storages.", 0) \
    \
    M(Bool, final, false, "Query with the FINAL modifier by default. If the engine does not support final, it does not have any effect. On queries with multiple tables final is applied only on those that support it. It also works on distributed tables", 0) \
    \
    M(Bool, partial_result_on_first_cancel, false, "Allows query to return a partial result after cancel.", 0) \
    \
    M(Bool, ignore_on_cluster_for_replicated_udf_queries, false, "Ignore ON CLUSTER clause for replicated UDF management queries.", 0) \
    M(Bool, ignore_on_cluster_for_replicated_access_entities_queries, false, "Ignore ON CLUSTER clause for replicated access entities management queries.", 0) \
    /** Settings for testing hedged requests */ \
    M(Milliseconds, sleep_in_send_tables_status_ms, 0, "Time to sleep in sending tables status response in TCPHandler", 0) \
    M(Milliseconds, sleep_in_send_data_ms, 0, "Time to sleep in sending data in TCPHandler", 0) \
    M(Milliseconds, sleep_after_receiving_query_ms, 0, "Time to sleep after receiving query in TCPHandler", 0) \
    M(UInt64, unknown_packet_in_send_data, 0, "Send unknown packet instead of data Nth data packet", 0) \
    \
    M(Bool, insert_allow_materialized_columns, false, "If setting is enabled, Allow materialized columns in INSERT.", 0) \
    M(Seconds, http_connection_timeout, DEFAULT_HTTP_READ_BUFFER_CONNECTION_TIMEOUT, "HTTP connection timeout.", 0) \
    M(Seconds, http_send_timeout, DEFAULT_HTTP_READ_BUFFER_TIMEOUT, "HTTP send timeout", 0) \
    M(Seconds, http_receive_timeout, DEFAULT_HTTP_READ_BUFFER_TIMEOUT, "HTTP receive timeout", 0) \
    M(UInt64, http_max_uri_size, 1048576, "Maximum URI length of HTTP request", 0) \
    M(UInt64, http_max_fields, 1000000, "Maximum number of fields in HTTP header", 0) \
    M(UInt64, http_max_field_name_size, 128 * 1024, "Maximum length of field name in HTTP header", 0) \
    M(UInt64, http_max_field_value_size, 128 * 1024, "Maximum length of field value in HTTP header", 0) \
    M(UInt64, http_max_chunk_size, 100_GiB, "Maximum value of a chunk size in HTTP chunked transfer encoding", 0) \
    M(Bool, http_skip_not_found_url_for_globs, true, "Skip url's for globs with HTTP_NOT_FOUND error", 0) \
    M(Bool, http_make_head_request, true, "Allows the execution of a `HEAD` request while reading data from HTTP to retrieve information about the file to be read, such as its size", 0) \
    M(Bool, optimize_throw_if_noop, false, "If setting is enabled and OPTIMIZE query didn't actually assign a merge then an explanatory exception is thrown", 0) \
    M(Bool, use_index_for_in_with_subqueries, true, "Try using an index if there is a subquery or a table expression on the right side of the IN operator.", 0) \
    M(UInt64, use_index_for_in_with_subqueries_max_values, 0, "The maximum size of set in the right hand side of the IN operator to use table index for filtering. It allows to avoid performance degradation and higher memory usage due to preparation of additional data structures for large queries. Zero means no limit.", 0) \
    M(Bool, analyze_index_with_space_filling_curves, true, "If a table has a space-filling curve in its index, e.g. `ORDER BY mortonEncode(x, y)`, and the query has conditions on its arguments, e.g. `x >= 10 AND x <= 20 AND y >= 20 AND y <= 30`, use the space-filling curve for index analysis.", 0) \
    M(Bool, joined_subquery_requires_alias, true, "Force joined subqueries and table functions to have aliases for correct name qualification.", 0) \
    M(Bool, empty_result_for_aggregation_by_empty_set, false, "Return empty result when aggregating without keys on empty set.", 0) \
    M(Bool, empty_result_for_aggregation_by_constant_keys_on_empty_set, true, "Return empty result when aggregating by constant keys on empty set.", 0) \
    M(Bool, allow_distributed_ddl, true, "If it is set to true, then a user is allowed to executed distributed DDL queries.", 0) \
    M(Bool, allow_suspicious_codecs, false, "If it is set to true, allow to specify meaningless compression codecs.", 0) \
    M(Bool, allow_experimental_codecs, false, "If it is set to true, allow to specify experimental compression codecs (but we don't have those yet and this option does nothing).", 0) \
    M(Bool, enable_deflate_qpl_codec, false, "Enable/disable the DEFLATE_QPL codec.", 0) \
    M(UInt64, query_profiler_real_time_period_ns, QUERY_PROFILER_DEFAULT_SAMPLE_RATE_NS, "Period for real clock timer of query profiler (in nanoseconds). Set 0 value to turn off the real clock query profiler. Recommended value is at least 10000000 (100 times a second) for single queries or 1000000000 (once a second) for cluster-wide profiling.", 0) \
    M(UInt64, query_profiler_cpu_time_period_ns, QUERY_PROFILER_DEFAULT_SAMPLE_RATE_NS, "Period for CPU clock timer of query profiler (in nanoseconds). Set 0 value to turn off the CPU clock query profiler. Recommended value is at least 10000000 (100 times a second) for single queries or 1000000000 (once a second) for cluster-wide profiling.", 0) \
    M(Bool, metrics_perf_events_enabled, false, "If enabled, some of the perf events will be measured throughout queries' execution.", 0) \
    M(String, metrics_perf_events_list, "", "Comma separated list of perf metrics that will be measured throughout queries' execution. Empty means all events. See PerfEventInfo in sources for the available events.", 0) \
    M(Float, opentelemetry_start_trace_probability, 0., "Probability to start an OpenTelemetry trace for an incoming query.", 0) \
    M(Bool, opentelemetry_trace_processors, false, "Collect OpenTelemetry spans for processors.", 0) \
    M(Bool, prefer_column_name_to_alias, false, "Prefer using column names instead of aliases if possible.", 0) \
    M(Bool, allow_experimental_analyzer, false, "Allow experimental analyzer", 0) \
    M(Bool, prefer_global_in_and_join, false, "If enabled, all IN/JOIN operators will be rewritten as GLOBAL IN/JOIN. It's useful when the to-be-joined tables are only available on the initiator and we need to always scatter their data on-the-fly during distributed processing with the GLOBAL keyword. It's also useful to reduce the need to access the external sources joining external tables.", 0) \
    \
    \
    /** Limits during query execution are part of the settings. \
      * Used to provide a more safe execution of queries from the user interface. \
      * Basically, limits are checked for each block (not every row). That is, the limits can be slightly violated. \
      * Almost all limits apply only to SELECTs. \
      * Almost all limits apply to each stream individually. \
      */ \
    \
    M(UInt64, max_rows_to_read, 0, "Limit on read rows from the most 'deep' sources. That is, only in the deepest subquery. When reading from a remote server, it is only checked on a remote server.", 0) \
    M(UInt64, max_bytes_to_read, 0, "Limit on read bytes (after decompression) from the most 'deep' sources. That is, only in the deepest subquery. When reading from a remote server, it is only checked on a remote server.", 0) \
    M(OverflowMode, read_overflow_mode, OverflowMode::THROW, "What to do when the limit is exceeded.", 0) \
    \
    M(UInt64, max_rows_to_read_leaf, 0, "Limit on read rows on the leaf nodes for distributed queries. Limit is applied for local reads only, excluding the final merge stage on the root node. Note, the setting is unstable with prefer_localhost_replica=1.", 0) \
    M(UInt64, max_bytes_to_read_leaf, 0, "Limit on read bytes (after decompression) on the leaf nodes for distributed queries. Limit is applied for local reads only, excluding the final merge stage on the root node. Note, the setting is unstable with prefer_localhost_replica=1.", 0) \
    M(OverflowMode, read_overflow_mode_leaf, OverflowMode::THROW, "What to do when the leaf limit is exceeded.", 0) \
    \
    M(UInt64, max_rows_to_group_by, 0, "If aggregation during GROUP BY is generating more than the specified number of rows (unique GROUP BY keys), the behavior will be determined by the 'group_by_overflow_mode' which by default is - throw an exception, but can be also switched to an approximate GROUP BY mode.", 0) \
    M(OverflowModeGroupBy, group_by_overflow_mode, OverflowMode::THROW, "What to do when the limit is exceeded.", 0) \
    M(UInt64, max_bytes_before_external_group_by, 0, "If memory usage during GROUP BY operation is exceeding this threshold in bytes, activate the 'external aggregation' mode (spill data to disk). Recommended value is half of available system memory.", 0) \
    \
    M(UInt64, max_rows_to_sort, 0, "If more than the specified amount of records have to be processed for ORDER BY operation, the behavior will be determined by the 'sort_overflow_mode' which by default is - throw an exception", 0) \
    M(UInt64, max_bytes_to_sort, 0, "If more than the specified amount of (uncompressed) bytes have to be processed for ORDER BY operation, the behavior will be determined by the 'sort_overflow_mode' which by default is - throw an exception", 0) \
    M(OverflowMode, sort_overflow_mode, OverflowMode::THROW, "What to do when the limit is exceeded.", 0) \
    M(UInt64, max_bytes_before_external_sort, 0, "If memory usage during ORDER BY operation is exceeding this threshold in bytes, activate the 'external sorting' mode (spill data to disk). Recommended value is half of available system memory.", 0) \
    M(UInt64, max_bytes_before_remerge_sort, 1000000000, "In case of ORDER BY with LIMIT, when memory usage is higher than specified threshold, perform additional steps of merging blocks before final merge to keep just top LIMIT rows.", 0) \
    M(Float, remerge_sort_lowered_memory_bytes_ratio, 2., "If memory usage after remerge does not reduced by this ratio, remerge will be disabled.", 0) \
    \
    M(UInt64, max_result_rows, 0, "Limit on result size in rows. The query will stop after processing a block of data if the threshold is met, but it will not cut the last block of the result, therefore the result size can be larger than the threshold.", 0) \
    M(UInt64, max_result_bytes, 0, "Limit on result size in bytes (uncompressed).  The query will stop after processing a block of data if the threshold is met, but it will not cut the last block of the result, therefore the result size can be larger than the threshold. Caveats: the result size in memory is taken into account for this threshold. Even if the result size is small, it can reference larger data structures in memory, representing dictionaries of LowCardinality columns, and Arenas of AggregateFunction columns, so the threshold can be exceeded despite the small result size. The setting is fairly low level and should be used with caution.", 0) \
    M(OverflowMode, result_overflow_mode, OverflowMode::THROW, "What to do when the limit is exceeded.", 0) \
    \
    /* TODO: Check also when merging and finalizing aggregate functions. */ \
    M(Seconds, max_execution_time, 0, "If query runtime exceeds the specified number of seconds, the behavior will be determined by the 'timeout_overflow_mode', which by default is - throw an exception. Note that the timeout is checked and query can stop only in designated places during data processing. It currently cannot stop during merging of aggregation states or during query analysis, and the actual run time will be higher than the value of this setting.", 0) \
    M(OverflowMode, timeout_overflow_mode, OverflowMode::THROW, "What to do when the limit is exceeded.", 0) \
    M(Seconds, max_execution_time_leaf, 0, "Similar semantic to max_execution_time but only apply on leaf node for distributed queries, the time out behavior will be determined by 'timeout_overflow_mode_leaf' which by default is - throw an exception", 0) \
    M(OverflowMode, timeout_overflow_mode_leaf, OverflowMode::THROW, "What to do when the leaf limit is exceeded.", 0) \
    \
    M(UInt64, min_execution_speed, 0, "Minimum number of execution rows per second.", 0) \
    M(UInt64, max_execution_speed, 0, "Maximum number of execution rows per second.", 0) \
    M(UInt64, min_execution_speed_bytes, 0, "Minimum number of execution bytes per second.", 0) \
    M(UInt64, max_execution_speed_bytes, 0, "Maximum number of execution bytes per second.", 0) \
    M(Seconds, timeout_before_checking_execution_speed, 10, "Check that the speed is not too low after the specified time has elapsed.", 0) \
    \
    M(UInt64, max_columns_to_read, 0, "If a query requires reading more than specified number of columns, exception is thrown. Zero value means unlimited. This setting is useful to prevent too complex queries.", 0) \
    M(UInt64, max_temporary_columns, 0, "If a query generates more than the specified number of temporary columns in memory as a result of intermediate calculation, exception is thrown. Zero value means unlimited. This setting is useful to prevent too complex queries.", 0) \
    M(UInt64, max_temporary_non_const_columns, 0, "Similar to the 'max_temporary_columns' setting but applies only to non-constant columns. This makes sense, because constant columns are cheap and it is reasonable to allow more of them.", 0) \
    \
    M(UInt64, max_sessions_for_user, 0, "Maximum number of simultaneous sessions for a user.", 0) \
    \
    M(UInt64, max_subquery_depth, 100, "If a query has more than the specified number of nested subqueries, throw an exception. This allows you to have a sanity check to protect the users of your cluster from going insane with their queries.", 0) \
    M(UInt64, max_analyze_depth, 5000, "Maximum number of analyses performed by interpreter.", 0) \
    M(UInt64, max_ast_depth, 1000, "Maximum depth of query syntax tree. Checked after parsing.", 0) \
    M(UInt64, max_ast_elements, 50000, "Maximum size of query syntax tree in number of nodes. Checked after parsing.", 0) \
    M(UInt64, max_expanded_ast_elements, 500000, "Maximum size of query syntax tree in number of nodes after expansion of aliases and the asterisk.", 0) \
    \
    M(UInt64, readonly, 0, "0 - no read-only restrictions. 1 - only read requests, as well as changing explicitly allowed settings. 2 - only read requests, as well as changing settings, except for the 'readonly' setting.", 0) \
    \
    M(UInt64, max_rows_in_set, 0, "Maximum size of the set (in number of elements) resulting from the execution of the IN section.", 0) \
    M(UInt64, max_bytes_in_set, 0, "Maximum size of the set (in bytes in memory) resulting from the execution of the IN section.", 0) \
    M(OverflowMode, set_overflow_mode, OverflowMode::THROW, "What to do when the limit is exceeded.", 0) \
    \
    M(UInt64, max_rows_in_join, 0, "Maximum size of the hash table for JOIN (in number of rows).", 0) \
    M(UInt64, max_bytes_in_join, 0, "Maximum size of the hash table for JOIN (in number of bytes in memory).", 0) \
    M(OverflowMode, join_overflow_mode, OverflowMode::THROW, "What to do when the limit is exceeded.", 0) \
    M(Bool, join_any_take_last_row, false, "When disabled (default) ANY JOIN will take the first found row for a key. When enabled, it will take the last row seen if there are multiple rows for the same key.", IMPORTANT) \
    M(JoinAlgorithm, join_algorithm, JoinAlgorithm::DEFAULT, "Specify join algorithm.", 0) \
    M(UInt64, default_max_bytes_in_join, 1000000000, "Maximum size of right-side table if limit is required but max_bytes_in_join is not set.", 0) \
    M(UInt64, partial_merge_join_left_table_buffer_bytes, 0, "If not 0 group left table blocks in bigger ones for left-side table in partial merge join. It uses up to 2x of specified memory per joining thread.", 0) \
    M(UInt64, partial_merge_join_rows_in_right_blocks, 65536, "Split right-hand joining data in blocks of specified size. It's a portion of data indexed by min-max values and possibly unloaded on disk.", 0) \
    M(UInt64, join_on_disk_max_files_to_merge, 64, "For MergeJoin on disk set how much files it's allowed to sort simultaneously. Then this value bigger then more memory used and then less disk I/O needed. Minimum is 2.", 0) \
    M(UInt64, max_rows_in_set_to_optimize_join, 100'000, "Maximal size of the set to filter joined tables by each other row sets before joining. 0 - disable.", 0) \
    \
    M(Bool, compatibility_ignore_collation_in_create_table, true, "Compatibility ignore collation in create table", 0) \
    \
    M(String, temporary_files_codec, "LZ4", "Set compression codec for temporary files (sort and join on disk). I.e. LZ4, NONE.", 0) \
    \
    M(UInt64, max_rows_to_transfer, 0, "Maximum size (in rows) of the transmitted external table obtained when the GLOBAL IN/JOIN section is executed.", 0) \
    M(UInt64, max_bytes_to_transfer, 0, "Maximum size (in uncompressed bytes) of the transmitted external table obtained when the GLOBAL IN/JOIN section is executed.", 0) \
    M(OverflowMode, transfer_overflow_mode, OverflowMode::THROW, "What to do when the limit is exceeded.", 0) \
    \
    M(UInt64, max_rows_in_distinct, 0, "Maximum number of elements during execution of DISTINCT.", 0) \
    M(UInt64, max_bytes_in_distinct, 0, "Maximum total size of state (in uncompressed bytes) in memory for the execution of DISTINCT.", 0) \
    M(OverflowMode, distinct_overflow_mode, OverflowMode::THROW, "What to do when the limit is exceeded.", 0) \
    \
    M(UInt64, max_memory_usage, 0, "Maximum memory usage for processing of single query. Zero means unlimited.", 0) \
    M(UInt64, memory_overcommit_ratio_denominator, 1_GiB, "It represents soft memory limit on the user level. This value is used to compute query overcommit ratio.", 0) \
    M(UInt64, max_memory_usage_for_user, 0, "Maximum memory usage for processing all concurrently running queries for the user. Zero means unlimited.", 0) \
    M(UInt64, memory_overcommit_ratio_denominator_for_user, 1_GiB, "It represents soft memory limit on the global level. This value is used to compute query overcommit ratio.", 0) \
    M(UInt64, max_untracked_memory, (4 * 1024 * 1024), "Small allocations and deallocations are grouped in thread local variable and tracked or profiled only when amount (in absolute value) becomes larger than specified value. If the value is higher than 'memory_profiler_step' it will be effectively lowered to 'memory_profiler_step'.", 0) \
    M(UInt64, memory_profiler_step, (4 * 1024 * 1024), "Whenever query memory usage becomes larger than every next step in number of bytes the memory profiler will collect the allocating stack trace. Zero means disabled memory profiler. Values lower than a few megabytes will slow down query processing.", 0) \
    M(Float, memory_profiler_sample_probability, 0., "Collect random allocations and deallocations and write them into system.trace_log with 'MemorySample' trace_type. The probability is for every alloc/free regardless to the size of the allocation (can be changed with `memory_profiler_sample_min_allocation_size` and `memory_profiler_sample_max_allocation_size`). Note that sampling happens only when the amount of untracked memory exceeds 'max_untracked_memory'. You may want to set 'max_untracked_memory' to 0 for extra fine grained sampling.", 0) \
    M(UInt64, memory_profiler_sample_min_allocation_size, 0, "Collect random allocations of size greater or equal than specified value with probability equal to `memory_profiler_sample_probability`. 0 means disabled. You may want to set 'max_untracked_memory' to 0 to make this threshold to work as expected.", 0) \
    M(UInt64, memory_profiler_sample_max_allocation_size, 0, "Collect random allocations of size less or equal than specified value with probability equal to `memory_profiler_sample_probability`. 0 means disabled. You may want to set 'max_untracked_memory' to 0 to make this threshold to work as expected.", 0) \
    M(Bool, trace_profile_events, false, "Send to system.trace_log profile event and value of increment on each increment with 'ProfileEvent' trace_type", 0) \
    \
    M(UInt64, memory_usage_overcommit_max_wait_microseconds, 5'000'000, "Maximum time thread will wait for memory to be freed in the case of memory overcommit. If timeout is reached and memory is not freed, exception is thrown.", 0) \
    \
    M(UInt64, max_network_bandwidth, 0, "The maximum speed of data exchange over the network in bytes per second for a query. Zero means unlimited.", 0) \
    M(UInt64, max_network_bytes, 0, "The maximum number of bytes (compressed) to receive or transmit over the network for execution of the query.", 0) \
    M(UInt64, max_network_bandwidth_for_user, 0, "The maximum speed of data exchange over the network in bytes per second for all concurrently running user queries. Zero means unlimited.", 0)\
    M(UInt64, max_network_bandwidth_for_all_users, 0, "The maximum speed of data exchange over the network in bytes per second for all concurrently running queries. Zero means unlimited.", 0) \
    \
    M(UInt64, max_temporary_data_on_disk_size_for_user, 0, "The maximum amount of data consumed by temporary files on disk in bytes for all concurrently running user queries. Zero means unlimited.", 0)\
    M(UInt64, max_temporary_data_on_disk_size_for_query, 0, "The maximum amount of data consumed by temporary files on disk in bytes for all concurrently running queries. Zero means unlimited.", 0)\
    \
    M(UInt64, backup_restore_keeper_max_retries, 20, "Max retries for keeper operations during backup or restore", 0) \
    M(UInt64, backup_restore_keeper_retry_initial_backoff_ms, 100, "Initial backoff timeout for [Zoo]Keeper operations during backup or restore", 0) \
    M(UInt64, backup_restore_keeper_retry_max_backoff_ms, 5000, "Max backoff timeout for [Zoo]Keeper operations during backup or restore", 0) \
    M(Float,  backup_restore_keeper_fault_injection_probability, 0.0f, "Approximate probability of failure for a keeper request during backup or restore. Valid value is in interval [0.0f, 1.0f]", 0) \
    M(UInt64, backup_restore_keeper_fault_injection_seed, 0, "0 - random seed, otherwise the setting value", 0) \
    M(UInt64, backup_restore_keeper_value_max_size, 1048576, "Maximum size of data of a [Zoo]Keeper's node during backup", 0) \
    M(UInt64, backup_restore_batch_size_for_keeper_multiread, 10000, "Maximum size of batch for multiread request to [Zoo]Keeper during backup or restore", 0) \
    M(UInt64, backup_restore_batch_size_for_keeper_multi, 1000, "Maximum size of batch for multi request to [Zoo]Keeper during backup or restore", 0) \
    M(UInt64, max_backup_bandwidth, 0, "The maximum read speed in bytes per second for particular backup on server. Zero means unlimited.", 0) \
    \
    M(Bool, log_profile_events, true, "Log query performance statistics into the query_log, query_thread_log and query_views_log.", 0) \
    M(Bool, log_query_settings, true, "Log query settings into the query_log.", 0) \
    M(Bool, log_query_threads, false, "Log query threads into system.query_thread_log table. This setting have effect only when 'log_queries' is true.", 0) \
    M(Bool, log_query_views, true, "Log query dependent views into system.query_views_log table. This setting have effect only when 'log_queries' is true.", 0) \
    M(String, log_comment, "", "Log comment into system.query_log table and server log. It can be set to arbitrary string no longer than max_query_size.", 0) \
    M(LogsLevel, send_logs_level, LogsLevel::fatal, "Send server text logs with specified minimum level to client. Valid values: 'trace', 'debug', 'information', 'warning', 'error', 'fatal', 'none'", 0) \
    M(String, send_logs_source_regexp, "", "Send server text logs with specified regexp to match log source name. Empty means all sources.", 0) \
    M(Bool, enable_optimize_predicate_expression, true, "If it is set to true, optimize predicates to subqueries.", 0) \
    M(Bool, enable_optimize_predicate_expression_to_final_subquery, true, "Allow push predicate to final subquery.", 0) \
    M(Bool, allow_push_predicate_when_subquery_contains_with, true, "Allows push predicate when subquery contains WITH clause", 0) \
    \
    M(UInt64, low_cardinality_max_dictionary_size, 8192, "Maximum size (in rows) of shared global dictionary for LowCardinality type.", 0) \
    M(Bool, low_cardinality_use_single_dictionary_for_part, false, "LowCardinality type serialization setting. If is true, than will use additional keys when global dictionary overflows. Otherwise, will create several shared dictionaries.", 0) \
    M(Bool, decimal_check_overflow, true, "Check overflow of decimal arithmetic/comparison operations", 0) \
    M(Bool, allow_custom_error_code_in_throwif, false, "Enable custom error code in function throwIf(). If true, thrown exceptions may have unexpected error codes.", 0) \
    \
    M(Bool, prefer_localhost_replica, true, "If it's true then queries will be always sent to local replica (if it exists). If it's false then replica to send a query will be chosen between local and remote ones according to load_balancing", 0) \
    M(UInt64, max_fetch_partition_retries_count, 5, "Amount of retries while fetching partition from another host.", 0) \
    M(UInt64, http_max_multipart_form_data_size, 1024 * 1024 * 1024, "Limit on size of multipart/form-data content. This setting cannot be parsed from URL parameters and should be set in user profile. Note that content is parsed and external tables are created in memory before start of query execution. And this is the only limit that has effect on that stage (limits on max memory usage and max execution time have no effect while reading HTTP form data).", 0) \
    M(Bool, calculate_text_stack_trace, true, "Calculate text stack trace in case of exceptions during query execution. This is the default. It requires symbol lookups that may slow down fuzzing tests when huge amount of wrong queries are executed. In normal cases you should not disable this option.", 0) \
    M(Bool, enable_job_stack_trace, false, "Output stack trace of a job creator when job results in exception", 0) \
    M(Bool, allow_ddl, true, "If it is set to true, then a user is allowed to executed DDL queries.", 0) \
    M(Bool, parallel_view_processing, false, "Enables pushing to attached views concurrently instead of sequentially.", 0) \
    M(Bool, enable_unaligned_array_join, false, "Allow ARRAY JOIN with multiple arrays that have different sizes. When this settings is enabled, arrays will be resized to the longest one.", 0) \
    M(Bool, optimize_read_in_order, true, "Enable ORDER BY optimization for reading data in corresponding order in MergeTree tables.", 0) \
    M(Bool, optimize_read_in_window_order, true, "Enable ORDER BY optimization in window clause for reading data in corresponding order in MergeTree tables.", 0) \
    M(Bool, optimize_aggregation_in_order, false, "Enable GROUP BY optimization for aggregating data in corresponding order in MergeTree tables.", 0) \
    M(UInt64, aggregation_in_order_max_block_bytes, 50000000, "Maximal size of block in bytes accumulated during aggregation in order of primary key. Lower block size allows to parallelize more final merge stage of aggregation.", 0) \
    M(UInt64, read_in_order_two_level_merge_threshold, 100, "Minimal number of parts to read to run preliminary merge step during multithread reading in order of primary key.", 0) \
    M(Bool, low_cardinality_allow_in_native_format, true, "Use LowCardinality type in Native format. Otherwise, convert LowCardinality columns to ordinary for select query, and convert ordinary columns to required LowCardinality for insert query.", 0) \
    M(Bool, cancel_http_readonly_queries_on_client_close, false, "Cancel HTTP readonly queries when a client closes the connection without waiting for response.", 0) \
    M(Bool, external_table_functions_use_nulls, true, "If it is set to true, external table functions will implicitly use Nullable type if needed. Otherwise NULLs will be substituted with default values. Currently supported only by 'mysql', 'postgresql' and 'odbc' table functions.", 0) \
    M(Bool, external_table_strict_query, false, "If it is set to true, transforming expression to local filter is forbidden for queries to external tables.", 0) \
    \
    M(Bool, allow_hyperscan, true, "Allow functions that use Hyperscan library. Disable to avoid potentially long compilation times and excessive resource usage.", 0) \
    M(UInt64, max_hyperscan_regexp_length, 0, "Max length of regexp than can be used in hyperscan multi-match functions. Zero means unlimited.", 0) \
    M(UInt64, max_hyperscan_regexp_total_length, 0, "Max total length of all regexps than can be used in hyperscan multi-match functions (per every function). Zero means unlimited.", 0) \
    M(Bool, reject_expensive_hyperscan_regexps, true, "Reject patterns which will likely be expensive to evaluate with hyperscan (due to NFA state explosion)", 0) \
    M(Bool, allow_simdjson, true, "Allow using simdjson library in 'JSON*' functions if AVX2 instructions are available. If disabled rapidjson will be used.", 0) \
    M(Bool, allow_introspection_functions, false, "Allow functions for introspection of ELF and DWARF for query profiling. These functions are slow and may impose security considerations.", 0) \
    M(Bool, splitby_max_substrings_includes_remaining_string, false, "Functions 'splitBy*()' with 'max_substrings' argument > 0 include the remaining string as last element in the result", 0) \
    \
    M(Bool, allow_execute_multiif_columnar, true, "Allow execute multiIf function columnar", 0) \
    M(Bool, formatdatetime_f_prints_single_zero, false, "Formatter '%f' in function 'formatDateTime()' prints a single zero instead of six zeros if the formatted value has no fractional seconds.", 0) \
    M(Bool, formatdatetime_parsedatetime_m_is_month_name, true, "Formatter '%M' in functions 'formatDateTime()' and 'parseDateTime()' print/parse the month name instead of minutes.", 0) \
    M(Bool, parsedatetime_parse_without_leading_zeros, true, "Formatters '%c', '%l' and '%k' in function 'parseDateTime()' parse months and hours without leading zeros.", 0) \
    M(Bool, formatdatetime_format_without_leading_zeros, false, "Formatters '%c', '%l' and '%k' in function 'formatDateTime()' print months and hours without leading zeros.", 0) \
    \
    M(UInt64, max_partitions_per_insert_block, 100, "Limit maximum number of partitions in single INSERTed block. Zero means unlimited. Throw exception if the block contains too many partitions. This setting is a safety threshold, because using large number of partitions is a common misconception.", 0) \
    M(Bool, throw_on_max_partitions_per_insert_block, true, "Used with max_partitions_per_insert_block. If true (default), an exception will be thrown when max_partitions_per_insert_block is reached. If false, details of the insert query reaching this limit with the number of partitions will be logged. This can be useful if you're trying to understand the impact on users when changing max_partitions_per_insert_block.", 0) \
    M(Int64, max_partitions_to_read, -1, "Limit the max number of partitions that can be accessed in one query. <= 0 means unlimited.", 0) \
    M(Bool, check_query_single_value_result, true, "Return check query result as single 1/0 value", 0) \
    M(Bool, allow_drop_detached, false, "Allow ALTER TABLE ... DROP DETACHED PART[ITION] ... queries", 0) \
    M(UInt64, max_table_size_to_drop, 50000000000lu, "If size of a table is greater than this value (in bytes) than table could not be dropped with any DROP query.", 0) \
    M(UInt64, max_partition_size_to_drop, 50000000000lu, "Same as max_table_size_to_drop, but for the partitions.", 0) \
    \
    M(UInt64, postgresql_connection_pool_size, 16, "Connection pool size for PostgreSQL table engine and database engine.", 0) \
    M(UInt64, postgresql_connection_pool_wait_timeout, 5000, "Connection pool push/pop timeout on empty pool for PostgreSQL table engine and database engine. By default it will block on empty pool.", 0) \
    M(Bool, postgresql_connection_pool_auto_close_connection, false, "Close connection before returning connection to the pool.", 0) \
    M(UInt64, glob_expansion_max_elements, 1000, "Maximum number of allowed addresses (For external storages, table functions, etc).", 0) \
    M(UInt64, odbc_bridge_connection_pool_size, 16, "Connection pool size for each connection settings string in ODBC bridge.", 0) \
    M(Bool, odbc_bridge_use_connection_pooling, true, "Use connection pooling in ODBC bridge. If set to false, a new connection is created every time", 0) \
    \
    M(Seconds, distributed_replica_error_half_life, DBMS_CONNECTION_POOL_WITH_FAILOVER_DEFAULT_DECREASE_ERROR_PERIOD, "Time period reduces replica error counter by 2 times.", 0) \
    M(UInt64, distributed_replica_error_cap, DBMS_CONNECTION_POOL_WITH_FAILOVER_MAX_ERROR_COUNT, "Max number of errors per replica, prevents piling up an incredible amount of errors if replica was offline for some time and allows it to be reconsidered in a shorter amount of time.", 0) \
    M(UInt64, distributed_replica_max_ignored_errors, 0, "Number of errors that will be ignored while choosing replicas", 0) \
    \
    M(Bool, allow_experimental_live_view, false, "Enable LIVE VIEW. Not mature enough.", 0) \
    M(Seconds, live_view_heartbeat_interval, 15, "The heartbeat interval in seconds to indicate live query is alive.", 0) \
    M(UInt64, max_live_view_insert_blocks_before_refresh, 64, "Limit maximum number of inserted blocks after which mergeable blocks are dropped and query is re-executed.", 0) \
    M(Bool, allow_experimental_window_view, false, "Enable WINDOW VIEW. Not mature enough.", 0) \
    M(Seconds, window_view_clean_interval, 60, "The clean interval of window view in seconds to free outdated data.", 0) \
    M(Seconds, window_view_heartbeat_interval, 15, "The heartbeat interval in seconds to indicate watch query is alive.", 0) \
    M(Seconds, wait_for_window_view_fire_signal_timeout, 10, "Timeout for waiting for window view fire signal in event time processing", 0) \
    M(UInt64, min_free_disk_space_for_temporary_data, 0, "The minimum disk space to keep while writing temporary data used in external sorting and aggregation.", 0) \
    \
    M(DefaultTableEngine, default_temporary_table_engine, DefaultTableEngine::Memory, "Default table engine used when ENGINE is not set in CREATE TEMPORARY statement.",0) \
    M(DefaultTableEngine, default_table_engine, DefaultTableEngine::None, "Default table engine used when ENGINE is not set in CREATE statement.",0) \
    M(Bool, show_table_uuid_in_table_create_query_if_not_nil, false, "For tables in databases with Engine=Atomic show UUID of the table in its CREATE query.", 0) \
    M(Bool, database_atomic_wait_for_drop_and_detach_synchronously, false, "When executing DROP or DETACH TABLE in Atomic database, wait for table data to be finally dropped or detached.", 0) \
    M(Bool, enable_scalar_subquery_optimization, true, "If it is set to true, prevent scalar subqueries from (de)serializing large scalar values and possibly avoid running the same subquery more than once.", 0) \
    M(Bool, optimize_trivial_count_query, true, "Process trivial 'SELECT count() FROM table' query from metadata.", 0) \
    M(Bool, optimize_trivial_approximate_count_query, false, "Use an approximate value for trivial count optimization of storages that support such estimations.", 0) \
    M(Bool, optimize_count_from_files, true, "Optimize counting rows from files in supported input formats", 0) \
    M(Bool, use_cache_for_count_from_files, true, "Use cache to count the number of rows in files", 0) \
    M(Bool, optimize_respect_aliases, true, "If it is set to true, it will respect aliases in WHERE/GROUP BY/ORDER BY, that will help with partition pruning/secondary indexes/optimize_aggregation_in_order/optimize_read_in_order/optimize_trivial_count", 0) \
    M(UInt64, mutations_sync, 0, "Wait for synchronous execution of ALTER TABLE UPDATE/DELETE queries (mutations). 0 - execute asynchronously. 1 - wait current server. 2 - wait all replicas if they exist.", 0) \
    M(Bool, enable_lightweight_delete, true, "Enable lightweight DELETE mutations for mergetree tables.", 0) ALIAS(allow_experimental_lightweight_delete) \
    M(Bool, apply_deleted_mask, true, "Enables filtering out rows deleted with lightweight DELETE. If disabled, a query will be able to read those rows. This is useful for debugging and \"undelete\" scenarios", 0) \
    M(Bool, optimize_normalize_count_variants, true, "Rewrite aggregate functions that semantically equals to count() as count().", 0) \
    M(Bool, optimize_injective_functions_inside_uniq, true, "Delete injective functions of one argument inside uniq*() functions.", 0) \
    M(Bool, rewrite_count_distinct_if_with_count_distinct_implementation, false, "Rewrite countDistinctIf with count_distinct_implementation configuration", 0) \
    M(Bool, convert_query_to_cnf, false, "Convert SELECT query to CNF", 0) \
    M(Bool, optimize_or_like_chain, false, "Optimize multiple OR LIKE into multiMatchAny. This optimization should not be enabled by default, because it defies index analysis in some cases.", 0) \
    M(Bool, optimize_arithmetic_operations_in_aggregate_functions, true, "Move arithmetic operations out of aggregation functions", 0) \
    M(Bool, optimize_redundant_functions_in_order_by, true, "Remove functions from ORDER BY if its argument is also in ORDER BY", 0) \
    M(Bool, optimize_if_chain_to_multiif, false, "Replace if(cond1, then1, if(cond2, ...)) chains to multiIf. Currently it's not beneficial for numeric types.", 0) \
    M(Bool, optimize_multiif_to_if, true, "Replace 'multiIf' with only one condition to 'if'.", 0) \
    M(Bool, optimize_if_transform_strings_to_enum, false, "Replaces string-type arguments in If and Transform to enum. Disabled by default cause it could make inconsistent change in distributed query that would lead to its fail.", 0) \
    M(Bool, optimize_monotonous_functions_in_order_by, false, "Replace monotonous function with its argument in ORDER BY", 0) \
    M(Bool, optimize_functions_to_subcolumns, false, "Transform functions to subcolumns, if possible, to reduce amount of read data. E.g. 'length(arr)' -> 'arr.size0', 'col IS NULL' -> 'col.null' ", 0) \
    M(Bool, optimize_using_constraints, false, "Use constraints for query optimization", 0)                                                                                                                                           \
    M(Bool, optimize_substitute_columns, false, "Use constraints for column substitution", 0)                                                                                                                                         \
    M(Bool, optimize_append_index, false, "Use constraints in order to append index condition (indexHint)", 0) \
    M(Bool, normalize_function_names, true, "Normalize function names to their canonical names", 0) \
    M(Bool, enable_early_constant_folding, true, "Enable query optimization where we analyze function and subqueries results and rewrite query if there're constants there", 0) \
    M(Bool, deduplicate_blocks_in_dependent_materialized_views, false, "Should deduplicate blocks for materialized views if the block is not a duplicate for the table. Use true to always deduplicate in dependent tables.", 0) \
    M(Bool, materialized_views_ignore_errors, false, "Allows to ignore errors for MATERIALIZED VIEW, and deliver original block to the table regardless of MVs", 0) \
<<<<<<< HEAD
    M(Bool, ignore_materialized_views_with_dropped_target_table, false, "Ignore MVs with dropped taraget table during pushing to views", 0) \
=======
    M(Bool, allow_experimental_refreshable_materialized_view, false, "Allow refreshable materialized views (CREATE MATERIALIZED VIEW <name> REFRESH ...).", 0) \
    M(Bool, stop_refreshable_materialized_views_on_startup, false, "On server startup, prevent scheduling of refreshable materialized views, as if with SYSTEM STOP VIEWS. You can manually start them with SYSTEM START VIEWS or SYSTEM START VIEW <name> afterwards. Also applies to newly created views. Has no effect on non-refreshable materialized views.", 0) \
>>>>>>> 07ba672e
    M(Bool, use_compact_format_in_distributed_parts_names, true, "Changes format of directories names for distributed table insert parts.", 0) \
    M(Bool, validate_polygons, true, "Throw exception if polygon is invalid in function pointInPolygon (e.g. self-tangent, self-intersecting). If the setting is false, the function will accept invalid polygons but may silently return wrong result.", 0) \
    M(UInt64, max_parser_depth, DBMS_DEFAULT_MAX_PARSER_DEPTH, "Maximum parser depth (recursion depth of recursive descend parser).", 0) \
    M(Bool, allow_settings_after_format_in_insert, false, "Allow SETTINGS after FORMAT, but note, that this is not always safe (note: this is a compatibility setting).", 0) \
    M(Seconds, periodic_live_view_refresh, DEFAULT_PERIODIC_LIVE_VIEW_REFRESH_SEC, "Interval after which periodically refreshed live view is forced to refresh.", 0) \
    M(Bool, transform_null_in, false, "If enabled, NULL values will be matched with 'IN' operator as if they are considered equal.", 0) \
    M(Bool, allow_nondeterministic_mutations, false, "Allow non-deterministic functions in ALTER UPDATE/ALTER DELETE statements", 0) \
    M(Seconds, lock_acquire_timeout, DBMS_DEFAULT_LOCK_ACQUIRE_TIMEOUT_SEC, "How long locking request should wait before failing", 0) \
    M(Bool, materialize_ttl_after_modify, true, "Apply TTL for old data, after ALTER MODIFY TTL query", 0) \
    M(String, function_implementation, "", "Choose function implementation for specific target or variant (experimental). If empty enable all of them.", 0) \
    M(Bool, data_type_default_nullable, false, "Data types without NULL or NOT NULL will make Nullable", 0) \
    M(Bool, cast_keep_nullable, false, "CAST operator keep Nullable for result data type", 0) \
    M(Bool, cast_ipv4_ipv6_default_on_conversion_error, false, "CAST operator into IPv4, CAST operator into IPV6 type, toIPv4, toIPv6 functions will return default value instead of throwing exception on conversion error.", 0) \
    M(Bool, alter_partition_verbose_result, false, "Output information about affected parts. Currently works only for FREEZE and ATTACH commands.", 0) \
    M(Bool, allow_experimental_database_materialized_mysql, false, "Allow to create database with Engine=MaterializedMySQL(...).", 0) \
    M(Bool, allow_experimental_database_materialized_postgresql, false, "Allow to create database with Engine=MaterializedPostgreSQL(...).", 0) \
    M(Bool, system_events_show_zero_values, false, "When querying system.events or system.metrics tables, include all metrics, even with zero values.", 0) \
    M(MySQLDataTypesSupport, mysql_datatypes_support_level, MySQLDataTypesSupportList{}, "Which MySQL types should be converted to corresponding ClickHouse types (rather than being represented as String). Can be empty or any combination of 'decimal', 'datetime64', 'date2Date32' or 'date2String'. When empty MySQL's DECIMAL and DATETIME/TIMESTAMP with non-zero precision are seen as String on ClickHouse's side.", 0) \
    M(Bool, optimize_trivial_insert_select, true, "Optimize trivial 'INSERT INTO table SELECT ... FROM TABLES' query", 0) \
    M(Bool, allow_non_metadata_alters, true, "Allow to execute alters which affects not only tables metadata, but also data on disk", 0) \
    M(Bool, enable_global_with_statement, true, "Propagate WITH statements to UNION queries and all subqueries", 0) \
    M(Bool, aggregate_functions_null_for_empty, false, "Rewrite all aggregate functions in a query, adding -OrNull suffix to them", 0) \
    M(Bool, optimize_syntax_fuse_functions, false, "Allow apply fuse aggregating function. Available only with `allow_experimental_analyzer`", 0) \
    M(Bool, flatten_nested, true, "If true, columns of type Nested will be flatten to separate array columns instead of one array of tuples", 0) \
    M(Bool, asterisk_include_materialized_columns, false, "Include MATERIALIZED columns for wildcard query", 0) \
    M(Bool, asterisk_include_alias_columns, false, "Include ALIAS columns for wildcard query", 0) \
    M(Bool, optimize_skip_merged_partitions, false, "Skip partitions with one part with level > 0 in optimize final", 0) \
    M(Bool, optimize_on_insert, true, "Do the same transformation for inserted block of data as if merge was done on this block.", 0) \
    M(Bool, optimize_use_projections, true, "Automatically choose projections to perform SELECT query", 0) ALIAS(allow_experimental_projection_optimization) \
    M(Bool, optimize_use_implicit_projections, true, "Automatically choose implicit projections to perform SELECT query", 0) \
    M(Bool, force_optimize_projection, false, "If projection optimization is enabled, SELECT queries need to use projection", 0) \
    M(String, force_optimize_projection_name, "", "If it is set to a non-empty string, check that this projection is used in the query at least once.", 0) \
    M(String, preferred_optimize_projection_name, "", "If it is set to a non-empty string, ClickHouse tries to apply specified projection", 0) \
    M(Bool, async_socket_for_remote, true, "Asynchronously read from socket executing remote query", 0) \
    M(Bool, async_query_sending_for_remote, true, "Asynchronously create connections and send query to shards in remote query", 0) \
    M(Bool, insert_null_as_default, true, "Insert DEFAULT values instead of NULL in INSERT SELECT (UNION ALL)", 0) \
    M(Bool, describe_extend_object_types, false, "Deduce concrete type of columns of type Object in DESCRIBE query", 0) \
    M(Bool, describe_include_subcolumns, false, "If true, subcolumns of all table columns will be included into result of DESCRIBE query", 0) \
    M(Bool, describe_include_virtual_columns, false, "If true, virtual columns of table will be included into result of DESCRIBE query", 0) \
    M(Bool, describe_compact_output, false, "If true, include only column names and types into result of DESCRIBE query", 0) \
    M(Bool, apply_mutations_on_fly, false, "Only available in ClickHouse Cloud", 0) \
    M(Bool, mutations_execute_nondeterministic_on_initiator, false, "If true nondeterministic function are executed on initiator and replaced to literals in UPDATE and DELETE queries", 0) \
    M(Bool, mutations_execute_subqueries_on_initiator, false, "If true scalar subqueries are executed on initiator and replaced to literals in UPDATE and DELETE queries", 0) \
    M(UInt64, mutations_max_literal_size_to_replace, 16384, "The maximum size of serialized literal in bytes to replace in UPDATE and DELETE queries", 0) \
    \
    M(Float, create_replicated_merge_tree_fault_injection_probability, 0.0f, "The probability of a fault injection during table creation after creating metadata in ZooKeeper", 0) \
    \
    M(Bool, use_query_cache, false, "Enable the query cache", 0) \
    M(Bool, enable_writes_to_query_cache, true, "Enable storing results of SELECT queries in the query cache", 0) \
    M(Bool, enable_reads_from_query_cache, true, "Enable reading results of SELECT queries from the query cache", 0) \
    M(QueryCacheNondeterministicFunctionHandling, query_cache_nondeterministic_function_handling, QueryCacheNondeterministicFunctionHandling::Throw, "How the query cache handles queries with non-deterministic functions, e.g. now()", 0) \
    M(UInt64, query_cache_max_size_in_bytes, 0, "The maximum amount of memory (in bytes) the current user may allocate in the query cache. 0 means unlimited. ", 0) \
    M(UInt64, query_cache_max_entries, 0, "The maximum number of query results the current user may store in the query cache. 0 means unlimited.", 0) \
    M(UInt64, query_cache_min_query_runs, 0, "Minimum number a SELECT query must run before its result is stored in the query cache", 0) \
    M(Milliseconds, query_cache_min_query_duration, 0, "Minimum time in milliseconds for a query to run for its result to be stored in the query cache.", 0) \
    M(Bool, query_cache_compress_entries, true, "Compress cache entries.", 0) \
    M(Bool, query_cache_squash_partial_results, true, "Squash partial result blocks to blocks of size 'max_block_size'. Reduces performance of inserts into the query cache but improves the compressability of cache entries.", 0) \
    M(Seconds, query_cache_ttl, 60, "After this time in seconds entries in the query cache become stale", 0) \
    M(Bool, query_cache_share_between_users, false, "Allow other users to read entry in the query cache", 0) \
    M(Bool, enable_sharing_sets_for_mutations, true, "Allow sharing set objects build for IN subqueries between different tasks of the same mutation. This reduces memory usage and CPU consumption", 0) \
    \
    M(Bool, optimize_rewrite_sum_if_to_count_if, false, "Rewrite sumIf() and sum(if()) function countIf() function when logically equivalent", 0) \
    M(Bool, optimize_rewrite_aggregate_function_with_if, true, "Rewrite aggregate functions with if expression as argument when logically equivalent. For example, avg(if(cond, col, null)) can be rewritten to avgIf(cond, col)", 0) \
    M(Bool, optimize_rewrite_array_exists_to_has, false, "Rewrite arrayExists() functions to has() when logically equivalent. For example, arrayExists(x -> x = 1, arr) can be rewritten to has(arr, 1)", 0) \
    M(UInt64, insert_shard_id, 0, "If non zero, when insert into a distributed table, the data will be inserted into the shard `insert_shard_id` synchronously. Possible values range from 1 to `shards_number` of corresponding distributed table", 0) \
    \
    M(Bool, collect_hash_table_stats_during_aggregation, true, "Enable collecting hash table statistics to optimize memory allocation", 0) \
    M(UInt64, max_entries_for_hash_table_stats, 10'000, "How many entries hash table statistics collected during aggregation is allowed to have", 0) \
    M(UInt64, max_size_to_preallocate_for_aggregation, 100'000'000, "For how many elements it is allowed to preallocate space in all hash tables in total before aggregation", 0) \
    \
    M(Bool, kafka_disable_num_consumers_limit, false, "Disable limit on kafka_num_consumers that depends on the number of available CPU cores", 0) \
    M(Bool, enable_software_prefetch_in_aggregation, true, "Enable use of software prefetch in aggregation", 0) \
    M(Bool, allow_aggregate_partitions_independently, false, "Enable independent aggregation of partitions on separate threads when partition key suits group by key. Beneficial when number of partitions close to number of cores and partitions have roughly the same size", 0) \
    M(Bool, force_aggregate_partitions_independently, false, "Force the use of optimization when it is applicable, but heuristics decided not to use it", 0) \
    M(UInt64, max_number_of_partitions_for_independent_aggregation, 128, "Maximal number of partitions in table to apply optimization", 0) \
    M(Float, min_hit_rate_to_use_consecutive_keys_optimization, 0.5, "Minimal hit rate of a cache which is used for consecutive keys optimization in aggregation to keep it enabled", 0) \
    /** Experimental feature for moving data between shards. */ \
    \
    M(Bool, allow_experimental_query_deduplication, false, "Experimental data deduplication for SELECT queries based on part UUIDs", 0) \
    \
    M(Bool, engine_file_empty_if_not_exists, false, "Allows to select data from a file engine table without file", 0) \
    M(Bool, engine_file_truncate_on_insert, false, "Enables or disables truncate before insert in file engine tables", 0) \
    M(Bool, engine_file_allow_create_multiple_files, false, "Enables or disables creating a new file on each insert in file engine tables if format has suffix.", 0) \
    M(Bool, engine_file_skip_empty_files, false, "Allows to skip empty files in file table engine", 0) \
    M(Bool, engine_url_skip_empty_files, false, "Allows to skip empty files in url table engine", 0) \
    M(Bool, enable_url_encoding, true, " Allows to enable/disable decoding/encoding path in uri in URL table engine", 0) \
    M(Bool, allow_experimental_database_replicated, false, "Allow to create databases with Replicated engine", 0) \
    M(UInt64, database_replicated_initial_query_timeout_sec, 300, "How long initial DDL query should wait for Replicated database to precess previous DDL queue entries", 0) \
    M(Bool, database_replicated_enforce_synchronous_settings, false, "Enforces synchronous waiting for some queries (see also database_atomic_wait_for_drop_and_detach_synchronously, mutation_sync, alter_sync). Not recommended to enable these settings.", 0) \
    M(UInt64, max_distributed_depth, 5, "Maximum distributed query depth", 0) \
    M(Bool, database_replicated_always_detach_permanently, false, "Execute DETACH TABLE as DETACH TABLE PERMANENTLY if database engine is Replicated", 0) \
    M(Bool, database_replicated_allow_only_replicated_engine, false, "Allow to create only Replicated tables in database with engine Replicated", 0) \
    M(Bool, database_replicated_allow_replicated_engine_arguments, true, "Allow to create only Replicated tables in database with engine Replicated with explicit arguments", 0) \
    M(Bool, cloud_mode, false, "Only available in ClickHouse Cloud", 0) \
    M(UInt64, cloud_mode_engine, 1, "Only available in ClickHouse Cloud", 0) \
    M(DistributedDDLOutputMode, distributed_ddl_output_mode, DistributedDDLOutputMode::THROW, "Format of distributed DDL query result, one of: 'none', 'throw', 'null_status_on_timeout', 'never_throw'", 0) \
    M(UInt64, distributed_ddl_entry_format_version, 5, "Compatibility version of distributed DDL (ON CLUSTER) queries", 0) \
    \
    M(UInt64, external_storage_max_read_rows, 0, "Limit maximum number of rows when table with external engine should flush history data. Now supported only for MySQL table engine, database engine, dictionary and MaterializedMySQL. If equal to 0, this setting is disabled", 0) \
    M(UInt64, external_storage_max_read_bytes, 0, "Limit maximum number of bytes when table with external engine should flush history data. Now supported only for MySQL table engine, database engine, dictionary and MaterializedMySQL. If equal to 0, this setting is disabled", 0)  \
    M(UInt64, external_storage_connect_timeout_sec, DBMS_DEFAULT_CONNECT_TIMEOUT_SEC, "Connect timeout in seconds. Now supported only for MySQL", 0)  \
    M(UInt64, external_storage_rw_timeout_sec, DBMS_DEFAULT_RECEIVE_TIMEOUT_SEC, "Read/write timeout in seconds. Now supported only for MySQL", 0)  \
    \
    M(SetOperationMode, union_default_mode, SetOperationMode::Unspecified, "Set default mode in UNION query. Possible values: empty string, 'ALL', 'DISTINCT'. If empty, query without mode will throw exception.", 0) \
    M(SetOperationMode, intersect_default_mode, SetOperationMode::ALL, "Set default mode in INTERSECT query. Possible values: empty string, 'ALL', 'DISTINCT'. If empty, query without mode will throw exception.", 0) \
    M(SetOperationMode, except_default_mode, SetOperationMode::ALL, "Set default mode in EXCEPT query. Possible values: empty string, 'ALL', 'DISTINCT'. If empty, query without mode will throw exception.", 0) \
    M(Bool, optimize_aggregators_of_group_by_keys, true, "Eliminates min/max/any/anyLast aggregators of GROUP BY keys in SELECT section", 0) \
    M(Bool, optimize_group_by_function_keys, true, "Eliminates functions of other keys in GROUP BY section", 0) \
    M(Bool, optimize_group_by_constant_keys, true, "Optimize GROUP BY when all keys in block are constant", 0) \
    M(Bool, legacy_column_name_of_tuple_literal, false, "List all names of element of large tuple literals in their column names instead of hash. This settings exists only for compatibility reasons. It makes sense to set to 'true', while doing rolling update of cluster from version lower than 21.7 to higher.", 0) \
    \
    M(Bool, query_plan_enable_optimizations, true, "Globally enable/disable query optimization at the query plan level", 0) \
    M(UInt64, query_plan_max_optimizations_to_apply, 10000, "Limit the total number of optimizations applied to query plan. If zero, ignored. If limit reached, throw exception", 0) \
    M(Bool, query_plan_lift_up_array_join, true, "Allow to move array joins up in the query plan", 0) \
    M(Bool, query_plan_push_down_limit, true, "Allow to move LIMITs down in the query plan", 0) \
    M(Bool, query_plan_split_filter, true, "Allow to split filters in the query plan", 0) \
    M(Bool, query_plan_merge_expressions, true, "Allow to merge expressions in the query plan", 0) \
    M(Bool, query_plan_filter_push_down, true, "Allow to push down filter by predicate query plan step", 0) \
    M(Bool, query_plan_execute_functions_after_sorting, true, "Allow to re-order functions after sorting", 0) \
    M(Bool, query_plan_reuse_storage_ordering_for_window_functions, true, "Allow to use the storage sorting for window functions", 0) \
    M(Bool, query_plan_lift_up_union, true, "Allow to move UNIONs up so that more parts of the query plan can be optimized", 0) \
    M(Bool, query_plan_optimize_primary_key, true, "Analyze primary key using query plan (instead of AST)", 0) \
    M(Bool, query_plan_read_in_order, true, "Use query plan for read-in-order optimization", 0) \
    M(Bool, query_plan_aggregation_in_order, true, "Use query plan for aggregation-in-order optimization", 0) \
    M(Bool, query_plan_remove_redundant_sorting, true, "Remove redundant sorting in query plan. For example, sorting steps related to ORDER BY clauses in subqueries", 0) \
    M(Bool, query_plan_remove_redundant_distinct, true, "Remove redundant Distinct step in query plan", 0) \
    M(Bool, query_plan_enable_multithreading_after_window_functions, true, "Enable multithreading after evaluating window functions to allow parallel stream processing", 0) \
    M(UInt64, regexp_max_matches_per_row, 1000, "Max matches of any single regexp per row, used to safeguard 'extractAllGroupsHorizontal' against consuming too much memory with greedy RE.", 0) \
    \
    M(UInt64, limit, 0, "Limit on read rows from the most 'end' result for select query, default 0 means no limit length", 0) \
    M(UInt64, offset, 0, "Offset on read rows from the most 'end' result for select query", 0) \
    \
    M(UInt64, function_range_max_elements_in_block, 500000000, "Maximum number of values generated by function `range` per block of data (sum of array sizes for every row in a block, see also 'max_block_size' and 'min_insert_block_size_rows'). It is a safety threshold.", 0) \
    M(UInt64, function_sleep_max_microseconds_per_block, 3000000, "Maximum number of microseconds the function `sleep` is allowed to sleep for each block. If a user called it with a larger value, it throws an exception. It is a safety threshold.", 0) \
    M(ShortCircuitFunctionEvaluation, short_circuit_function_evaluation, ShortCircuitFunctionEvaluation::ENABLE, "Setting for short-circuit function evaluation configuration. Possible values: 'enable' - use short-circuit function evaluation for functions that are suitable for it, 'disable' - disable short-circuit function evaluation, 'force_enable' - use short-circuit function evaluation for all functions.", 0) \
    \
    M(LocalFSReadMethod, storage_file_read_method, LocalFSReadMethod::pread, "Method of reading data from storage file, one of: read, pread, mmap. The mmap method does not apply to clickhouse-server (it's intended for clickhouse-local).", 0) \
    M(String, local_filesystem_read_method, "pread_threadpool", "Method of reading data from local filesystem, one of: read, pread, mmap, io_uring, pread_threadpool. The 'io_uring' method is experimental and does not work for Log, TinyLog, StripeLog, File, Set and Join, and other tables with append-able files in presence of concurrent reads and writes.", 0) \
    M(String, remote_filesystem_read_method, "threadpool", "Method of reading data from remote filesystem, one of: read, threadpool.", 0) \
    M(Bool, local_filesystem_read_prefetch, false, "Should use prefetching when reading data from local filesystem.", 0) \
    M(Bool, remote_filesystem_read_prefetch, true, "Should use prefetching when reading data from remote filesystem.", 0) \
    M(Int64, read_priority, 0, "Priority to read data from local filesystem or remote filesystem. Only supported for 'pread_threadpool' method for local filesystem and for `threadpool` method for remote filesystem.", 0) \
    M(UInt64, merge_tree_min_rows_for_concurrent_read_for_remote_filesystem, (20 * 8192), "If at least as many lines are read from one file, the reading can be parallelized, when reading from remote filesystem.", 0) \
    M(UInt64, merge_tree_min_bytes_for_concurrent_read_for_remote_filesystem, (24 * 10 * 1024 * 1024), "If at least as many bytes are read from one file, the reading can be parallelized, when reading from remote filesystem.", 0) \
    M(UInt64, remote_read_min_bytes_for_seek, 4 * DBMS_DEFAULT_BUFFER_SIZE, "Min bytes required for remote read (url, s3) to do seek, instead of read with ignore.", 0) \
    M(UInt64, merge_tree_min_bytes_per_task_for_remote_reading, 4 * DBMS_DEFAULT_BUFFER_SIZE, "Min bytes to read per task.", 0) \
    M(Bool, merge_tree_use_const_size_tasks_for_remote_reading, true, "Whether to use constant size tasks for reading from a remote table.", 0) \
    M(Bool, merge_tree_determine_task_size_by_prewhere_columns, true, "Whether to use only prewhere columns size to determine reading task size.", 0) \
    M(UInt64, merge_tree_compact_parts_min_granules_to_multibuffer_read, 16, "Only available in ClickHouse Cloud", 0) \
    \
    M(Bool, async_insert, false, "If true, data from INSERT query is stored in queue and later flushed to table in background. If wait_for_async_insert is false, INSERT query is processed almost instantly, otherwise client will wait until data will be flushed to table", 0) \
    M(Bool, wait_for_async_insert, true, "If true wait for processing of asynchronous insertion", 0) \
    M(Seconds, wait_for_async_insert_timeout, DBMS_DEFAULT_LOCK_ACQUIRE_TIMEOUT_SEC, "Timeout for waiting for processing asynchronous insertion", 0) \
    M(UInt64, async_insert_max_data_size, 1000000, "Maximum size in bytes of unparsed data collected per query before being inserted", 0) \
    M(UInt64, async_insert_max_query_number, 450, "Maximum number of insert queries before being inserted", 0) \
    M(Milliseconds, async_insert_busy_timeout_ms, 200, "Maximum time to wait before dumping collected data per query since the first data appeared", 0) \
    \
    M(UInt64, remote_fs_read_max_backoff_ms, 10000, "Max wait time when trying to read data for remote disk", 0) \
    M(UInt64, remote_fs_read_backoff_max_tries, 5, "Max attempts to read with backoff", 0) \
    M(Bool, enable_filesystem_cache, true, "Use cache for remote filesystem. This setting does not turn on/off cache for disks (must be done via disk config), but allows to bypass cache for some queries if intended", 0) \
    M(Bool, enable_filesystem_cache_on_write_operations, false, "Write into cache on write operations. To actually work this setting requires be added to disk config too", 0) \
    M(Bool, enable_filesystem_cache_log, false, "Allows to record the filesystem caching log for each query", 0) \
    M(Bool, read_from_filesystem_cache_if_exists_otherwise_bypass_cache, false, "Allow to use the filesystem cache in passive mode - benefit from the existing cache entries, but don't put more entries into the cache. If you set this setting for heavy ad-hoc queries and leave it disabled for short real-time queries, this will allows to avoid cache threshing by too heavy queries and to improve the overall system efficiency.", 0) \
    M(Bool, skip_download_if_exceeds_query_cache, true, "Skip download from remote filesystem if exceeds query cache size", 0) \
    M(UInt64, filesystem_cache_max_download_size, (128UL * 1024 * 1024 * 1024), "Max remote filesystem cache size that can be downloaded by a single query", 0) \
    M(Bool, throw_on_error_from_cache_on_write_operations, false, "Ignore error from cache when caching on write operations (INSERT, merges)", 0) \
    M(UInt64, filesystem_cache_segments_batch_size, 20, "Limit on size of a single batch of file segments that a read buffer can request from cache. Too low value will lead to excessive requests to cache, too large may slow down eviction from cache", 0) \
    \
    M(Bool, load_marks_asynchronously, false, "Load MergeTree marks asynchronously", 0) \
    M(Bool, enable_filesystem_read_prefetches_log, false, "Log to system.filesystem prefetch_log during query. Should be used only for testing or debugging, not recommended to be turned on by default", 0) \
    M(Bool, allow_prefetched_read_pool_for_remote_filesystem, true, "Prefer prefethed threadpool if all parts are on remote filesystem", 0) \
    M(Bool, allow_prefetched_read_pool_for_local_filesystem, false, "Prefer prefethed threadpool if all parts are on remote filesystem", 0) \
    \
    M(UInt64, prefetch_buffer_size, DBMS_DEFAULT_BUFFER_SIZE, "The maximum size of the prefetch buffer to read from the filesystem.", 0) \
    M(UInt64, filesystem_prefetch_step_bytes, 0, "Prefetch step in bytes. Zero means `auto` - approximately the best prefetch step will be auto deduced, but might not be 100% the best. The actual value might be different because of setting filesystem_prefetch_min_bytes_for_single_read_task", 0) \
    M(UInt64, filesystem_prefetch_step_marks, 0, "Prefetch step in marks. Zero means `auto` - approximately the best prefetch step will be auto deduced, but might not be 100% the best. The actual value might be different because of setting filesystem_prefetch_min_bytes_for_single_read_task", 0) \
    M(UInt64, filesystem_prefetch_min_bytes_for_single_read_task, "2Mi", "Do not parallelize within one file read less than this amount of bytes. E.g. one reader will not receive a read task of size less than this amount. This setting is recommended to avoid spikes of time for aws getObject requests to aws", 0) \
    M(UInt64, filesystem_prefetch_max_memory_usage, "1Gi", "Maximum memory usage for prefetches.", 0) \
    M(UInt64, filesystem_prefetches_limit, 200, "Maximum number of prefetches. Zero means unlimited. A setting `filesystem_prefetches_max_memory_usage` is more recommended if you want to limit the number of prefetches", 0) \
    \
    M(UInt64, use_structure_from_insertion_table_in_table_functions, 2, "Use structure from insertion table instead of schema inference from data. Possible values: 0 - disabled, 1 - enabled, 2 - auto", 0) \
    \
    M(UInt64, http_max_tries, 10, "Max attempts to read via http.", 0) \
    M(UInt64, http_retry_initial_backoff_ms, 100, "Min milliseconds for backoff, when retrying read via http", 0) \
    M(UInt64, http_retry_max_backoff_ms, 10000, "Max milliseconds for backoff, when retrying read via http", 0) \
    \
    M(Bool, force_remove_data_recursively_on_drop, false, "Recursively remove data on DROP query. Avoids 'Directory not empty' error, but may silently remove detached data", 0) \
    M(Bool, check_table_dependencies, true, "Check that DDL query (such as DROP TABLE or RENAME) will not break dependencies", 0) \
    M(Bool, check_referential_table_dependencies, false, "Check that DDL query (such as DROP TABLE or RENAME) will not break referential dependencies", 0) \
    M(Bool, use_local_cache_for_remote_storage, true, "Use local cache for remote storage like HDFS or S3, it's used for remote table engine only", 0) \
    \
    M(Bool, allow_unrestricted_reads_from_keeper, false, "Allow unrestricted (without condition on path) reads from system.zookeeper table, can be handy, but is not safe for zookeeper", 0) \
    M(Bool, allow_deprecated_database_ordinary, false, "Allow to create databases with deprecated Ordinary engine", 0) \
    M(Bool, allow_deprecated_syntax_for_merge_tree, false, "Allow to create *MergeTree tables with deprecated engine definition syntax", 0) \
    M(Bool, allow_asynchronous_read_from_io_pool_for_merge_tree, false, "Use background I/O pool to read from MergeTree tables. This setting may increase performance for I/O bound queries", 0) \
    M(UInt64, max_streams_for_merge_tree_reading, 0, "If is not zero, limit the number of reading streams for MergeTree table.", 0) \
    \
    M(Bool, force_grouping_standard_compatibility, true, "Make GROUPING function to return 1 when argument is not used as an aggregation key", 0) \
    \
    M(Bool, schema_inference_use_cache_for_file, true, "Use cache in schema inference while using file table function", 0) \
    M(Bool, schema_inference_use_cache_for_s3, true, "Use cache in schema inference while using s3 table function", 0) \
    M(Bool, schema_inference_use_cache_for_azure, true, "Use cache in schema inference while using azure table function", 0) \
    M(Bool, schema_inference_use_cache_for_hdfs, true, "Use cache in schema inference while using hdfs table function", 0) \
    M(Bool, schema_inference_use_cache_for_url, true, "Use cache in schema inference while using url table function", 0) \
    M(Bool, schema_inference_cache_require_modification_time_for_url, true, "Use schema from cache for URL with last modification time validation (for urls with Last-Modified header)", 0) \
    \
    M(String, compatibility, "", "Changes other settings according to provided ClickHouse version. If we know that we changed some behaviour in ClickHouse by changing some settings in some version, this compatibility setting will control these settings", 0) \
    \
    M(Map, additional_table_filters, "", "Additional filter expression which would be applied after reading from specified table. Syntax: {'table1': 'expression', 'database.table2': 'expression'}", 0) \
    M(String, additional_result_filter, "", "Additional filter expression which would be applied to query result", 0) \
    \
    M(String, workload, "default", "Name of workload to be used to access resources", 0) \
    M(Milliseconds, storage_system_stack_trace_pipe_read_timeout_ms, 100, "Maximum time to read from a pipe for receiving information from the threads when querying the `system.stack_trace` table. This setting is used for testing purposes and not meant to be changed by users.", 0) \
    \
    M(String, rename_files_after_processing, "", "Rename successfully processed files according to the specified pattern; Pattern can include the following placeholders: `%a` (full original file name), `%f` (original filename without extension), `%e` (file extension with dot), `%t` (current timestamp in µs), and `%%` (% sign)", 0) \
    \
    M(Bool, parallelize_output_from_storages, true, "Parallelize output for reading step from storage. It allows parallelizing query processing right after reading from storage if possible", 0) \
    M(String, insert_deduplication_token, "", "If not empty, used for duplicate detection instead of data digest", 0) \
    M(Bool, count_distinct_optimization, false, "Rewrite count distinct to subquery of group by", 0) \
    M(Bool, throw_if_no_data_to_insert, true, "Enables or disables empty INSERTs, enabled by default", 0) \
    M(Bool, compatibility_ignore_auto_increment_in_create_table, false, "Ignore AUTO_INCREMENT keyword in column declaration if true, otherwise return error. It simplifies migration from MySQL", 0) \
    M(Bool, multiple_joins_try_to_keep_original_names, false, "Do not add aliases to top level expression list on multiple joins rewrite", 0) \
    M(Bool, optimize_sorting_by_input_stream_properties, true, "Optimize sorting by sorting properties of input stream", 0) \
    M(UInt64, insert_keeper_max_retries, 20, "Max retries for keeper operations during insert", 0) \
    M(UInt64, insert_keeper_retry_initial_backoff_ms, 100, "Initial backoff timeout for keeper operations during insert", 0) \
    M(UInt64, insert_keeper_retry_max_backoff_ms, 10000, "Max backoff timeout for keeper operations during insert", 0) \
    M(Float, insert_keeper_fault_injection_probability, 0.0f, "Approximate probability of failure for a keeper request during insert. Valid value is in interval [0.0f, 1.0f]", 0) \
    M(UInt64, insert_keeper_fault_injection_seed, 0, "0 - random seed, otherwise the setting value", 0) \
    M(Bool, force_aggregation_in_order, false, "Force use of aggregation in order on remote nodes during distributed aggregation. PLEASE, NEVER CHANGE THIS SETTING VALUE MANUALLY!", IMPORTANT) \
    M(UInt64, http_max_request_param_data_size, 10_MiB, "Limit on size of request data used as a query parameter in predefined HTTP requests.", 0) \
    M(Bool, function_json_value_return_type_allow_nullable, false, "Allow function JSON_VALUE to return nullable type.", 0) \
    M(Bool, function_json_value_return_type_allow_complex, false, "Allow function JSON_VALUE to return complex type, such as: struct, array, map.", 0) \
    M(Bool, use_with_fill_by_sorting_prefix, true, "Columns preceding WITH FILL columns in ORDER BY clause form sorting prefix. Rows with different values in sorting prefix are filled independently", 0) \
    M(Bool, optimize_uniq_to_count, true, "Rewrite uniq and its variants(except uniqUpTo) to count if subquery has distinct or group by clause.", 0) \
    \
    /** Experimental functions */ \
    M(Bool, allow_experimental_materialized_postgresql_table, false, "Allows to use the MaterializedPostgreSQL table engine. Disabled by default, because this feature is experimental", 0) \
    M(Bool, allow_experimental_funnel_functions, false, "Enable experimental functions for funnel analysis.", 0) \
    M(Bool, allow_experimental_nlp_functions, false, "Enable experimental functions for natural language processing.", 0) \
    M(Bool, allow_experimental_hash_functions, false, "Enable experimental hash functions", 0) \
    M(Bool, allow_experimental_object_type, false, "Allow Object and JSON data types", 0) \
    M(Bool, allow_experimental_annoy_index, false, "Allows to use Annoy index. Disabled by default because this feature is experimental", 0) \
    M(Bool, allow_experimental_usearch_index, false, "Allows to use USearch index. Disabled by default because this feature is experimental", 0) \
    M(UInt64, max_limit_for_ann_queries, 1'000'000, "SELECT queries with LIMIT bigger than this setting cannot use ANN indexes. Helps to prevent memory overflows in ANN search indexes.", 0) \
    M(UInt64, max_threads_for_annoy_index_creation, 4, "Number of threads used to build Annoy indexes (0 means all cores, not recommended)", 0) \
    M(Int64, annoy_index_search_k_nodes, -1, "SELECT queries search up to this many nodes in Annoy indexes.", 0) \
    M(Bool, throw_on_unsupported_query_inside_transaction, true, "Throw exception if unsupported query is used inside transaction", 0) \
    M(TransactionsWaitCSNMode, wait_changes_become_visible_after_commit_mode, TransactionsWaitCSNMode::WAIT_UNKNOWN, "Wait for committed changes to become actually visible in the latest snapshot", 0) \
    M(Bool, implicit_transaction, false, "If enabled and not already inside a transaction, wraps the query inside a full transaction (begin + commit or rollback)", 0) \
    M(UInt64, grace_hash_join_initial_buckets, 1, "Initial number of grace hash join buckets", 0) \
    M(UInt64, grace_hash_join_max_buckets, 1024, "Limit on the number of grace hash join buckets", 0) \
    M(Bool, optimize_distinct_in_order, true, "Enable DISTINCT optimization if some columns in DISTINCT form a prefix of sorting. For example, prefix of sorting key in merge tree or ORDER BY statement", 0) \
    M(Bool, keeper_map_strict_mode, false, "Enforce additional checks during operations on KeeperMap. E.g. throw an exception on an insert for already existing key", 0) \
    M(UInt64, extract_kvp_max_pairs_per_row, 1000, "Max number pairs that can be produced by extractKeyValuePairs function. Used to safeguard against consuming too much memory.", 0) \
    M(Timezone, session_timezone, "", "This setting can be removed in the future due to potential caveats. It is experimental and is not suitable for production usage. The default timezone for current session or query. The server default timezone if empty.", 0) \
    M(Bool, allow_create_index_without_type, false, "Allow CREATE INDEX query without TYPE. Query will be ignored. Made for SQL compatibility tests.", 0) \
    M(Bool, create_index_ignore_unique, false, "Ignore UNIQUE keyword in CREATE UNIQUE INDEX. Made for SQL compatibility tests.", 0) \
    M(Bool, print_pretty_type_names, false, "Print pretty type names in DESCRIBE query and toTypeName() function", 0) \
    M(Bool, create_table_empty_primary_key_by_default, false, "Allow to create *MergeTree tables with empty primary key when ORDER BY and PRIMARY KEY not specified", 0) \
    M(Bool, allow_named_collection_override_by_default, true, "Allow named collections' fields override by default.", 0)\
    M(Bool, allow_experimental_shared_merge_tree, false, "Only available in ClickHouse Cloud", 0) \
    M(UInt64, cache_warmer_threads, 4, "Only available in ClickHouse Cloud", 0) \
    M(Int64, ignore_cold_parts_seconds, 0, "Only available in ClickHouse Cloud", 0) \
    M(Int64, prefer_warmed_unmerged_parts_seconds, 0, "Only available in ClickHouse Cloud", 0) \
    M(Bool, enable_order_by_all, true, "Enable sorting expression ORDER BY ALL.", 0)\

// End of COMMON_SETTINGS
// Please add settings related to formats into the FORMAT_FACTORY_SETTINGS, move obsolete settings to OBSOLETE_SETTINGS and obsolete format settings to OBSOLETE_FORMAT_SETTINGS.

#define MAKE_OBSOLETE(M, TYPE, NAME, DEFAULT) \
    M(TYPE, NAME, DEFAULT, "Obsolete setting, does nothing.", BaseSettingsHelpers::Flags::OBSOLETE)

/// NOTE: ServerSettings::loadSettingsFromConfig() should be updated to include this settings
#define MAKE_DEPRECATED_BY_SERVER_CONFIG(M, TYPE, NAME, DEFAULT) \
    M(TYPE, NAME, DEFAULT, "User-level setting is deprecated, and it must be defined in the server configuration instead.", BaseSettingsHelpers::Flags::OBSOLETE)

#define OBSOLETE_SETTINGS(M, ALIAS) \
    /** Obsolete settings that do nothing but left for compatibility reasons. Remove each one after half a year of obsolescence. */ \
    MAKE_OBSOLETE(M, UInt64, max_memory_usage_for_all_queries, 0) \
    MAKE_OBSOLETE(M, UInt64, multiple_joins_rewriter_version, 0) \
    MAKE_OBSOLETE(M, Bool, enable_debug_queries, false) \
    MAKE_OBSOLETE(M, Bool, allow_experimental_database_atomic, true) \
    MAKE_OBSOLETE(M, Bool, allow_experimental_bigint_types, true) \
    MAKE_OBSOLETE(M, Bool, allow_experimental_window_functions, true) \
    MAKE_OBSOLETE(M, Bool, allow_experimental_geo_types, true) \
    MAKE_OBSOLETE(M, Bool, allow_experimental_query_cache, true) \
    MAKE_OBSOLETE(M, Bool, allow_experimental_alter_materialized_view_structure, true) \
    \
    MAKE_OBSOLETE(M, Milliseconds, async_insert_stale_timeout_ms, 0) \
    MAKE_OBSOLETE(M, StreamingHandleErrorMode, handle_kafka_error_mode, StreamingHandleErrorMode::DEFAULT) \
    MAKE_OBSOLETE(M, Bool, database_replicated_ddl_output, true) \
    MAKE_OBSOLETE(M, UInt64, replication_alter_columns_timeout, 60) \
    MAKE_OBSOLETE(M, UInt64, odbc_max_field_size, 0) \
    MAKE_OBSOLETE(M, Bool, allow_experimental_map_type, true) \
    MAKE_OBSOLETE(M, UInt64, merge_tree_clear_old_temporary_directories_interval_seconds, 60) \
    MAKE_OBSOLETE(M, UInt64, merge_tree_clear_old_parts_interval_seconds, 1) \
    MAKE_OBSOLETE(M, UInt64, partial_merge_join_optimizations, 0) \
    MAKE_OBSOLETE(M, MaxThreads, max_alter_threads, 0) \
    MAKE_OBSOLETE(M, Bool, use_mysql_types_in_show_columns, false) \
    /* moved to config.xml: see also src/Core/ServerSettings.h */ \
    MAKE_DEPRECATED_BY_SERVER_CONFIG(M, UInt64, background_buffer_flush_schedule_pool_size, 16) \
    MAKE_DEPRECATED_BY_SERVER_CONFIG(M, UInt64, background_pool_size, 16) \
    MAKE_DEPRECATED_BY_SERVER_CONFIG(M, Float, background_merges_mutations_concurrency_ratio, 2) \
    MAKE_DEPRECATED_BY_SERVER_CONFIG(M, UInt64, background_move_pool_size, 8) \
    MAKE_DEPRECATED_BY_SERVER_CONFIG(M, UInt64, background_fetches_pool_size, 8) \
    MAKE_DEPRECATED_BY_SERVER_CONFIG(M, UInt64, background_common_pool_size, 8) \
    MAKE_DEPRECATED_BY_SERVER_CONFIG(M, UInt64, background_schedule_pool_size, 128) \
    MAKE_DEPRECATED_BY_SERVER_CONFIG(M, UInt64, background_message_broker_schedule_pool_size, 16) \
    MAKE_DEPRECATED_BY_SERVER_CONFIG(M, UInt64, background_distributed_schedule_pool_size, 16) \
    MAKE_DEPRECATED_BY_SERVER_CONFIG(M, UInt64, max_remote_read_network_bandwidth_for_server, 0) \
    MAKE_DEPRECATED_BY_SERVER_CONFIG(M, UInt64, max_remote_write_network_bandwidth_for_server, 0) \
    MAKE_DEPRECATED_BY_SERVER_CONFIG(M, UInt64, async_insert_threads, 16) \
    MAKE_DEPRECATED_BY_SERVER_CONFIG(M, UInt64, max_replicated_fetches_network_bandwidth_for_server, 0) \
    MAKE_DEPRECATED_BY_SERVER_CONFIG(M, UInt64, max_replicated_sends_network_bandwidth_for_server, 0) \
    /* ---- */ \
    MAKE_OBSOLETE(M, DefaultDatabaseEngine, default_database_engine, DefaultDatabaseEngine::Atomic) \
    MAKE_OBSOLETE(M, UInt64, max_pipeline_depth, 0) \
    MAKE_OBSOLETE(M, Seconds, temporary_live_view_timeout, 1) \
    MAKE_OBSOLETE(M, Milliseconds, async_insert_cleanup_timeout_ms, 1000) \
    MAKE_OBSOLETE(M, Bool, optimize_fuse_sum_count_avg, 0) \
    MAKE_OBSOLETE(M, Seconds, drain_timeout, 3) \
    MAKE_OBSOLETE(M, UInt64, backup_threads, 16) \
    MAKE_OBSOLETE(M, UInt64, restore_threads, 16) \
    MAKE_OBSOLETE(M, Bool, optimize_duplicate_order_by_and_distinct, false) \
    MAKE_OBSOLETE(M, UInt64, parallel_replicas_min_number_of_granules_to_enable, 0) \
    MAKE_OBSOLETE(M, Bool, query_plan_optimize_projection, true) \
    MAKE_OBSOLETE(M, Bool, query_cache_store_results_of_queries_with_nondeterministic_functions, false) \
    MAKE_OBSOLETE(M, Bool, optimize_move_functions_out_of_any, false) \
    MAKE_OBSOLETE(M, Bool, allow_experimental_undrop_table_query, true) \
    MAKE_OBSOLETE(M, Bool, allow_experimental_s3queue, true) \

    /** The section above is for obsolete settings. Do not add anything there. */


#define FORMAT_FACTORY_SETTINGS(M, ALIAS) \
    M(Char, format_csv_delimiter, ',', "The character to be considered as a delimiter in CSV data. If setting with a string, a string has to have a length of 1.", 0) \
    M(Bool, format_csv_allow_single_quotes, false, "If it is set to true, allow strings in single quotes.", 0) \
    M(Bool, format_csv_allow_double_quotes, true, "If it is set to true, allow strings in double quotes.", 0) \
    M(Bool, output_format_csv_crlf_end_of_line, false, "If it is set true, end of line in CSV format will be \\r\\n instead of \\n.", 0) \
    M(Bool, input_format_csv_allow_cr_end_of_line, false, "If it is set true, \\r will be allowed at end of line not followed by \\n", 0) \
    M(Bool, input_format_csv_enum_as_number, false, "Treat inserted enum values in CSV formats as enum indices", 0) \
    M(Bool, input_format_csv_arrays_as_nested_csv, false, R"(When reading Array from CSV, expect that its elements were serialized in nested CSV and then put into string. Example: "[""Hello"", ""world"", ""42"""" TV""]". Braces around array can be omitted.)", 0) \
    M(Bool, input_format_skip_unknown_fields, true, "Skip columns with unknown names from input data (it works for JSONEachRow, -WithNames, -WithNamesAndTypes and TSKV formats).", 0) \
    M(Bool, input_format_with_names_use_header, true, "For -WithNames input formats this controls whether format parser is to assume that column data appear in the input exactly as they are specified in the header.", 0) \
    M(Bool, input_format_with_types_use_header, true, "For -WithNamesAndTypes input formats this controls whether format parser should check if data types from the input match data types from the header.", 0) \
    M(Bool, input_format_import_nested_json, false, "Map nested JSON data to nested tables (it works for JSONEachRow format).", 0) \
    M(Bool, input_format_defaults_for_omitted_fields, true, "For input data calculate default expressions for omitted fields (it works for JSONEachRow, -WithNames, -WithNamesAndTypes formats).", IMPORTANT) \
    M(Bool, input_format_csv_empty_as_default, true, "Treat empty fields in CSV input as default values.", 0) \
    M(Bool, input_format_tsv_empty_as_default, false, "Treat empty fields in TSV input as default values.", 0) \
    M(Bool, input_format_tsv_enum_as_number, false, "Treat inserted enum values in TSV formats as enum indices.", 0) \
    M(Bool, input_format_null_as_default, true, "Initialize null fields with default values if the data type of this field is not nullable and it is supported by the input format", 0) \
    M(Bool, input_format_arrow_case_insensitive_column_matching, false, "Ignore case when matching Arrow columns with CH columns.", 0) \
    M(Int64, input_format_orc_row_batch_size, 100'000, "Batch size when reading ORC stripes.", 0) \
    M(Bool, input_format_orc_case_insensitive_column_matching, false, "Ignore case when matching ORC columns with CH columns.", 0) \
    M(Bool, input_format_parquet_case_insensitive_column_matching, false, "Ignore case when matching Parquet columns with CH columns.", 0) \
    M(Bool, input_format_parquet_preserve_order, false, "Avoid reordering rows when reading from Parquet files. Usually makes it much slower.", 0) \
    M(Bool, input_format_parquet_filter_push_down, true, "When reading Parquet files, skip whole row groups based on the WHERE/PREWHERE expressions and min/max statistics in the Parquet metadata.", 0) \
    M(Bool, input_format_allow_seeks, true, "Allow seeks while reading in ORC/Parquet/Arrow input formats", 0) \
    M(Bool, input_format_orc_allow_missing_columns, true, "Allow missing columns while reading ORC input formats", 0) \
    M(Bool, input_format_orc_use_fast_decoder, true, "Use a faster ORC decoder implementation.", 0) \
    M(Bool, input_format_orc_filter_push_down, true, "When reading ORC files, skip whole stripes or row groups based on the WHERE/PREWHERE expressions, min/max statistics or bloom filter in the ORC metadata.", 0) \
    M(Bool, input_format_parquet_allow_missing_columns, true, "Allow missing columns while reading Parquet input formats", 0) \
    M(UInt64, input_format_parquet_local_file_min_bytes_for_seek, 8192, "Min bytes required for local read (file) to do seek, instead of read with ignore in Parquet input format", 0) \
    M(Bool, input_format_arrow_allow_missing_columns, true, "Allow missing columns while reading Arrow input formats", 0) \
    M(Char, input_format_hive_text_fields_delimiter, '\x01', "Delimiter between fields in Hive Text File", 0) \
    M(Char, input_format_hive_text_collection_items_delimiter, '\x02', "Delimiter between collection(array or map) items in Hive Text File", 0) \
    M(Char, input_format_hive_text_map_keys_delimiter, '\x03', "Delimiter between a pair of map key/values in Hive Text File", 0) \
    M(UInt64, input_format_msgpack_number_of_columns, 0, "The number of columns in inserted MsgPack data. Used for automatic schema inference from data.", 0) \
    M(MsgPackUUIDRepresentation, output_format_msgpack_uuid_representation, FormatSettings::MsgPackUUIDRepresentation::EXT, "The way how to output UUID in MsgPack format.", 0) \
    M(UInt64, input_format_max_rows_to_read_for_schema_inference, 25000, "The maximum rows of data to read for automatic schema inference", 0) \
    M(UInt64, input_format_max_bytes_to_read_for_schema_inference, 32 * 1024 * 1024, "The maximum bytes of data to read for automatic schema inference", 0) \
    M(Bool, input_format_csv_use_best_effort_in_schema_inference, true, "Use some tweaks and heuristics to infer schema in CSV format", 0) \
    M(Bool, input_format_csv_try_infer_numbers_from_strings, false, "Try to infer numbers from string fields while schema inference in CSV format", 0) \
    M(Bool, input_format_tsv_use_best_effort_in_schema_inference, true, "Use some tweaks and heuristics to infer schema in TSV format", 0) \
    M(Bool, input_format_csv_detect_header, true, "Automatically detect header with names and types in CSV format", 0) \
    M(Bool, input_format_csv_allow_whitespace_or_tab_as_delimiter, false, "Allow to use spaces and tabs(\\t) as field delimiter in the CSV strings", 0) \
    M(Bool, input_format_csv_trim_whitespaces, true, "Trims spaces and tabs (\\t) characters at the beginning and end in CSV strings", 0) \
    M(Bool, input_format_csv_use_default_on_bad_values, false, "Allow to set default value to column when CSV field deserialization failed on bad value", 0) \
    M(Bool, input_format_csv_allow_variable_number_of_columns, false, "Ignore extra columns in CSV input (if file has more columns than expected) and treat missing fields in CSV input as default values", 0) \
    M(Bool, input_format_tsv_allow_variable_number_of_columns, false, "Ignore extra columns in TSV input (if file has more columns than expected) and treat missing fields in TSV input as default values", 0) \
    M(Bool, input_format_custom_allow_variable_number_of_columns, false, "Ignore extra columns in CustomSeparated input (if file has more columns than expected) and treat missing fields in CustomSeparated input as default values", 0) \
    M(Bool, input_format_json_compact_allow_variable_number_of_columns, false, "Ignore extra columns in JSONCompact(EachRow) input (if file has more columns than expected) and treat missing fields in JSONCompact(EachRow) input as default values", 0) \
    M(Bool, input_format_tsv_detect_header, true, "Automatically detect header with names and types in TSV format", 0) \
    M(Bool, input_format_custom_detect_header, true, "Automatically detect header with names and types in CustomSeparated format", 0) \
    M(Bool, input_format_parquet_skip_columns_with_unsupported_types_in_schema_inference, false, "Skip columns with unsupported types while schema inference for format Parquet", 0) \
    M(UInt64, input_format_parquet_max_block_size, 8192, "Max block size for parquet reader.", 0) \
    M(Bool, input_format_protobuf_skip_fields_with_unsupported_types_in_schema_inference, false, "Skip fields with unsupported types while schema inference for format Protobuf", 0) \
    M(Bool, input_format_capn_proto_skip_fields_with_unsupported_types_in_schema_inference, false, "Skip columns with unsupported types while schema inference for format CapnProto", 0) \
    M(Bool, input_format_orc_skip_columns_with_unsupported_types_in_schema_inference, false, "Skip columns with unsupported types while schema inference for format ORC", 0) \
    M(Bool, input_format_arrow_skip_columns_with_unsupported_types_in_schema_inference, false, "Skip columns with unsupported types while schema inference for format Arrow", 0) \
    M(String, column_names_for_schema_inference, "", "The list of column names to use in schema inference for formats without column names. The format: 'column1,column2,column3,...'", 0) \
    M(String, schema_inference_hints, "", "The list of column names and types to use in schema inference for formats without column names. The format: 'column_name1 column_type1, column_name2 column_type2, ...'", 0) \
    M(SchemaInferenceMode, schema_inference_mode, "default", "Mode of schema inference. 'default' - assume that all files have the same schema and schema can be inferred from any file, 'union' - files can have different schemas and the resulting schema should be the a union of schemas of all files", 0) \
    M(Bool, schema_inference_make_columns_nullable, true, "If set to true, all inferred types will be Nullable in schema inference for formats without information about nullability.", 0) \
    M(Bool, input_format_json_read_bools_as_numbers, true, "Allow to parse bools as numbers in JSON input formats", 0) \
    M(Bool, input_format_json_try_infer_numbers_from_strings, false, "Try to infer numbers from string fields while schema inference", 0) \
    M(Bool, input_format_json_validate_types_from_metadata, true, "For JSON/JSONCompact/JSONColumnsWithMetadata input formats this controls whether format parser should check if data types from input metadata match data types of the corresponding columns from the table", 0) \
    M(Bool, input_format_json_read_numbers_as_strings, true, "Allow to parse numbers as strings in JSON input formats", 0) \
    M(Bool, input_format_json_read_objects_as_strings, true, "Allow to parse JSON objects as strings in JSON input formats", 0) \
    M(Bool, input_format_json_read_arrays_as_strings, true, "Allow to parse JSON arrays as strings in JSON input formats", 0) \
    M(Bool, input_format_json_try_infer_named_tuples_from_objects, true, "Try to infer named tuples from JSON objects in JSON input formats", 0) \
    M(Bool, input_format_json_infer_incomplete_types_as_strings, true, "Use type String for keys that contains only Nulls or empty objects/arrays during schema inference in JSON input formats", 0) \
    M(Bool, input_format_json_named_tuples_as_objects, true, "Deserialize named tuple columns as JSON objects", 0) \
    M(Bool, input_format_json_ignore_unknown_keys_in_named_tuple, true, "Ignore unknown keys in json object for named tuples", 0) \
    M(Bool, input_format_json_defaults_for_missing_elements_in_named_tuple, true, "Insert default value in named tuple element if it's missing in json object", 0) \
    M(Bool, input_format_try_infer_integers, true, "Try to infer integers instead of floats while schema inference in text formats", 0) \
    M(Bool, input_format_try_infer_dates, true, "Try to infer dates from string fields while schema inference in text formats", 0) \
    M(Bool, input_format_try_infer_datetimes, true, "Try to infer datetimes from string fields while schema inference in text formats", 0) \
    M(Bool, output_format_markdown_escape_special_characters, false, "Escape special characters in Markdown", 0) \
    M(Bool, input_format_protobuf_flatten_google_wrappers, false, "Enable Google wrappers for regular non-nested columns, e.g. google.protobuf.StringValue 'str' for String column 'str'. For Nullable columns empty wrappers are recognized as defaults, and missing as nulls", 0) \
    M(Bool, output_format_protobuf_nullables_with_google_wrappers, false, "When serializing Nullable columns with Google wrappers, serialize default values as empty wrappers. If turned off, default and null values are not serialized", 0) \
    M(UInt64, input_format_csv_skip_first_lines, 0, "Skip specified number of lines at the beginning of data in CSV format", 0) \
    M(UInt64, input_format_tsv_skip_first_lines, 0, "Skip specified number of lines at the beginning of data in TSV format", 0) \
    M(Bool, input_format_csv_skip_trailing_empty_lines, false, "Skip trailing empty lines in CSV format", 0) \
    M(Bool, input_format_tsv_skip_trailing_empty_lines, false, "Skip trailing empty lines in TSV format", 0) \
    M(Bool, input_format_custom_skip_trailing_empty_lines, false, "Skip trailing empty lines in CustomSeparated format", 0) \
    \
    M(Bool, input_format_native_allow_types_conversion, true, "Allow data types conversion in Native input format", 0) \
    \
    M(DateTimeInputFormat, date_time_input_format, FormatSettings::DateTimeInputFormat::Basic, "Method to read DateTime from text input formats. Possible values: 'basic', 'best_effort' and 'best_effort_us'.", 0) \
    M(DateTimeOutputFormat, date_time_output_format, FormatSettings::DateTimeOutputFormat::Simple, "Method to write DateTime to text output. Possible values: 'simple', 'iso', 'unix_timestamp'.", 0) \
    M(IntervalOutputFormat, interval_output_format, FormatSettings::IntervalOutputFormat::Numeric, "Textual representation of Interval. Possible values: 'kusto', 'numeric'.", 0) \
    \
    M(Bool, input_format_ipv4_default_on_conversion_error, false, "Deserialization of IPv4 will use default values instead of throwing exception on conversion error.", 0) \
    M(Bool, input_format_ipv6_default_on_conversion_error, false, "Deserialization of IPV6 will use default values instead of throwing exception on conversion error.", 0) \
    M(String, bool_true_representation, "true", "Text to represent bool value in TSV/CSV formats.", 0) \
    M(String, bool_false_representation, "false", "Text to represent bool value in TSV/CSV formats.", 0) \
    \
    M(Bool, input_format_values_interpret_expressions, true, "For Values format: if the field could not be parsed by streaming parser, run SQL parser and try to interpret it as SQL expression.", 0) \
    M(Bool, input_format_values_deduce_templates_of_expressions, true, "For Values format: if the field could not be parsed by streaming parser, run SQL parser, deduce template of the SQL expression, try to parse all rows using template and then interpret expression for all rows.", 0) \
    M(Bool, input_format_values_accurate_types_of_literals, true, "For Values format: when parsing and interpreting expressions using template, check actual type of literal to avoid possible overflow and precision issues.", 0) \
    M(Bool, input_format_values_allow_data_after_semicolon, false, "For Values format: allow extra data after semicolon (used by client to interpret comments).", 0) \
    M(Bool, input_format_avro_allow_missing_fields, false, "For Avro/AvroConfluent format: when field is not found in schema use default value instead of error", 0) \
    /** This setting is obsolete and do nothing, left for compatibility reasons. */ \
    M(Bool, input_format_avro_null_as_default, false, "For Avro/AvroConfluent format: insert default in case of null and non Nullable column", 0) \
    M(UInt64, format_binary_max_string_size, 1_GiB, "The maximum allowed size for String in RowBinary format. It prevents allocating large amount of memory in case of corrupted data. 0 means there is no limit", 0) \
    M(UInt64, format_binary_max_array_size, 1_GiB, "The maximum allowed size for Array in RowBinary format. It prevents allocating large amount of memory in case of corrupted data. 0 means there is no limit", 0) \
    M(URI, format_avro_schema_registry_url, "", "For AvroConfluent format: Confluent Schema Registry URL.", 0) \
    \
    M(Bool, output_format_json_quote_64bit_integers, true, "Controls quoting of 64-bit integers in JSON output format.", 0) \
    M(Bool, output_format_json_quote_denormals, false, "Enables '+nan', '-nan', '+inf', '-inf' outputs in JSON output format.", 0) \
    M(Bool, output_format_json_quote_decimals, false, "Controls quoting of decimals in JSON output format.", 0) \
    M(Bool, output_format_json_quote_64bit_floats, false, "Controls quoting of 64-bit float numbers in JSON output format.", 0) \
    \
    M(Bool, output_format_json_escape_forward_slashes, true, "Controls escaping forward slashes for string outputs in JSON output format. This is intended for compatibility with JavaScript. Don't confuse with backslashes that are always escaped.", 0) \
    M(Bool, output_format_json_named_tuples_as_objects, true, "Serialize named tuple columns as JSON objects.", 0) \
    M(Bool, output_format_json_skip_null_value_in_named_tuples, false, "Skip key value pairs with null value when serialize named tuple columns as JSON objects. It is only valid when output_format_json_named_tuples_as_objects is true.", 0) \
    M(Bool, output_format_json_array_of_rows, false, "Output a JSON array of all rows in JSONEachRow(Compact) format.", 0) \
    M(Bool, output_format_json_validate_utf8, false, "Validate UTF-8 sequences in JSON output formats, doesn't impact formats JSON/JSONCompact/JSONColumnsWithMetadata, they always validate utf8", 0) \
    \
    M(String, format_json_object_each_row_column_for_object_name, "", "The name of column that will be used as object names in JSONObjectEachRow format. Column type should be String", 0) \
    \
    M(UInt64, output_format_pretty_max_rows, 10000, "Rows limit for Pretty formats.", 0) \
    M(UInt64, output_format_pretty_max_column_pad_width, 250, "Maximum width to pad all values in a column in Pretty formats.", 0) \
    M(UInt64, output_format_pretty_max_value_width, 10000, "Maximum width of value to display in Pretty formats. If greater - it will be cut.", 0) \
    M(Bool, output_format_pretty_color, true, "Use ANSI escape sequences to paint colors in Pretty formats", 0) \
    M(String, output_format_pretty_grid_charset, "UTF-8", "Charset for printing grid borders. Available charsets: ASCII, UTF-8 (default one).", 0) \
    M(UInt64, output_format_parquet_row_group_size, 1000000, "Target row group size in rows.", 0) \
    M(UInt64, output_format_parquet_row_group_size_bytes, 512 * 1024 * 1024, "Target row group size in bytes, before compression.", 0) \
    M(Bool, output_format_parquet_string_as_string, false, "Use Parquet String type instead of Binary for String columns.", 0) \
    M(Bool, output_format_parquet_fixed_string_as_fixed_byte_array, true, "Use Parquet FIXED_LENGTH_BYTE_ARRAY type instead of Binary for FixedString columns.", 0) \
    M(ParquetVersion, output_format_parquet_version, "2.latest", "Parquet format version for output format. Supported versions: 1.0, 2.4, 2.6 and 2.latest (default)", 0) \
    M(ParquetCompression, output_format_parquet_compression_method, "lz4", "Compression method for Parquet output format. Supported codecs: snappy, lz4, brotli, zstd, gzip, none (uncompressed)", 0) \
    M(Bool, output_format_parquet_compliant_nested_types, true, "In parquet file schema, use name 'element' instead of 'item' for list elements. This is a historical artifact of Arrow library implementation. Generally increases compatibility, except perhaps with some old versions of Arrow.", 0) \
    M(Bool, output_format_parquet_use_custom_encoder, false, "Use a faster Parquet encoder implementation.", 0) \
    M(Bool, output_format_parquet_parallel_encoding, true, "Do Parquet encoding in multiple threads. Requires output_format_parquet_use_custom_encoder.", 0) \
    M(UInt64, output_format_parquet_data_page_size, 1024 * 1024, "Target page size in bytes, before compression.", 0) \
    M(UInt64, output_format_parquet_batch_size, 1024, "Check page size every this many rows. Consider decreasing if you have columns with average values size above a few KBs.", 0) \
    M(String, output_format_avro_codec, "", "Compression codec used for output. Possible values: 'null', 'deflate', 'snappy'.", 0) \
    M(UInt64, output_format_avro_sync_interval, 16 * 1024, "Sync interval in bytes.", 0) \
    M(String, output_format_avro_string_column_pattern, "", "For Avro format: regexp of String columns to select as AVRO string.", 0) \
    M(UInt64, output_format_avro_rows_in_file, 1, "Max rows in a file (if permitted by storage)", 0) \
    M(Bool, output_format_tsv_crlf_end_of_line, false, "If it is set true, end of line in TSV format will be \\r\\n instead of \\n.", 0) \
    M(String, format_csv_null_representation, "\\N", "Custom NULL representation in CSV format", 0) \
    M(String, format_tsv_null_representation, "\\N", "Custom NULL representation in TSV format", 0) \
    M(Bool, output_format_decimal_trailing_zeros, false, "Output trailing zeros when printing Decimal values. E.g. 1.230000 instead of 1.23.", 0) \
    \
    M(UInt64, input_format_allow_errors_num, 0, "Maximum absolute amount of errors while reading text formats (like CSV, TSV). In case of error, if at least absolute or relative amount of errors is lower than corresponding value, will skip until next line and continue.", 0) \
    M(Float, input_format_allow_errors_ratio, 0, "Maximum relative amount of errors while reading text formats (like CSV, TSV). In case of error, if at least absolute or relative amount of errors is lower than corresponding value, will skip until next line and continue.", 0) \
    M(String, input_format_record_errors_file_path, "", "Path of the file used to record errors while reading text formats (CSV, TSV).", 0) \
    M(String, errors_output_format, "CSV", "Method to write Errors to text output.", 0) \
    \
    M(String, format_schema, "", "Schema identifier (used by schema-based formats)", 0) \
    M(String, format_template_resultset, "", "Path to file which contains format string for result set (for Template format)", 0) \
    M(String, format_template_row, "", "Path to file which contains format string for rows (for Template format)", 0) \
    M(String, format_template_rows_between_delimiter, "\n", "Delimiter between rows (for Template format)", 0) \
    \
    M(EscapingRule, format_custom_escaping_rule, "Escaped", "Field escaping rule (for CustomSeparated format)", 0) \
    M(String, format_custom_field_delimiter, "\t", "Delimiter between fields (for CustomSeparated format)", 0) \
    M(String, format_custom_row_before_delimiter, "", "Delimiter before field of the first column (for CustomSeparated format)", 0) \
    M(String, format_custom_row_after_delimiter, "\n", "Delimiter after field of the last column (for CustomSeparated format)", 0) \
    M(String, format_custom_row_between_delimiter, "", "Delimiter between rows (for CustomSeparated format)", 0) \
    M(String, format_custom_result_before_delimiter, "", "Prefix before result set (for CustomSeparated format)", 0) \
    M(String, format_custom_result_after_delimiter, "", "Suffix after result set (for CustomSeparated format)", 0) \
    \
    M(String, format_regexp, "", "Regular expression (for Regexp format)", 0) \
    M(EscapingRule, format_regexp_escaping_rule, "Raw", "Field escaping rule (for Regexp format)", 0) \
    M(Bool, format_regexp_skip_unmatched, false, "Skip lines unmatched by regular expression (for Regexp format)", 0) \
    \
    M(Bool, output_format_enable_streaming, false, "Enable streaming in output formats that support it.", 0) \
    M(Bool, output_format_write_statistics, true, "Write statistics about read rows, bytes, time elapsed in suitable output formats.", 0) \
    M(Bool, output_format_pretty_row_numbers, false, "Add row numbers before each row for pretty output format", 0) \
    M(Bool, insert_distributed_one_random_shard, false, "If setting is enabled, inserting into distributed table will choose a random shard to write when there is no sharding key", 0) \
    \
    M(Bool, exact_rows_before_limit, false, "When enabled, ClickHouse will provide exact value for rows_before_limit_at_least statistic, but with the cost that the data before limit will have to be read completely", 0) \
    M(UInt64, cross_to_inner_join_rewrite, 1, "Use inner join instead of comma/cross join if there're joining expressions in the WHERE section. Values: 0 - no rewrite, 1 - apply if possible for comma/cross, 2 - force rewrite all comma joins, cross - if possible", 0) \
    \
    M(Bool, output_format_arrow_low_cardinality_as_dictionary, false, "Enable output LowCardinality type as Dictionary Arrow type", 0) \
    M(Bool, output_format_arrow_string_as_string, false, "Use Arrow String type instead of Binary for String columns", 0) \
    M(Bool, output_format_arrow_fixed_string_as_fixed_byte_array, true, "Use Arrow FIXED_SIZE_BINARY type instead of Binary for FixedString columns.", 0) \
    M(ArrowCompression, output_format_arrow_compression_method, "lz4_frame", "Compression method for Arrow output format. Supported codecs: lz4_frame, zstd, none (uncompressed)", 0) \
    \
    M(Bool, output_format_orc_string_as_string, false, "Use ORC String type instead of Binary for String columns", 0) \
    M(ORCCompression, output_format_orc_compression_method, "lz4", "Compression method for ORC output format. Supported codecs: lz4, snappy, zlib, zstd, none (uncompressed)", 0) \
    M(UInt64, output_format_orc_row_index_stride, 10'000, "Target row index stride in ORC output format", 0) \
    \
    M(CapnProtoEnumComparingMode, format_capn_proto_enum_comparising_mode, FormatSettings::CapnProtoEnumComparingMode::BY_VALUES, "How to map ClickHouse Enum and CapnProto Enum", 0) \
    \
    M(Bool, format_capn_proto_use_autogenerated_schema, true, "Use autogenerated CapnProto schema when format_schema is not set", 0) \
    M(Bool, format_protobuf_use_autogenerated_schema, true, "Use autogenerated Protobuf when format_schema is not set", 0) \
    M(String, output_format_schema, "", "The path to the file where the automatically generated schema will be saved", 0) \
    \
    M(String, input_format_mysql_dump_table_name, "", "Name of the table in MySQL dump from which to read data", 0) \
    M(Bool, input_format_mysql_dump_map_column_names, true, "Match columns from table in MySQL dump and columns from ClickHouse table by names", 0) \
    \
    M(UInt64, output_format_sql_insert_max_batch_size, DEFAULT_BLOCK_SIZE, "The maximum number  of rows in one INSERT statement.", 0) \
    M(String, output_format_sql_insert_table_name, "table", "The name of table in the output INSERT query", 0) \
    M(Bool, output_format_sql_insert_include_column_names, true, "Include column names in INSERT query", 0) \
    M(Bool, output_format_sql_insert_use_replace, false, "Use REPLACE statement instead of INSERT", 0) \
    M(Bool, output_format_sql_insert_quote_names, true, "Quote column names with '`' characters", 0) \
    \
    M(Bool, output_format_bson_string_as_string, false, "Use BSON String type instead of Binary for String columns.", 0) \
    M(Bool, input_format_bson_skip_fields_with_unsupported_types_in_schema_inference, false, "Skip fields with unsupported types while schema inference for format BSON.", 0) \
    \
    M(Bool, format_display_secrets_in_show_and_select, false, "Do not hide secrets in SHOW and SELECT queries.", IMPORTANT) \
    M(Bool, regexp_dict_allow_hyperscan, true, "Allow regexp_tree dictionary using Hyperscan library.", 0) \
    M(Bool, regexp_dict_flag_case_insensitive, false, "Use case-insensitive matching for a regexp_tree dictionary. Can be overridden in individual expressions with (?i) and (?-i).", 0) \
    M(Bool, regexp_dict_flag_dotall, false, "Allow '.' to match newline characters for a regexp_tree dictionary.", 0) \
    \
    M(Bool, dictionary_use_async_executor, false, "Execute a pipeline for reading dictionary source in several threads. It's supported only by dictionaries with local CLICKHOUSE source.", 0) \
    M(Bool, precise_float_parsing, false, "Prefer more precise (but slower) float parsing algorithm", 0) \
    M(DateTimeOverflowBehavior, date_time_overflow_behavior, "ignore", "Overflow mode for Date, Date32, DateTime, DateTime64 types. Possible values: 'ignore', 'throw', 'saturate'.", 0) \


// End of FORMAT_FACTORY_SETTINGS
// Please add settings non-related to formats into the COMMON_SETTINGS above.

#define OBSOLETE_FORMAT_SETTINGS(M, ALIAS) \
    /** Obsolete format settings that do nothing but left for compatibility reasons. Remove each one after half a year of obsolescence. */ \
    MAKE_OBSOLETE(M, Bool, input_format_arrow_import_nested, false) \
    MAKE_OBSOLETE(M, Bool, input_format_parquet_import_nested, false) \
    MAKE_OBSOLETE(M, Bool, input_format_orc_import_nested, false) \

#define LIST_OF_SETTINGS(M, ALIAS)     \
    COMMON_SETTINGS(M, ALIAS)          \
    OBSOLETE_SETTINGS(M, ALIAS)        \
    FORMAT_FACTORY_SETTINGS(M, ALIAS)  \
    OBSOLETE_FORMAT_SETTINGS(M, ALIAS) \

DECLARE_SETTINGS_TRAITS_ALLOW_CUSTOM_SETTINGS(SettingsTraits, LIST_OF_SETTINGS)


/** Settings of query execution.
  * These settings go to users.xml.
  */
struct Settings : public BaseSettings<SettingsTraits>, public IHints<2>
{
    Settings() = default;

    /** Set multiple settings from "profile" (in server configuration file (users.xml), profiles contain groups of multiple settings).
     * The profile can also be set using the `set` functions, like the profile setting.
     */
    void setProfile(const String & profile_name, const Poco::Util::AbstractConfiguration & config);

    /// Load settings from configuration file, at "path" prefix in configuration.
    void loadSettingsFromConfig(const String & path, const Poco::Util::AbstractConfiguration & config);

    /// Dumps profile events to column of type Map(String, String)
    void dumpToMapColumn(IColumn * column, bool changed_only = true);

    /// Check that there is no user-level settings at the top level in config.
    /// This is a common source of mistake (user don't know where to write user-level setting).
    static void checkNoSettingNamesAtTopLevel(const Poco::Util::AbstractConfiguration & config, const String & config_path);

    std::vector<String> getAllRegisteredNames() const override;

    void set(std::string_view name, const Field & value) override;

    void setDefaultValue(const String & name) { resetToDefault(name); }

private:
    void applyCompatibilitySetting(const String & compatibility);

    std::unordered_set<std::string_view> settings_changed_by_compatibility_setting;
};

#define LIST_OF_ALL_FORMAT_SETTINGS(M, ALIAS) \
    FORMAT_FACTORY_SETTINGS(M, ALIAS)         \
    OBSOLETE_FORMAT_SETTINGS(M, ALIAS)        \

/*
 * User-specified file format settings for File and URL engines.
 */
DECLARE_SETTINGS_TRAITS(FormatFactorySettingsTraits, LIST_OF_ALL_FORMAT_SETTINGS)

struct FormatFactorySettings : public BaseSettings<FormatFactorySettingsTraits>
{
};

}<|MERGE_RESOLUTION|>--- conflicted
+++ resolved
@@ -584,12 +584,9 @@
     M(Bool, enable_early_constant_folding, true, "Enable query optimization where we analyze function and subqueries results and rewrite query if there're constants there", 0) \
     M(Bool, deduplicate_blocks_in_dependent_materialized_views, false, "Should deduplicate blocks for materialized views if the block is not a duplicate for the table. Use true to always deduplicate in dependent tables.", 0) \
     M(Bool, materialized_views_ignore_errors, false, "Allows to ignore errors for MATERIALIZED VIEW, and deliver original block to the table regardless of MVs", 0) \
-<<<<<<< HEAD
     M(Bool, ignore_materialized_views_with_dropped_target_table, false, "Ignore MVs with dropped taraget table during pushing to views", 0) \
-=======
     M(Bool, allow_experimental_refreshable_materialized_view, false, "Allow refreshable materialized views (CREATE MATERIALIZED VIEW <name> REFRESH ...).", 0) \
     M(Bool, stop_refreshable_materialized_views_on_startup, false, "On server startup, prevent scheduling of refreshable materialized views, as if with SYSTEM STOP VIEWS. You can manually start them with SYSTEM START VIEWS or SYSTEM START VIEW <name> afterwards. Also applies to newly created views. Has no effect on non-refreshable materialized views.", 0) \
->>>>>>> 07ba672e
     M(Bool, use_compact_format_in_distributed_parts_names, true, "Changes format of directories names for distributed table insert parts.", 0) \
     M(Bool, validate_polygons, true, "Throw exception if polygon is invalid in function pointInPolygon (e.g. self-tangent, self-intersecting). If the setting is false, the function will accept invalid polygons but may silently return wrong result.", 0) \
     M(UInt64, max_parser_depth, DBMS_DEFAULT_MAX_PARSER_DEPTH, "Maximum parser depth (recursion depth of recursive descend parser).", 0) \
