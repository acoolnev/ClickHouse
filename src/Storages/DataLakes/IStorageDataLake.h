#pragma once

#include "config.h"

#if USE_AWS_S3

#include <Storages/IStorage.h>
#include <Common/logger_useful.h>
#include <Storages/StorageFactory.h>
#include <Formats/FormatFactory.h>
#include <filesystem>


namespace DB
{

template <typename Storage, typename Name, typename MetadataParser>
class IStorageDataLake : public Storage
{
public:
    static constexpr auto name = Name::name;
    using Configuration = typename Storage::Configuration;

    template <class ...Args>
    explicit IStorageDataLake(const Configuration & configuration_, ContextPtr context_, bool attach, Args && ...args)
        : Storage(getConfigurationForDataRead(configuration_, context_, {}, attach), context_, std::forward<Args>(args)...)
        , base_configuration(configuration_)
        , log(getLogger(getName())) {} // NOLINT(clang-analyzer-optin.cplusplus.VirtualCall)

    template <class ...Args>
    static StoragePtr create(const Configuration & configuration_, ContextPtr context_, bool attach, Args && ...args)
    {
        return std::make_shared<IStorageDataLake<Storage, Name, MetadataParser>>(configuration_, context_, attach, std::forward<Args>(args)...);
    }

    String getName() const override { return name; }

    static ColumnsDescription getTableStructureFromData(
        Configuration & base_configuration,
        const std::optional<FormatSettings> & format_settings,
        const ContextPtr & local_context)
    {
        auto configuration = getConfigurationForDataRead(base_configuration, local_context);
        return Storage::getTableStructureFromData(configuration, format_settings, local_context);
    }

    static Configuration getConfiguration(ASTs & engine_args, const ContextPtr & local_context)
    {
        return Storage::getConfiguration(engine_args, local_context, /* get_format_from_file */false);
    }

    Configuration updateConfigurationAndGetCopy(const ContextPtr & local_context) override
    {
        std::lock_guard lock(configuration_update_mutex);
        updateConfigurationImpl(local_context);
        return Storage::getConfiguration();
    }

    void updateConfiguration(const ContextPtr & local_context) override
    {
        std::lock_guard lock(configuration_update_mutex);
        updateConfigurationImpl(local_context);
    }

private:
    static Configuration getConfigurationForDataRead(
<<<<<<< HEAD
        const Configuration & base_configuration, const ContextPtr & local_context, const Strings & keys = {})
=======
        const Configuration & base_configuration, ContextPtr local_context, const Strings & keys = {}, bool attach = false)
>>>>>>> a69a0aea
    {
        auto configuration{base_configuration};
        configuration.update(local_context);
        configuration.static_configuration = true;

        try
        {
            if (keys.empty())
                configuration.keys = getDataFiles(configuration, local_context);
            else
                configuration.keys = keys;

            LOG_TRACE(
                getLogger("DataLake"),
                "New configuration path: {}, keys: {}",
                configuration.getPath(), fmt::join(configuration.keys, ", "));

            configuration.connect(local_context);
            return configuration;
        }
        catch (...)
        {
            if (!attach)
                throw;
            tryLogCurrentException(__PRETTY_FUNCTION__);
            return configuration;
        }
    }

    static Strings getDataFiles(const Configuration & configuration, const ContextPtr & local_context)
    {
        return MetadataParser().getFiles(configuration, local_context);
    }

    void updateConfigurationImpl(const ContextPtr & local_context)
    {
        const bool updated = base_configuration.update(local_context);
        auto new_keys = getDataFiles(base_configuration, local_context);

        if (!updated && new_keys == Storage::getConfiguration().keys)
            return;

        Storage::useConfiguration(getConfigurationForDataRead(base_configuration, local_context, new_keys));
    }

    Configuration base_configuration;
    std::mutex configuration_update_mutex;
    LoggerPtr log;
};


template <typename DataLake>
static StoragePtr createDataLakeStorage(const StorageFactory::Arguments & args)
{
    auto configuration = DataLake::getConfiguration(args.engine_args, args.getLocalContext());

    /// Data lakes use parquet format, no need for schema inference.
    if (configuration.format == "auto")
        configuration.format = "Parquet";

    return DataLake::create(configuration, args.getContext(), args.attach, args.table_id, args.columns, args.constraints,
        args.comment, getFormatSettings(args.getContext()));
}

}

#endif<|MERGE_RESOLUTION|>--- conflicted
+++ resolved
@@ -64,11 +64,7 @@
 
 private:
     static Configuration getConfigurationForDataRead(
-<<<<<<< HEAD
-        const Configuration & base_configuration, const ContextPtr & local_context, const Strings & keys = {})
-=======
-        const Configuration & base_configuration, ContextPtr local_context, const Strings & keys = {}, bool attach = false)
->>>>>>> a69a0aea
+        const Configuration & base_configuration, const ContextPtr & local_context, const Strings & keys = {}, bool attach = false)
     {
         auto configuration{base_configuration};
         configuration.update(local_context);
