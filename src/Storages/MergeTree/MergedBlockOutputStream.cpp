#include <Storages/MergeTree/MergedBlockOutputStream.h>
#include <Interpreters/Context.h>
#include <Interpreters/MergeTreeTransaction.h>
#include <Parsers/queryToString.h>


namespace DB
{

namespace ErrorCodes
{
    extern const int LOGICAL_ERROR;
}


MergedBlockOutputStream::MergedBlockOutputStream(
    const MergeTreeDataPartPtr & data_part,
    DataPartStorageBuilderPtr data_part_storage_builder_,
    const StorageMetadataPtr & metadata_snapshot_,
    const NamesAndTypesList & columns_list_,
    const MergeTreeIndices & skip_indices,
    CompressionCodecPtr default_codec_,
    const MergeTreeTransactionPtr & txn,
    bool reset_columns_,
<<<<<<< HEAD
    bool blocks_are_granules_size)
    : IMergedBlockOutputStream(std::move(data_part_storage_builder_), data_part, metadata_snapshot_, columns_list_, reset_columns_)
=======
    bool blocks_are_granules_size,
    const WriteSettings & write_settings)
    : IMergedBlockOutputStream(data_part, metadata_snapshot_, columns_list_, reset_columns_)
>>>>>>> e0517510
    , columns_list(columns_list_)
    , default_codec(default_codec_)
{
    MergeTreeWriterSettings writer_settings(
        storage.getContext()->getSettings(),
        write_settings,
        storage.getSettings(),
        data_part->index_granularity_info.is_adaptive,
        /* rewrite_primary_key = */ true,
        blocks_are_granules_size);

    // if (!part_path.empty())
    //     volume->getDisk()->createDirectories(part_path);

<<<<<<< HEAD
    writer = data_part->getWriter(data_part_storage_builder, columns_list, metadata_snapshot, skip_indices, default_codec, writer_settings, {});
=======
    /// We should write version metadata on part creation to distinguish it from parts that were created without transaction.
    TransactionID tid = txn ? txn->tid : Tx::PrehistoricTID;
    /// NOTE do not pass context for writing to system.transactions_info_log,
    /// because part may have temporary name (with temporary block numbers). Will write it later.
    data_part->version.setCreationTID(tid, nullptr);
    data_part->storeVersionMetadata();

    writer = data_part->getWriter(columns_list, metadata_snapshot, skip_indices, default_codec, writer_settings);
>>>>>>> e0517510
}

/// If data is pre-sorted.
void MergedBlockOutputStream::write(const Block & block)
{
    writeImpl(block, nullptr);
}

/** If the data is not sorted, but we pre-calculated the permutation, after which they will be sorted.
    * This method is used to save RAM, since you do not need to keep two blocks at once - the source and the sorted.
    */
void MergedBlockOutputStream::writeWithPermutation(const Block & block, const IColumn::Permutation * permutation)
{
    writeImpl(block, permutation);
}

struct MergedBlockOutputStream::Finalizer::Impl
{
    IMergeTreeDataPartWriter & writer;
    MergeTreeData::MutableDataPartPtr part;
    DataPartStorageBuilderPtr data_part_storage_builder;
    NameSet files_to_remove_after_finish;
    std::vector<std::unique_ptr<WriteBufferFromFileBase>> written_files;
    bool sync;

    Impl(IMergeTreeDataPartWriter & writer_, MergeTreeData::MutableDataPartPtr part_, DataPartStorageBuilderPtr data_part_storage_builder_, const NameSet & files_to_remove_after_finish_, bool sync_)
        : writer(writer_)        
        , part(std::move(part_))
        , data_part_storage_builder(std::move(data_part_storage_builder_))
        , files_to_remove_after_finish(files_to_remove_after_finish_)
        , sync(sync_) {}

    void finish();
};

void MergedBlockOutputStream::Finalizer::finish()
{
    std::unique_ptr<Impl> to_finish = std::move(impl);
    if (to_finish)
        to_finish->finish();
}

void MergedBlockOutputStream::Finalizer::Impl::finish()
{
    writer.finish(sync);

    for (const auto & file_name: files_to_remove_after_finish)
        data_part_storage_builder->removeFile(file_name);

    for (auto & file : written_files)
    {
        file->finalize();
        if (sync)
            file->sync();
    }
}

MergedBlockOutputStream::Finalizer::~Finalizer()
{
    try
    {
        finish();
    }
    catch (...)
    {
        tryLogCurrentException("MergedBlockOutputStream");
    }
}

MergedBlockOutputStream::Finalizer::Finalizer(Finalizer &&) noexcept = default;
MergedBlockOutputStream::Finalizer & MergedBlockOutputStream::Finalizer::operator=(Finalizer &&) noexcept = default;
MergedBlockOutputStream::Finalizer::Finalizer(std::unique_ptr<Impl> impl_) : impl(std::move(impl_)) {}

void MergedBlockOutputStream::finalizePart(
        MergeTreeData::MutableDataPartPtr & new_part,
        bool sync,
        const NamesAndTypesList * total_columns_list,
        MergeTreeData::DataPart::Checksums * additional_column_checksums)
{
    finalizePartAsync(new_part, sync, total_columns_list, additional_column_checksums).finish();
}

MergedBlockOutputStream::Finalizer MergedBlockOutputStream::finalizePartAsync(
        MergeTreeData::MutableDataPartPtr & new_part,
        bool sync,
        const NamesAndTypesList * total_columns_list,
        MergeTreeData::DataPart::Checksums * additional_column_checksums,
        const WriteSettings & write_settings)
{
    /// Finish write and get checksums.
    MergeTreeData::DataPart::Checksums checksums;

    if (additional_column_checksums)
        checksums = std::move(*additional_column_checksums);

    /// Finish columns serialization.
    writer->fillChecksums(checksums);

    LOG_TRACE(&Poco::Logger::get("MergedBlockOutputStream"), "filled checksums {}", new_part->getNameWithState());

    for (const auto & [projection_name, projection_part] : new_part->getProjectionParts())
        checksums.addFile(
            projection_name + ".proj",
            projection_part->checksums.getTotalSizeOnDisk(),
            projection_part->checksums.getTotalChecksumUInt128());

    NameSet files_to_remove_after_sync;
    if (reset_columns)
    {
        auto part_columns = total_columns_list ? *total_columns_list : columns_list;
        auto serialization_infos = new_part->getSerializationInfos();

        serialization_infos.replaceData(new_serialization_infos);
        files_to_remove_after_sync = removeEmptyColumnsFromPart(new_part, part_columns, serialization_infos, checksums);

        new_part->setColumns(part_columns);
        new_part->setSerializationInfos(serialization_infos);
    }

    auto finalizer = std::make_unique<Finalizer::Impl>(*writer, new_part, data_part_storage_builder, files_to_remove_after_sync, sync);
    if (new_part->isStoredOnDisk())
       finalizer->written_files = finalizePartOnDisk(new_part, checksums, write_settings);

    new_part->rows_count = rows_count;
    new_part->modification_time = time(nullptr);
    new_part->index = writer->releaseIndexColumns();
    new_part->checksums = checksums;
    new_part->setBytesOnDisk(checksums.getTotalSizeOnDisk());
    new_part->index_granularity = writer->getIndexGranularity();
    new_part->calculateColumnsAndSecondaryIndicesSizesOnDisk();

    if (default_codec != nullptr)
        new_part->default_codec = default_codec;

    return Finalizer(std::move(finalizer));
}

MergedBlockOutputStream::WrittenFiles MergedBlockOutputStream::finalizePartOnDisk(
    const MergeTreeData::DataPartPtr & new_part,
    MergeTreeData::DataPart::Checksums & checksums,
    const WriteSettings & settings)
{
    WrittenFiles written_files;
    if (new_part->isProjectionPart())
    {
        if (storage.format_version >= MERGE_TREE_DATA_MIN_FORMAT_VERSION_WITH_CUSTOM_PARTITIONING || isCompactPart(new_part))
        {
<<<<<<< HEAD
            auto count_out = data_part_storage_builder->writeFile("count.txt", 4096);
=======
            auto count_out = volume->getDisk()->writeFile(part_path + "count.txt", 4096, WriteMode::Rewrite, settings);
>>>>>>> e0517510
            HashingWriteBuffer count_out_hashing(*count_out);
            writeIntText(rows_count, count_out_hashing);
            count_out_hashing.next();
            checksums.files["count.txt"].file_size = count_out_hashing.count();
            checksums.files["count.txt"].file_hash = count_out_hashing.getHash();
            count_out->preFinalize();
            written_files.emplace_back(std::move(count_out));
        }
    }
    else
    {
        if (new_part->uuid != UUIDHelpers::Nil)
        {
<<<<<<< HEAD
            auto out = data_part_storage_builder->writeFile(IMergeTreeDataPart::UUID_FILE_NAME, 4096);
=======
            auto out = volume->getDisk()->writeFile(fs::path(part_path) / IMergeTreeDataPart::UUID_FILE_NAME, 4096, WriteMode::Rewrite, settings);
>>>>>>> e0517510
            HashingWriteBuffer out_hashing(*out);
            writeUUIDText(new_part->uuid, out_hashing);
            checksums.files[IMergeTreeDataPart::UUID_FILE_NAME].file_size = out_hashing.count();
            checksums.files[IMergeTreeDataPart::UUID_FILE_NAME].file_hash = out_hashing.getHash();
            out->preFinalize();
            written_files.emplace_back(std::move(out));
        }

        if (storage.format_version >= MERGE_TREE_DATA_MIN_FORMAT_VERSION_WITH_CUSTOM_PARTITIONING)
        {
            if (auto file = new_part->partition.store(storage, data_part_storage_builder, checksums))
                written_files.emplace_back(std::move(file));

            if (new_part->minmax_idx->initialized)
            {
                auto files = new_part->minmax_idx->store(storage, data_part_storage_builder, checksums);
                for (auto & file : files)
                    written_files.emplace_back(std::move(file));
            }
            else if (rows_count)
                throw Exception("MinMax index was not initialized for new non-empty part " + new_part->name
                    + ". It is a bug.", ErrorCodes::LOGICAL_ERROR);
        }

        {
<<<<<<< HEAD
            auto count_out = data_part_storage_builder->writeFile("count.txt", 4096);
=======
            auto count_out = volume->getDisk()->writeFile(fs::path(part_path) / "count.txt", 4096, WriteMode::Rewrite, settings);
>>>>>>> e0517510
            HashingWriteBuffer count_out_hashing(*count_out);
            writeIntText(rows_count, count_out_hashing);
            count_out_hashing.next();
            checksums.files["count.txt"].file_size = count_out_hashing.count();
            checksums.files["count.txt"].file_hash = count_out_hashing.getHash();
            count_out->preFinalize();
            written_files.emplace_back(std::move(count_out));
        }
    }

    if (!new_part->ttl_infos.empty())
    {
        /// Write a file with ttl infos in json format.
<<<<<<< HEAD
        auto out = data_part_storage_builder->writeFile("ttl.txt", 4096);
=======
        auto out = volume->getDisk()->writeFile(fs::path(part_path) / "ttl.txt", 4096, WriteMode::Rewrite, settings);
>>>>>>> e0517510
        HashingWriteBuffer out_hashing(*out);
        new_part->ttl_infos.write(out_hashing);
        checksums.files["ttl.txt"].file_size = out_hashing.count();
        checksums.files["ttl.txt"].file_hash = out_hashing.getHash();
        out->preFinalize();
        written_files.emplace_back(std::move(out));
    }

    if (!new_part->getSerializationInfos().empty())
    {
<<<<<<< HEAD
        auto out = data_part_storage_builder->writeFile(IMergeTreeDataPart::SERIALIZATION_FILE_NAME, 4096);
=======
        auto out = volume->getDisk()->writeFile(part_path + IMergeTreeDataPart::SERIALIZATION_FILE_NAME, 4096, WriteMode::Rewrite, settings);
>>>>>>> e0517510
        HashingWriteBuffer out_hashing(*out);
        new_part->getSerializationInfos().writeJSON(out_hashing);
        checksums.files[IMergeTreeDataPart::SERIALIZATION_FILE_NAME].file_size = out_hashing.count();
        checksums.files[IMergeTreeDataPart::SERIALIZATION_FILE_NAME].file_hash = out_hashing.getHash();
        out->preFinalize();
        written_files.emplace_back(std::move(out));
    }

    {
        /// Write a file with a description of columns.
<<<<<<< HEAD
        auto out = data_part_storage_builder->writeFile("columns.txt", 4096);
=======
        auto out = volume->getDisk()->writeFile(fs::path(part_path) / "columns.txt", 4096, WriteMode::Rewrite, settings);
>>>>>>> e0517510
        new_part->getColumns().writeText(*out);
        out->preFinalize();
        written_files.emplace_back(std::move(out));
    }

    if (default_codec != nullptr)
    {
<<<<<<< HEAD
        auto out = data_part_storage_builder->writeFile(IMergeTreeDataPart::DEFAULT_COMPRESSION_CODEC_FILE_NAME, 4096);
=======
        auto out = volume->getDisk()->writeFile(part_path + IMergeTreeDataPart::DEFAULT_COMPRESSION_CODEC_FILE_NAME, 4096, WriteMode::Rewrite, settings);
>>>>>>> e0517510
        DB::writeText(queryToString(default_codec->getFullCodecDesc()), *out);
        out->preFinalize();
        written_files.emplace_back(std::move(out));
    }
    else
    {
        throw Exception("Compression codec have to be specified for part on disk, empty for" + new_part->name
                + ". It is a bug.", ErrorCodes::LOGICAL_ERROR);
    }

    {
        /// Write file with checksums.
<<<<<<< HEAD
        auto out = data_part_storage_builder->writeFile("checksums.txt", 4096);
=======
        auto out = volume->getDisk()->writeFile(fs::path(part_path) / "checksums.txt", 4096, WriteMode::Rewrite, settings);
>>>>>>> e0517510
        checksums.write(*out);
        out->preFinalize();
        written_files.emplace_back(std::move(out));
    }

    return written_files;
}

void MergedBlockOutputStream::writeImpl(const Block & block, const IColumn::Permutation * permutation)
{
    block.checkNumberOfRows();
    size_t rows = block.rows();
    if (!rows)
        return;

    writer->write(block, permutation);
    if (reset_columns)
        new_serialization_infos.add(block);

    rows_count += rows;
}

}<|MERGE_RESOLUTION|>--- conflicted
+++ resolved
@@ -22,14 +22,9 @@
     CompressionCodecPtr default_codec_,
     const MergeTreeTransactionPtr & txn,
     bool reset_columns_,
-<<<<<<< HEAD
-    bool blocks_are_granules_size)
-    : IMergedBlockOutputStream(std::move(data_part_storage_builder_), data_part, metadata_snapshot_, columns_list_, reset_columns_)
-=======
     bool blocks_are_granules_size,
     const WriteSettings & write_settings)
-    : IMergedBlockOutputStream(data_part, metadata_snapshot_, columns_list_, reset_columns_)
->>>>>>> e0517510
+    : IMergedBlockOutputStream(std::move(data_part_storage_builder_), data_part, metadata_snapshot_, columns_list_, reset_columns_)
     , columns_list(columns_list_)
     , default_codec(default_codec_)
 {
@@ -44,9 +39,6 @@
     // if (!part_path.empty())
     //     volume->getDisk()->createDirectories(part_path);
 
-<<<<<<< HEAD
-    writer = data_part->getWriter(data_part_storage_builder, columns_list, metadata_snapshot, skip_indices, default_codec, writer_settings, {});
-=======
     /// We should write version metadata on part creation to distinguish it from parts that were created without transaction.
     TransactionID tid = txn ? txn->tid : Tx::PrehistoricTID;
     /// NOTE do not pass context for writing to system.transactions_info_log,
@@ -54,8 +46,7 @@
     data_part->version.setCreationTID(tid, nullptr);
     data_part->storeVersionMetadata();
 
-    writer = data_part->getWriter(columns_list, metadata_snapshot, skip_indices, default_codec, writer_settings);
->>>>>>> e0517510
+    writer = data_part->getWriter(data_part_storage_builder, columns_list, metadata_snapshot, skip_indices, default_codec, writer_settings, {});
 }
 
 /// If data is pre-sorted.
@@ -82,7 +73,7 @@
     bool sync;
 
     Impl(IMergeTreeDataPartWriter & writer_, MergeTreeData::MutableDataPartPtr part_, DataPartStorageBuilderPtr data_part_storage_builder_, const NameSet & files_to_remove_after_finish_, bool sync_)
-        : writer(writer_)        
+        : writer(writer_)
         , part(std::move(part_))
         , data_part_storage_builder(std::move(data_part_storage_builder_))
         , files_to_remove_after_finish(files_to_remove_after_finish_)
@@ -203,11 +194,7 @@
     {
         if (storage.format_version >= MERGE_TREE_DATA_MIN_FORMAT_VERSION_WITH_CUSTOM_PARTITIONING || isCompactPart(new_part))
         {
-<<<<<<< HEAD
-            auto count_out = data_part_storage_builder->writeFile("count.txt", 4096);
-=======
-            auto count_out = volume->getDisk()->writeFile(part_path + "count.txt", 4096, WriteMode::Rewrite, settings);
->>>>>>> e0517510
+            auto count_out = data_part_storage_builder->writeFile("count.txt", 4096, WriteMode::Rewrite, settings);
             HashingWriteBuffer count_out_hashing(*count_out);
             writeIntText(rows_count, count_out_hashing);
             count_out_hashing.next();
@@ -221,11 +208,7 @@
     {
         if (new_part->uuid != UUIDHelpers::Nil)
         {
-<<<<<<< HEAD
-            auto out = data_part_storage_builder->writeFile(IMergeTreeDataPart::UUID_FILE_NAME, 4096);
-=======
-            auto out = volume->getDisk()->writeFile(fs::path(part_path) / IMergeTreeDataPart::UUID_FILE_NAME, 4096, WriteMode::Rewrite, settings);
->>>>>>> e0517510
+            auto out = data_part_storage_builder->writeFile(IMergeTreeDataPart::UUID_FILE_NAME, 4096, WriteMode::Rewrite, settings);
             HashingWriteBuffer out_hashing(*out);
             writeUUIDText(new_part->uuid, out_hashing);
             checksums.files[IMergeTreeDataPart::UUID_FILE_NAME].file_size = out_hashing.count();
@@ -251,11 +234,7 @@
         }
 
         {
-<<<<<<< HEAD
-            auto count_out = data_part_storage_builder->writeFile("count.txt", 4096);
-=======
-            auto count_out = volume->getDisk()->writeFile(fs::path(part_path) / "count.txt", 4096, WriteMode::Rewrite, settings);
->>>>>>> e0517510
+            auto count_out = data_part_storage_builder->writeFile("count.txt", 4096, WriteMode::Rewrite, settings);
             HashingWriteBuffer count_out_hashing(*count_out);
             writeIntText(rows_count, count_out_hashing);
             count_out_hashing.next();
@@ -269,11 +248,7 @@
     if (!new_part->ttl_infos.empty())
     {
         /// Write a file with ttl infos in json format.
-<<<<<<< HEAD
-        auto out = data_part_storage_builder->writeFile("ttl.txt", 4096);
-=======
-        auto out = volume->getDisk()->writeFile(fs::path(part_path) / "ttl.txt", 4096, WriteMode::Rewrite, settings);
->>>>>>> e0517510
+        auto out = data_part_storage_builder->writeFile("ttl.txt", 4096, WriteMode::Rewrite, settings);
         HashingWriteBuffer out_hashing(*out);
         new_part->ttl_infos.write(out_hashing);
         checksums.files["ttl.txt"].file_size = out_hashing.count();
@@ -284,11 +259,7 @@
 
     if (!new_part->getSerializationInfos().empty())
     {
-<<<<<<< HEAD
-        auto out = data_part_storage_builder->writeFile(IMergeTreeDataPart::SERIALIZATION_FILE_NAME, 4096);
-=======
-        auto out = volume->getDisk()->writeFile(part_path + IMergeTreeDataPart::SERIALIZATION_FILE_NAME, 4096, WriteMode::Rewrite, settings);
->>>>>>> e0517510
+        auto out = data_part_storage_builder->writeFile(IMergeTreeDataPart::SERIALIZATION_FILE_NAME, 4096, WriteMode::Rewrite, settings);
         HashingWriteBuffer out_hashing(*out);
         new_part->getSerializationInfos().writeJSON(out_hashing);
         checksums.files[IMergeTreeDataPart::SERIALIZATION_FILE_NAME].file_size = out_hashing.count();
@@ -299,11 +270,7 @@
 
     {
         /// Write a file with a description of columns.
-<<<<<<< HEAD
-        auto out = data_part_storage_builder->writeFile("columns.txt", 4096);
-=======
-        auto out = volume->getDisk()->writeFile(fs::path(part_path) / "columns.txt", 4096, WriteMode::Rewrite, settings);
->>>>>>> e0517510
+        auto out = data_part_storage_builder->writeFile("columns.txt", 4096, WriteMode::Rewrite, settings);
         new_part->getColumns().writeText(*out);
         out->preFinalize();
         written_files.emplace_back(std::move(out));
@@ -311,11 +278,7 @@
 
     if (default_codec != nullptr)
     {
-<<<<<<< HEAD
-        auto out = data_part_storage_builder->writeFile(IMergeTreeDataPart::DEFAULT_COMPRESSION_CODEC_FILE_NAME, 4096);
-=======
-        auto out = volume->getDisk()->writeFile(part_path + IMergeTreeDataPart::DEFAULT_COMPRESSION_CODEC_FILE_NAME, 4096, WriteMode::Rewrite, settings);
->>>>>>> e0517510
+        auto out = data_part_storage_builder->writeFile(IMergeTreeDataPart::DEFAULT_COMPRESSION_CODEC_FILE_NAME, 4096, WriteMode::Rewrite, settings);
         DB::writeText(queryToString(default_codec->getFullCodecDesc()), *out);
         out->preFinalize();
         written_files.emplace_back(std::move(out));
@@ -328,11 +291,7 @@
 
     {
         /// Write file with checksums.
-<<<<<<< HEAD
-        auto out = data_part_storage_builder->writeFile("checksums.txt", 4096);
-=======
-        auto out = volume->getDisk()->writeFile(fs::path(part_path) / "checksums.txt", 4096, WriteMode::Rewrite, settings);
->>>>>>> e0517510
+        auto out = data_part_storage_builder->writeFile("checksums.txt", WriteMode::Rewrite, settings);
         checksums.write(*out);
         out->preFinalize();
         written_files.emplace_back(std::move(out));
