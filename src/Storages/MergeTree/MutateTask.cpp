--- conflicted
+++ resolved
@@ -548,11 +548,7 @@
 
     if (new_data_part->uuid != UUIDHelpers::Nil)
     {
-<<<<<<< HEAD
-        auto out = data_part_storage_builder->writeFile(IMergeTreeDataPart::UUID_FILE_NAME, 4096);
-=======
-        auto out = disk->writeFile(part_path / IMergeTreeDataPart::UUID_FILE_NAME, 4096, WriteMode::Rewrite, context->getWriteSettings());
->>>>>>> e0517510
+        auto out = data_part_storage_builder->writeFile(IMergeTreeDataPart::UUID_FILE_NAME, 4096, context->getWriteSettings(), context->getWriteSettings());
         HashingWriteBuffer out_hashing(*out);
         writeUUIDText(new_data_part->uuid, out_hashing);
         new_data_part->checksums.files[IMergeTreeDataPart::UUID_FILE_NAME].file_size = out_hashing.count();
@@ -562,11 +558,7 @@
     if (execute_ttl_type != ExecuteTTLType::NONE)
     {
         /// Write a file with ttl infos in json format.
-<<<<<<< HEAD
-        auto out_ttl = data_part_storage_builder->writeFile("ttl.txt", 4096);
-=======
-        auto out_ttl = disk->writeFile(part_path / "ttl.txt", 4096, WriteMode::Rewrite, context->getWriteSettings());
->>>>>>> e0517510
+        auto out_ttl = data_part_storage_builder->writeFile("ttl.txt", 4096, context->getWriteSettings());
         HashingWriteBuffer out_hashing(*out_ttl);
         new_data_part->ttl_infos.write(out_hashing);
         new_data_part->checksums.files["ttl.txt"].file_size = out_hashing.count();
@@ -575,11 +567,7 @@
 
     if (!new_data_part->getSerializationInfos().empty())
     {
-<<<<<<< HEAD
-        auto out = data_part_storage_builder->writeFile(IMergeTreeDataPart::SERIALIZATION_FILE_NAME, 4096);
-=======
-        auto out = disk->writeFile(part_path / IMergeTreeDataPart::SERIALIZATION_FILE_NAME, 4096, WriteMode::Rewrite, context->getWriteSettings());
->>>>>>> e0517510
+        auto out = data_part_storage_builder->writeFile(IMergeTreeDataPart::SERIALIZATION_FILE_NAME, 4096, context->getWriteSettings());
         HashingWriteBuffer out_hashing(*out);
         new_data_part->getSerializationInfos().writeJSON(out_hashing);
         new_data_part->checksums.files[IMergeTreeDataPart::SERIALIZATION_FILE_NAME].file_size = out_hashing.count();
@@ -588,30 +576,18 @@
 
     {
         /// Write file with checksums.
-<<<<<<< HEAD
-        auto out_checksums = data_part_storage_builder->writeFile("checksums.txt", 4096);
-=======
-        auto out_checksums = disk->writeFile(part_path / "checksums.txt", 4096, WriteMode::Rewrite, context->getWriteSettings());
->>>>>>> e0517510
+        auto out_checksums = data_part_storage_builder->writeFile("checksums.txt", 4096, context->getWriteSettings());
         new_data_part->checksums.write(*out_checksums);
     } /// close fd
 
     {
-<<<<<<< HEAD
-        auto out = data_part_storage_builder->writeFile(IMergeTreeDataPart::DEFAULT_COMPRESSION_CODEC_FILE_NAME, 4096);
-=======
-        auto out = disk->writeFile(part_path / IMergeTreeDataPart::DEFAULT_COMPRESSION_CODEC_FILE_NAME, 4096, WriteMode::Rewrite, context->getWriteSettings());
->>>>>>> e0517510
+        auto out = data_part_storage_builder->writeFile(IMergeTreeDataPart::DEFAULT_COMPRESSION_CODEC_FILE_NAME, 4096, context->getWriteSettings());
         DB::writeText(queryToString(codec->getFullCodecDesc()), *out);
     }
 
     {
         /// Write a file with a description of columns.
-<<<<<<< HEAD
-        auto out_columns = data_part_storage_builder->writeFile("columns.txt", 4096);
-=======
-        auto out_columns = disk->writeFile(part_path / "columns.txt", 4096, WriteMode::Rewrite, context->getWriteSettings());
->>>>>>> e0517510
+        auto out_columns = data_part_storage_builder->writeFile("columns.txt", 4096, context->getWriteSettings());
         new_data_part->getColumns().writeText(*out_columns);
     } /// close fd
 
@@ -1236,31 +1212,19 @@
             {
                 if (rename_it->second.empty())
                     continue;
-<<<<<<< HEAD
                 destination = rename_it->second;
-=======
-
-                destination += rename_it->second;
->>>>>>> e0517510
             }
             else
             {
                 destination = it->name();
             }
 
-<<<<<<< HEAD
             if (it->isFile())
+            {
                 ctx->data_part_storage_builder->createHardLinkFrom(
                     *ctx->source_part->data_part_storage, it->name(), destination);
-=======
-
-            if (!ctx->disk->isDirectory(it->path()))
-            {
-                ctx->disk->createHardLink(it->path(), destination);
                 hardlinked_files.insert(it->name());
             }
-
->>>>>>> e0517510
             else if (!endsWith(".tmp_proj", it->name())) // ignore projection tmp merge dir
             {
                 // it's a projection part directory
@@ -1268,17 +1232,12 @@
 
                 auto projection_data_part_storage = ctx->source_part->data_part_storage->getProjection(destination);
                 auto projection_data_part_storage_builder = ctx->data_part_storage_builder->getProjection(destination);
-                
+
                 for (auto p_it = projection_data_part_storage->iterate(); p_it->isValid(); p_it->next())
                 {
-<<<<<<< HEAD
                     projection_data_part_storage_builder->createHardLinkFrom(
                         *projection_data_part_storage, p_it->name(), p_it->name());
-=======
-                    String p_destination = fs::path(destination) / p_it->name();
-                    ctx->disk->createHardLink(p_it->path(), p_destination);
                     hardlinked_files.insert(p_it->name());
->>>>>>> e0517510
                 }
             }
         }
@@ -1357,11 +1316,7 @@
             }
         }
 
-<<<<<<< HEAD
-        MutationHelpers::finalizeMutatedPart(ctx->source_part,  ctx->data_part_storage_builder, ctx->new_data_part, ctx->execute_ttl_type, ctx->compression_codec);
-=======
-        MutationHelpers::finalizeMutatedPart(ctx->source_part, ctx->new_data_part, ctx->execute_ttl_type, ctx->compression_codec, ctx->context);
->>>>>>> e0517510
+        MutationHelpers::finalizeMutatedPart(ctx->source_part,  ctx->data_part_storage_builder, ctx->new_data_part, ctx->execute_ttl_type, ctx->compression_codec, ctx->context);
     }
 
 
@@ -1493,8 +1448,9 @@
         ctx->mutating_pipeline.setProgressCallback(MergeProgressCallback((*ctx->mutate_entry)->ptr(), ctx->watch_prev_elapsed, *ctx->stage_progress));
     }
 
-<<<<<<< HEAD
     auto single_disk_volume = std::make_shared<SingleDiskVolume>("volume_" + ctx->future_part->name, ctx->space_reservation->getDisk(), 0);
+    /// FIXME new_data_part is not used in the case when we clone part with cloneAndLoadDataPartOnSameDisk and return false
+    /// Is it possible to handle this case earlier?
 
     auto data_part_storage = std::make_shared<DataPartStorageOnDisk>(
         single_disk_volume,
@@ -1506,11 +1462,6 @@
         ctx->data->getRelativeDataPath(),
         "tmp_mut_" + ctx->future_part->name);
 
-=======
-    ctx->single_disk_volume = std::make_shared<SingleDiskVolume>("volume_" + ctx->future_part->name, ctx->space_reservation->getDisk(), 0);
-    /// FIXME new_data_part is not used in the case when we clone part with cloneAndLoadDataPartOnSameDisk and return false
-    /// Is it possible to handle this case earlier?
->>>>>>> e0517510
     ctx->new_data_part = ctx->data->createPart(
         ctx->future_part->name, ctx->future_part->type, ctx->future_part->part_info, data_part_storage);
 
