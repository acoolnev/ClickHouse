--- conflicted
+++ resolved
@@ -81,11 +81,7 @@
 
         auto tuple() const
         {
-<<<<<<< HEAD
-            return std::make_tuple(!viable, selectivity, columns_size, table_columns.size());
-=======
-            return std::make_tuple(!viable, !good, -min_position_in_primary_key, columns_size, table_columns.size());
->>>>>>> aff0a85c
+            return std::make_tuple(!viable, selectivity, -min_position_in_primary_key, columns_size, table_columns.size());
         }
 
         /// Is condition a better candidate for moving to PREWHERE?
