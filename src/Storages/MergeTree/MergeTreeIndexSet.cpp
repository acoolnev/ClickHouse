--- conflicted
+++ resolved
@@ -272,23 +272,17 @@
     return granule;
 }
 
-KeyCondition buildCondition(const IndexDescription & index, const ActionsDAGPtr & filter_actions_dag, ContextPtr context)
+KeyCondition buildCondition(const IndexDescription & index, const ActionsDAG * filter_actions_dag, ContextPtr context)
 {
     return KeyCondition{filter_actions_dag, context, index.column_names, index.expression};
 }
 
 MergeTreeIndexConditionSet::MergeTreeIndexConditionSet(
     size_t max_rows_,
-<<<<<<< HEAD
     const ActionsDAG * filter_dag,
-    ContextPtr context)
-    : index_name(index_name_)
-=======
-    const ActionsDAGPtr & filter_dag,
     ContextPtr context,
     const IndexDescription & index_description)
     : index_name(index_description.name)
->>>>>>> ac514a51
     , max_rows(max_rows_)
     , index_data_types(index_description.data_types)
     , condition(buildCondition(index_description, filter_dag, context))
