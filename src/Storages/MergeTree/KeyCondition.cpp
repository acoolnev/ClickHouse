#include <Storages/MergeTree/KeyCondition.h>
#include <Storages/MergeTree/BoolMask.h>
#include <DataTypes/DataTypesNumber.h>
#include <DataTypes/FieldToDataType.h>
#include <DataTypes/getLeastSupertype.h>
#include <Interpreters/TreeRewriter.h>
#include <Interpreters/ExpressionAnalyzer.h>
#include <Interpreters/ExpressionActions.h>
#include <Interpreters/castColumn.h>
#include <Interpreters/misc.h>
#include <Functions/FunctionFactory.h>
#include <Functions/FunctionsConversion.h>
#include <Functions/IFunction.h>
#include <Common/FieldVisitorsAccurateComparison.h>
#include <Common/FieldVisitorToString.h>
#include <Common/typeid_cast.h>
#include <Columns/ColumnSet.h>
#include <Interpreters/convertFieldToType.h>
#include <Interpreters/Set.h>
#include <Parsers/queryToString.h>
#include <Parsers/ASTLiteral.h>
#include <Parsers/ASTSubquery.h>
#include <Parsers/ASTIdentifier.h>
#include <IO/WriteBufferFromString.h>
#include <IO/Operators.h>
#include <Storages/KeyDescription.h>

#include <cassert>
#include <stack>
#include <limits>


namespace DB
{

namespace ErrorCodes
{
    extern const int LOGICAL_ERROR;
    extern const int BAD_TYPE_OF_FIELD;
}


String Range::toString() const
{
    WriteBufferFromOwnString str;

    if (!left_bounded)
        str << "(-inf, ";
    else
        str << (left_included ? '[' : '(') << applyVisitor(FieldVisitorToString(), left) << ", ";

    if (!right_bounded)
        str << "+inf)";
    else
        str << applyVisitor(FieldVisitorToString(), right) << (right_included ? ']' : ')');

    return str.str();
}


/// Example: for `Hello\_World% ...` string it returns `Hello_World`, and for `%test%` returns an empty string.
static String extractFixedPrefixFromLikePattern(const String & like_pattern)
{
    String fixed_prefix;

    const char * pos = like_pattern.data();
    const char * end = pos + like_pattern.size();
    while (pos < end)
    {
        switch (*pos)
        {
            case '%':
                [[fallthrough]];
            case '_':
                return fixed_prefix;

            case '\\':
                ++pos;
                if (pos == end)
                    break;
                [[fallthrough]];
            default:
                fixed_prefix += *pos;
                break;
        }

        ++pos;
    }

    return fixed_prefix;
}


/** For a given string, get a minimum string that is strictly greater than all strings with this prefix,
  *  or return an empty string if there are no such strings.
  */
static String firstStringThatIsGreaterThanAllStringsWithPrefix(const String & prefix)
{
    /** Increment the last byte of the prefix by one. But if it is max (255), then remove it and increase the previous one.
      * Example (for convenience, suppose that the maximum value of byte is `z`)
      * abcx -> abcy
      * abcz -> abd
      * zzz -> empty string
      * z -> empty string
      */

    String res = prefix;

    while (!res.empty() && static_cast<UInt8>(res.back()) == std::numeric_limits<UInt8>::max())
        res.pop_back();

    if (res.empty())
        return res;

    res.back() = static_cast<char>(1 + static_cast<UInt8>(res.back()));
    return res;
}

static void appendColumnNameWithoutAlias(const ActionsDAG::Node & node, WriteBuffer & out, bool legacy = false)
{
    switch (node.type)
    {
        case (ActionsDAG::ActionType::INPUT): [[fallthrough]];
        case (ActionsDAG::ActionType::COLUMN):
            writeString(node.result_name, out);
            break;
        case (ActionsDAG::ActionType::ALIAS):
            appendColumnNameWithoutAlias(*node.children.front(), out, legacy);
            break;
        case (ActionsDAG::ActionType::ARRAY_JOIN):
            writeCString("arrayJoin(", out);
            appendColumnNameWithoutAlias(*node.children.front(), out, legacy);
            writeChar(')', out);
            break;
        case (ActionsDAG::ActionType::FUNCTION):
        {
            auto name = node.function_base->getName();
            if (legacy && name == "modulo")
                writeCString("moduleLegacy", out);
            else
                writeString(name, out);

            writeChar('(', out);
            bool first = true;
            for (const auto * arg : node.children)
            {
                if (!first)
                    writeCString(", ", out);
                first = false;

                appendColumnNameWithoutAlias(*arg, out, legacy);
            }
            writeChar(')', out);
        }
    }
}

static std::string getColumnNameWithoutAlias(const ActionsDAG::Node & node, bool legacy = false)
{
    WriteBufferFromOwnString out;
    appendColumnNameWithoutAlias(node, out, legacy);
    return std::move(out.str());
}

class KeyCondition::Tree
{
public:
    explicit Tree(const IAST * ast_) : ast(ast_) { assert(ast); }
    explicit Tree(const ActionsDAG::Node * dag_) : dag(dag_) { assert(dag); }

    std::string getColumnName() const
    {
        if (ast)
            return ast->getColumnNameWithoutAlias();
        else
            return getColumnNameWithoutAlias(*dag);
    }

    std::string getColumnNameLegacy() const
    {
        if (ast)
        {
            auto adjusted_ast = ast->clone();
            KeyDescription::moduloToModuloLegacyRecursive(adjusted_ast);
            return adjusted_ast->getColumnNameWithoutAlias();
        }
        else
            return getColumnNameWithoutAlias(*dag, true);
    }

    bool isFunction() const
    {
        if (ast)
            return typeid_cast<const ASTFunction *>(ast);
        else
            return dag->type == ActionsDAG::ActionType::FUNCTION;
    }

    bool isConstant() const
    {
        if (ast)
            return typeid_cast<const ASTLiteral *>(ast);
        else
            return dag->column && isColumnConst(*dag->column);
    }

    ColumnWithTypeAndName getConstant() const
    {
        if (!isConstant())
            throw Exception(ErrorCodes::LOGICAL_ERROR, "KeyCondition::Tree node is not a constant");

        ColumnWithTypeAndName res;

        if (ast)
        {
            const auto * literal = assert_cast<const ASTLiteral *>(ast);
            res.type = applyVisitor(FieldToDataType(), literal->value);
            res.column = res.type->createColumnConst(0, literal->value);

        }
        else
        {
            res.type = dag->result_type;
            res.column = dag->column;
        }

        return res;
    }

    bool getConstant(const Block & block_with_constants, Field & out_value, DataTypePtr & out_type) const
    {
        if (ast)
        {
            // Constant expr should use alias names if any
            String column_name = ast->getColumnName();

            if (const auto * lit = ast->as<ASTLiteral>())
            {
                /// By default block_with_constants has only one column named "_dummy".
                /// If block contains only constants it's may not be preprocessed by
                //  ExpressionAnalyzer, so try to look up in the default column.
                if (!block_with_constants.has(column_name))
                    column_name = "_dummy";

                /// Simple literal
                out_value = lit->value;
                out_type = block_with_constants.getByName(column_name).type;
                return true;
            }
            else if (block_with_constants.has(column_name) && isColumnConst(*block_with_constants.getByName(column_name).column))
            {
                /// An expression which is dependent on constants only
                const auto & expr_info = block_with_constants.getByName(column_name);
                out_value = (*expr_info.column)[0];
                out_type = expr_info.type;
                return true;
            }
        }
        else
        {
            if (dag->column && isColumnConst(*dag->column))
            {
                out_value = (*dag->column)[0];
                out_type = dag->result_type;
                return true;
            }
        }

        return false;
    }

    ConstSetPtr tryGetPreparedSet(
        const PreparedSets & sets,
        const std::vector<MergeTreeSetIndex::KeyTuplePositionMapping> & indexes_mapping,
        const DataTypes & data_types) const
    {
        if (ast)
        {
            if (ast->as<ASTSubquery>() || ast->as<ASTTableIdentifier>())
            {
                auto set_it = sets.find(PreparedSetKey::forSubquery(*ast));
                if (set_it != sets.end())
                    return set_it->second;
            }
            else
            {
                /// We have `PreparedSetKey::forLiteral` but it is useless here as we don't have enough information
                /// about types in left argument of the IN operator. Instead, we manually iterate through all the sets
                /// and find the one for the right arg based on the AST structure (getTreeHash), after that we check
                /// that the types it was prepared with are compatible with the types of the primary key.
                auto set_ast_hash = ast->getTreeHash();
                auto set_it = std::find_if(
                    sets.begin(), sets.end(),
                    [&](const auto & candidate_entry)
                    {
                        if (candidate_entry.first.ast_hash != set_ast_hash)
                            return false;

                        for (size_t i = 0; i < indexes_mapping.size(); ++i)
                            if (!candidate_entry.second->areTypesEqual(indexes_mapping[i].tuple_index, data_types[i]))
                                return false;

                        return true;
                });
                if (set_it != sets.end())
                    return set_it->second;
            }
        }
        else
        {
            if (dag->column)
            {
                const IColumn * col = dag->column.get();
                if (const auto * col_const = typeid_cast<const ColumnConst *>(col))
                    col = &col_const->getDataColumn();

                if (const auto * col_set = typeid_cast<const ColumnSet *>(col))
                {
                    auto set = col_set->getData();
                    if (set->isCreated())
                        return set;
                }
            }
        }

        return nullptr;
    }

    FunctionTree asFunction() const;

protected:
    const IAST * ast = nullptr;
    const ActionsDAG::Node * dag = nullptr;
};

class KeyCondition::FunctionTree : public KeyCondition::Tree
{
public:
    std::string getFunctionName() const
    {
        if (ast)
            return assert_cast<const ASTFunction *>(ast)->name;
        else
            return dag->function_base->getName();
    }

    size_t numArguments() const
    {
        if (ast)
        {
            const auto * func = assert_cast<const ASTFunction *>(ast);
            return func->arguments ? func->arguments->children.size() : 0;
        }
        else
            return dag->children.size();
    }

    Tree getArgumentAt(size_t idx) const
    {
        if (ast)
            return Tree(assert_cast<const ASTFunction *>(ast)->arguments->children[idx].get());
        else
            return Tree(dag->children[idx]);
    }

private:
    using Tree::Tree;

    friend class Tree;
};


KeyCondition::FunctionTree KeyCondition::Tree::asFunction() const
{
    if (!isFunction())
        throw Exception(ErrorCodes::LOGICAL_ERROR, "KeyCondition::Tree node is not a function");

    if (ast)
        return KeyCondition::FunctionTree(ast);
    else
        return KeyCondition::FunctionTree(dag);
}


/// A dictionary containing actions to the corresponding functions to turn them into `RPNElement`
const KeyCondition::AtomMap KeyCondition::atom_map
{
    {
        "notEquals",
        [] (RPNElement & out, const Field & value)
        {
            out.function = RPNElement::FUNCTION_NOT_IN_RANGE;
            out.range = Range(value);
            return true;
        }
    },
    {
        "equals",
        [] (RPNElement & out, const Field & value)
        {
            out.function = RPNElement::FUNCTION_IN_RANGE;
            out.range = Range(value);
            return true;
        }
    },
    {
        "less",
        [] (RPNElement & out, const Field & value)
        {
            out.function = RPNElement::FUNCTION_IN_RANGE;
            out.range = Range::createRightBounded(value, false);
            return true;
        }
    },
    {
        "greater",
        [] (RPNElement & out, const Field & value)
        {
            out.function = RPNElement::FUNCTION_IN_RANGE;
            out.range = Range::createLeftBounded(value, false);
            return true;
        }
    },
    {
        "lessOrEquals",
        [] (RPNElement & out, const Field & value)
        {
            out.function = RPNElement::FUNCTION_IN_RANGE;
            out.range = Range::createRightBounded(value, true);
            return true;
        }
    },
    {
        "greaterOrEquals",
        [] (RPNElement & out, const Field & value)
        {
            out.function = RPNElement::FUNCTION_IN_RANGE;
            out.range = Range::createLeftBounded(value, true);
            return true;
        }
    },
    {
        "in",
        [] (RPNElement & out, const Field &)
        {
            out.function = RPNElement::FUNCTION_IN_SET;
            return true;
        }
    },
    {
        "notIn",
        [] (RPNElement & out, const Field &)
        {
            out.function = RPNElement::FUNCTION_NOT_IN_SET;
            return true;
        }
    },
    {
        "globalIn",
        [] (RPNElement & out, const Field &)
        {
            out.function = RPNElement::FUNCTION_IN_SET;
            return true;
        }
    },
    {
        "globalNotIn",
        [] (RPNElement & out, const Field &)
        {
            out.function = RPNElement::FUNCTION_NOT_IN_SET;
            return true;
        }
    },
    {
        "empty",
        [] (RPNElement & out, const Field & value)
        {
            if (value.getType() != Field::Types::String)
                return false;

            out.function = RPNElement::FUNCTION_IN_RANGE;
            out.range = Range("");
            return true;
        }
    },
    {
        "notEmpty",
        [] (RPNElement & out, const Field & value)
        {
            if (value.getType() != Field::Types::String)
                return false;

            out.function = RPNElement::FUNCTION_NOT_IN_RANGE;
            out.range = Range("");
            return true;
        }
    },
    {
        "like",
        [] (RPNElement & out, const Field & value)
        {
            if (value.getType() != Field::Types::String)
                return false;

            String prefix = extractFixedPrefixFromLikePattern(value.get<const String &>());
            if (prefix.empty())
                return false;

            String right_bound = firstStringThatIsGreaterThanAllStringsWithPrefix(prefix);

            out.function = RPNElement::FUNCTION_IN_RANGE;
            out.range = !right_bound.empty()
                ? Range(prefix, true, right_bound, false)
                : Range::createLeftBounded(prefix, true);

            return true;
        }
    },
    {
        "notLike",
        [] (RPNElement & out, const Field & value)
        {
            if (value.getType() != Field::Types::String)
                return false;

            String prefix = extractFixedPrefixFromLikePattern(value.get<const String &>());
            if (prefix.empty())
                return false;

            String right_bound = firstStringThatIsGreaterThanAllStringsWithPrefix(prefix);

            out.function = RPNElement::FUNCTION_NOT_IN_RANGE;
            out.range = !right_bound.empty()
                        ? Range(prefix, true, right_bound, false)
                        : Range::createLeftBounded(prefix, true);

            return true;
        }
    },
    {
        "startsWith",
        [] (RPNElement & out, const Field & value)
        {
            if (value.getType() != Field::Types::String)
                return false;

            String prefix = value.get<const String &>();
            if (prefix.empty())
                return false;

            String right_bound = firstStringThatIsGreaterThanAllStringsWithPrefix(prefix);

            out.function = RPNElement::FUNCTION_IN_RANGE;
            out.range = !right_bound.empty()
                ? Range(prefix, true, right_bound, false)
                : Range::createLeftBounded(prefix, true);

            return true;
        }
    }
};


static const std::map<std::string, std::string> inverse_relations = {
        {"equals", "notEquals"},
        {"notEquals", "equals"},
        {"less", "greaterOrEquals"},
        {"greaterOrEquals", "less"},
        {"greater", "lessOrEquals"},
        {"lessOrEquals", "greater"},
        {"in", "notIn"},
        {"notIn", "in"},
        {"like", "notLike"},
        {"notLike", "like"},
        {"empty", "notEmpty"},
        {"notEmpty", "empty"},
};


bool isLogicalOperator(const String & func_name)
{
    return (func_name == "and" || func_name == "or" || func_name == "not" || func_name == "indexHint");
}

/// The node can be one of:
///   - Logical operator (AND, OR, NOT and indexHint() - logical NOOP)
///   - An "atom" (relational operator, constant, expression)
///   - A logical constant expression
///   - Any other function
ASTPtr cloneASTWithInversionPushDown(const ASTPtr node, const bool need_inversion = false)
{
    const ASTFunction * func = node->as<ASTFunction>();

    if (func && isLogicalOperator(func->name))
    {
        if (func->name == "not")
        {
            return cloneASTWithInversionPushDown(func->arguments->children.front(), !need_inversion);
        }

        const auto result_node = makeASTFunction(func->name);

        /// indexHint() is a special case - logical NOOP function
        if (result_node->name != "indexHint" && need_inversion)
        {
            result_node->name = (result_node->name == "and") ? "or" : "and";
        }

        if (func->arguments)
        {
            for (const auto & child : func->arguments->children)
            {
                result_node->arguments->children.push_back(cloneASTWithInversionPushDown(child, need_inversion));
            }
        }

        return result_node;
    }

    auto cloned_node = node->clone();

    if (func && inverse_relations.find(func->name) != inverse_relations.cend())
    {
        if (need_inversion)
        {
            cloned_node->as<ASTFunction>()->name = inverse_relations.at(func->name);
        }

        return cloned_node;
    }

    return need_inversion ? makeASTFunction("not", cloned_node) : cloned_node;
}

static const ActionsDAG::Node & cloneASTWithInversionPushDown(
    const ActionsDAG::Node & node,
    ActionsDAG & inverted_dag,
    std::unordered_map<const ActionsDAG::Node *, const ActionsDAG::Node *> to_inverted,
    const ContextPtr & context,
    const bool need_inversion)
{
    {
        auto it = to_inverted.find(&node);
        if (it != to_inverted.end())
            return *it->second;
    }

    const ActionsDAG::Node * res = nullptr;

    switch (node.type)
    {
        case (ActionsDAG::ActionType::INPUT):
        {
            /// Note: inputs order is not important here. Will match columns by names.
            res = &inverted_dag.addInput({node.column, node.result_type, node.result_name});
            break;
        }
        case (ActionsDAG::ActionType::COLUMN):
        {
            res = &inverted_dag.addColumn({node.column, node.result_type, node.result_name});
            break;
        }
        case (ActionsDAG::ActionType::ALIAS):
        {
            /// Ignore aliases
            const auto & alias = cloneASTWithInversionPushDown(*node.children.front(), inverted_dag, to_inverted, context, need_inversion);
            to_inverted[&node] = &alias;
            return alias;
        }
        case (ActionsDAG::ActionType::ARRAY_JOIN):
        {
            const auto & arg = cloneASTWithInversionPushDown(*node.children.front(), inverted_dag, to_inverted, context, false);
            res = &inverted_dag.addArrayJoin(arg, "");
            break;
        }
        case (ActionsDAG::ActionType::FUNCTION):
        {
            auto name = node.function_base->getName();
            if (name == "not")
            {
                const auto & arg = cloneASTWithInversionPushDown(*node.children.front(), inverted_dag, to_inverted, context, !need_inversion);
                to_inverted[&node] = &arg;
                return arg;
            }

            if (isLogicalOperator(name))
            {
                ActionsDAG::NodeRawConstPtrs children(node.children);

                for (auto & arg : children)
                    arg = &cloneASTWithInversionPushDown(*arg, inverted_dag, to_inverted, context, need_inversion);

                FunctionOverloadResolverPtr function_builder;
                if (name == "indexHint")
                    function_builder = node.function_builder;
                else if (name == "and")
                    function_builder = FunctionFactory::instance().get("or", context);
                else if (name == "or")
                    function_builder = FunctionFactory::instance().get("and", context);

                assert(function_builder);

                /// We match columns by name, so it is important to fill name correctly.
                /// So, use empty string to make it automatically.
                const auto & func = inverted_dag.addFunction(function_builder, children, "");
                to_inverted[&node] = &func;
                return func;
            }

            ActionsDAG::NodeRawConstPtrs children(node.children);

            for (auto & arg : children)
                arg = &cloneASTWithInversionPushDown(*arg, inverted_dag, to_inverted, context, false);

            auto it = inverse_relations.find(name);
            if (it != inverse_relations.end())
            {
                const auto & func_name = need_inversion ? it->second : it->first;
                auto function_builder = FunctionFactory::instance().get(func_name, context);
                const auto & func = inverted_dag.addFunction(function_builder, children, "");
                to_inverted[&node] = &func;
                return func;
            }

            res = &inverted_dag.addFunction(node.function_builder, children, "");
        }
    }

    if (need_inversion)
        res = &inverted_dag.addFunction(FunctionFactory::instance().get("not", context), {res}, "");

    to_inverted[&node] = res;
    return *res;
}

static ActionsDAGPtr cloneASTWithInversionPushDown(ActionsDAG::NodeRawConstPtrs nodes, const ContextPtr & context)
{
    auto res = std::make_shared<ActionsDAG>();

    std::unordered_map<const ActionsDAG::Node *, const ActionsDAG::Node *> to_inverted;

    for (auto & node : nodes)
        node = &cloneASTWithInversionPushDown(*node, *res, to_inverted, context, false);

    if (nodes.size() > 1)
    {
        auto function_builder = FunctionFactory::instance().get("and", context);
        nodes = {&res->addFunction(function_builder, std::move(nodes), "")};
    }

    res->getIndex().swap(nodes);

    return res;
}


inline bool Range::equals(const Field & lhs, const Field & rhs) { return applyVisitor(FieldVisitorAccurateEquals(), lhs, rhs); }
inline bool Range::less(const Field & lhs, const Field & rhs) { return applyVisitor(FieldVisitorAccurateLess(), lhs, rhs); }


/** Calculate expressions, that depend only on constants.
  * For index to work when something like "WHERE Date = toDate(now())" is written.
  */
Block KeyCondition::getBlockWithConstants(
    const ASTPtr & query, const TreeRewriterResultPtr & syntax_analyzer_result, ContextPtr context)
{
    Block result
    {
        { DataTypeUInt8().createColumnConstWithDefaultValue(1), std::make_shared<DataTypeUInt8>(), "_dummy" }
    };

    const auto expr_for_constant_folding = ExpressionAnalyzer(query, syntax_analyzer_result, context).getConstActions();

    expr_for_constant_folding->execute(result);

    return result;
}

static NameSet getAllSubexpressionNames(const ExpressionActions & key_expr)
{
    NameSet names;
    for (const auto & action : key_expr.getActions())
        names.insert(action.node->result_name);

    return names;
}

KeyCondition::KeyCondition(
    const ASTPtr & query,
    TreeRewriterResultPtr syntax_analyzer_result,
    PreparedSets prepared_sets_,
    ContextPtr context,
    const Names & key_column_names,
    const ExpressionActionsPtr & key_expr_,
    bool single_point_,
    bool strict_)
    : key_expr(key_expr_)
    , key_subexpr_names(getAllSubexpressionNames(*key_expr))
    , prepared_sets(std::move(prepared_sets_))
    , single_point(single_point_)
    , strict(strict_)
{
    for (size_t i = 0, size = key_column_names.size(); i < size; ++i)
    {
        std::string name = key_column_names[i];
        if (!key_columns.count(name))
            key_columns[name] = i;
    }

    /** Evaluation of expressions that depend only on constants.
      * For the index to be used, if it is written, for example `WHERE Date = toDate(now())`.
      */
    Block block_with_constants = getBlockWithConstants(query, syntax_analyzer_result, context);

<<<<<<< HEAD
    const ASTSelectQuery & select = query->as<ASTSelectQuery &>();
=======
    for (const auto & [name, _] : query_info.syntax_analyzer_result->array_join_result_to_source)
        array_joined_columns.insert(name);

    const ASTSelectQuery & select = query_info.query->as<ASTSelectQuery &>();
>>>>>>> 66884601
    if (select.where() || select.prewhere())
    {
        ASTPtr filter_query;
        if (select.where() && select.prewhere())
            filter_query = makeASTFunction("and", select.where(), select.prewhere());
        else
            filter_query = select.where() ? select.where() : select.prewhere();

        /** When non-strictly monotonic functions are employed in functional index (e.g. ORDER BY toStartOfHour(dateTime)),
          * the use of NOT operator in predicate will result in the indexing algorithm leave out some data.
          * This is caused by rewriting in KeyCondition::tryParseAtomFromAST of relational operators to less strict
          * when parsing the AST into internal RPN representation.
          * To overcome the problem, before parsing the AST we transform it to its semantically equivalent form where all NOT's
          * are pushed down and applied (when possible) to leaf nodes.
          */
        auto ast = cloneASTWithInversionPushDown(filter_query);
        traverseAST(Tree(ast.get()), context, block_with_constants);
    }
    else
    {
        rpn.emplace_back(RPNElement::FUNCTION_UNKNOWN);
    }
}

KeyCondition::KeyCondition(
    ActionDAGNodes dag_nodes,
    PreparedSets prepared_sets_,
    ContextPtr context,
    const Names & key_column_names,
    const ExpressionActionsPtr & key_expr_,
    bool single_point_,
    bool strict_)
    : key_expr(key_expr_)
    , key_subexpr_names(getAllSubexpressionNames(*key_expr))
    , prepared_sets(std::move(prepared_sets_))
    , single_point(single_point_)
    , strict(strict_)
{
    for (size_t i = 0, size = key_column_names.size(); i < size; ++i)
    {
        std::string name = key_column_names[i];
        if (!key_columns.count(name))
            key_columns[name] = i;
    }

    if (!dag_nodes.nodes.empty())
    {
        auto inverted_dag = cloneASTWithInversionPushDown(std::move(dag_nodes.nodes), context);

        Block empty;
        for (const auto * node : inverted_dag->getIndex())
            traverseAST(Tree(node), context, empty);
    }
    else
    {
        rpn.emplace_back(RPNElement::FUNCTION_UNKNOWN);
    }
}

bool KeyCondition::addCondition(const String & column, const Range & range)
{
    if (!key_columns.count(column))
        return false;
    rpn.emplace_back(RPNElement::FUNCTION_IN_RANGE, key_columns[column], range);
    rpn.emplace_back(RPNElement::FUNCTION_AND);
    return true;
}

/** Computes value of constant expression and its data type.
  * Returns false, if expression isn't constant.
  */
bool KeyCondition::getConstant(const ASTPtr & expr, Block & block_with_constants, Field & out_value, DataTypePtr & out_type)
{
    return Tree(expr.get()).getConstant(block_with_constants, out_value, out_type);
}


static Field applyFunctionForField(
    const FunctionBasePtr & func,
    const DataTypePtr & arg_type,
    const Field & arg_value)
{
    ColumnsWithTypeAndName columns
    {
        { arg_type->createColumnConst(1, arg_value), arg_type, "x" },
    };

    auto col = func->execute(columns, func->getResultType(), 1);
    return (*col)[0];
}

/// The case when arguments may have types different than in the primary key.
static std::pair<Field, DataTypePtr> applyFunctionForFieldOfUnknownType(
    const FunctionBasePtr & func,
    const DataTypePtr & arg_type,
    const Field & arg_value)
{
    ColumnsWithTypeAndName arguments{{ arg_type->createColumnConst(1, arg_value), arg_type, "x" }};
    DataTypePtr return_type = func->getResultType();

    auto col = func->execute(arguments, return_type, 1);

    Field result = (*col)[0];

    return {std::move(result), std::move(return_type)};
}


/// Same as above but for binary operators
static std::pair<Field, DataTypePtr> applyBinaryFunctionForFieldOfUnknownType(
    const FunctionOverloadResolverPtr & func,
    const DataTypePtr & arg_type,
    const Field & arg_value,
    const DataTypePtr & arg_type2,
    const Field & arg_value2)
{
    ColumnsWithTypeAndName arguments{
        {arg_type->createColumnConst(1, arg_value), arg_type, "x"}, {arg_type2->createColumnConst(1, arg_value2), arg_type2, "y"}};

    FunctionBasePtr func_base = func->build(arguments);

    DataTypePtr return_type = func_base->getResultType();

    auto col = func_base->execute(arguments, return_type, 1);

    Field result = (*col)[0];

    return {std::move(result), std::move(return_type)};
}


static FieldRef applyFunction(const FunctionBasePtr & func, const DataTypePtr & current_type, const FieldRef & field)
{
    /// Fallback for fields without block reference.
    if (field.isExplicit())
        return applyFunctionForField(func, current_type, field);

    String result_name = "_" + func->getName() + "_" + toString(field.column_idx);
    const auto & columns = field.columns;
    size_t result_idx = columns->size();

    for (size_t i = 0; i < result_idx; ++i)
    {
        if ((*columns)[i].name == result_name)
            result_idx = i;
    }

    ColumnsWithTypeAndName args{(*columns)[field.column_idx]};
    if (result_idx == columns->size())
    {
        field.columns->emplace_back(ColumnWithTypeAndName {nullptr, func->getResultType(), result_name});
        (*columns)[result_idx].column = func->execute(args, (*columns)[result_idx].type, columns->front().column->size());
    }

    return {field.columns, field.row_idx, result_idx};
}

void KeyCondition::traverseAST(const Tree & node, ContextPtr context, Block & block_with_constants)
{
    RPNElement element;

    if (node.isFunction())
    {
        auto func = node.asFunction();
        if (tryParseLogicalOperatorFromAST(func, element))
        {
            size_t num_args = func.numArguments();
            for (size_t i = 0; i < num_args; ++i)
            {
                traverseAST(func.getArgumentAt(i), context, block_with_constants);

                /** The first part of the condition is for the correct support of `and` and `or` functions of arbitrary arity
                  * - in this case `n - 1` elements are added (where `n` is the number of arguments).
                  */
                if (i != 0 || element.function == RPNElement::FUNCTION_NOT)
                    rpn.emplace_back(element);
            }

            return;
        }
    }

    if (!tryParseAtomFromAST(node, context, block_with_constants, element))
    {
        element.function = RPNElement::FUNCTION_UNKNOWN;
    }

    rpn.emplace_back(std::move(element));
}

bool KeyCondition::canConstantBeWrappedByMonotonicFunctions(
    const Tree & node,
    size_t & out_key_column_num,
    DataTypePtr & out_key_column_type,
    Field & out_value,
    DataTypePtr & out_type)
{
<<<<<<< HEAD
    String expr_name = node.getColumnName();
=======
    String expr_name = node->getColumnNameWithoutAlias();

    if (array_joined_columns.count(expr_name))
        return false;

>>>>>>> 66884601
    if (key_subexpr_names.count(expr_name) == 0)
        return false;

    /// TODO Nullable index is not yet landed.
    if (out_value.isNull())
        return false;

    const auto & sample_block = key_expr->getSampleBlock();

    /** The key functional expression constraint may be inferred from a plain column in the expression.
    * For example, if the key contains `toStartOfHour(Timestamp)` and query contains `WHERE Timestamp >= now()`,
    * it can be assumed that if `toStartOfHour()` is monotonic on [now(), inf), the `toStartOfHour(Timestamp) >= toStartOfHour(now())`
    * condition also holds, so the index may be used to select only parts satisfying this condition.
    *
    * To check the assumption, we'd need to assert that the inverse function to this transformation is also monotonic, however the
    * inversion isn't exported (or even viable for not strictly monotonic functions such as `toStartOfHour()`).
    * Instead, we can qualify only functions that do not transform the range (for example rounding),
    * which while not strictly monotonic, are monotonic everywhere on the input range.
    */
    for (const auto & dag_node : key_expr->getNodes())
    {
        auto it = key_columns.find(dag_node.result_name);
        if (it != key_columns.end())
        {
            std::stack<const ActionsDAG::Node *> chain;

            const auto * cur_node = &dag_node;
            bool is_valid_chain = true;

            while (is_valid_chain)
            {
                if (cur_node->result_name == expr_name)
                    break;

                chain.push(cur_node);

                if (cur_node->type == ActionsDAG::ActionType::FUNCTION && cur_node->children.size() == 1)
                {
                    const auto * next_node = cur_node->children.front();

                    if (!cur_node->function_base->hasInformationAboutMonotonicity())
                        is_valid_chain = false;
                    else
                    {
                        /// Range is irrelevant in this case.
                        auto monotonicity = cur_node->function_base->getMonotonicityForRange(
                            *next_node->result_type, Field(), Field());
                        if (!monotonicity.is_always_monotonic)
                            is_valid_chain = false;
                    }

                    cur_node = next_node;
                }
                else if (cur_node->type == ActionsDAG::ActionType::ALIAS)
                    cur_node = cur_node->children.front();
                else
                    is_valid_chain = false;
            }

            if (is_valid_chain && !chain.empty())
            {
                /// Here we cast constant to the input type.
                /// It is not clear, why this works in general.
                /// I can imagine the case when expression like `column < const` is legal,
                /// but `type(column)` and `type(const)` are of different types,
                /// and const cannot be casted to column type.
                /// (There could be `superType(type(column), type(const))` which is used for comparison).
                ///
                /// However, looks like this case newer happenes (I could not find such).
                /// Let's assume that any two comparable types are castable to each other.
                auto const_type = cur_node->result_type;
                auto const_column = out_type->createColumnConst(1, out_value);
                auto const_value = (*castColumn({const_column, out_type, ""}, const_type))[0];

                while (!chain.empty())
                {
                    const auto * func = chain.top();
                    chain.pop();

                    if (func->type != ActionsDAG::ActionType::FUNCTION)
                        continue;

                    std::tie(const_value, const_type) =
                        applyFunctionForFieldOfUnknownType(func->function_base, const_type, const_value);
                }

                out_key_column_num = it->second;
                out_key_column_type = sample_block.getByName(it->first).type;
                out_value = const_value;
                out_type = const_type;
                return true;
            }
        }
    }

    return false;
}

/// Looking for possible transformation of `column = constant` into `partition_expr = function(constant)`
bool KeyCondition::canConstantBeWrappedByFunctions(
    const Tree & node, size_t & out_key_column_num, DataTypePtr & out_key_column_type, Field & out_value, DataTypePtr & out_type)
{
    String expr_name = node.getColumnName();

    if (array_joined_columns.count(expr_name))
        return false;

    if (key_subexpr_names.count(expr_name) == 0)
    {
        /// Let's check another one case.
        /// If our storage was created with moduloLegacy in partition key,
        /// We can assume that `modulo(...) = const` is the same as `moduloLegacy(...) = const`.
        /// Replace modulo to moduloLegacy in AST and check if we also have such a column.
        ///
        /// We do not check this in canConstantBeWrappedByMonotonicFunctions.
        /// The case `f(modulo(...))` for totally monotonic `f ` is consedered to be rare.
        ///
        /// Note: for negative values, we can filter more partitions then needed.
        expr_name = node.getColumnNameLegacy();

        if (key_subexpr_names.count(expr_name) == 0)
            return false;
    }

    const auto & sample_block = key_expr->getSampleBlock();

    /// TODO Nullable index is not yet landed.
    if (out_value.isNull())
        return false;

    for (const auto & dag_node : key_expr->getNodes())
    {
        auto it = key_columns.find(dag_node.result_name);
        if (it != key_columns.end())
        {
            std::stack<const ActionsDAG::Node *> chain;

            const auto * cur_node = &dag_node;
            bool is_valid_chain = true;

            while (is_valid_chain)
            {
                if (cur_node->result_name == expr_name)
                    break;

                chain.push(cur_node);

                if (cur_node->type == ActionsDAG::ActionType::FUNCTION && cur_node->children.size() <= 2)
                {
                    if (!cur_node->function_base->isDeterministic())
                        is_valid_chain = false;

                    const ActionsDAG::Node * next_node = nullptr;
                    for (const auto * arg : cur_node->children)
                    {
                        if (arg->column && isColumnConst(*arg->column))
                            continue;

                        if (next_node)
                            is_valid_chain = false;

                        next_node = arg;
                    }

                    if (!next_node)
                        is_valid_chain = false;

                    cur_node = next_node;
                }
                else if (cur_node->type == ActionsDAG::ActionType::ALIAS)
                    cur_node = cur_node->children.front();
                else
                    is_valid_chain = false;
            }

            if (is_valid_chain)
            {
                /// This CAST is the same as in canConstantBeWrappedByMonotonicFunctions (see comment).
                auto const_type = cur_node->result_type;
                auto const_column = out_type->createColumnConst(1, out_value);
                auto const_value = (*castColumn({const_column, out_type, ""}, const_type))[0];

                while (!chain.empty())
                {
                    const auto * func = chain.top();
                    chain.pop();

                    if (func->type != ActionsDAG::ActionType::FUNCTION)
                        continue;

                    if (func->children.size() == 1)
                    {
                        std::tie(const_value, const_type) = applyFunctionForFieldOfUnknownType(func->function_base, const_type, const_value);
                    }
                    else if (func->children.size() == 2)
                    {
                        const auto * left = func->children[0];
                        const auto * right = func->children[1];
                        if (left->column && isColumnConst(*left->column))
                        {
                            auto left_arg_type = left->result_type;
                            auto left_arg_value = (*left->column)[0];
                            std::tie(const_value, const_type) = applyBinaryFunctionForFieldOfUnknownType(
                                    func->function_builder, left_arg_type, left_arg_value, const_type, const_value);
                        }
                        else
                        {
                            auto right_arg_type = right->result_type;
                            auto right_arg_value = (*right->column)[0];
                            std::tie(const_value, const_type) = applyBinaryFunctionForFieldOfUnknownType(
                                    func->function_builder, const_type, const_value, right_arg_type, right_arg_value);
                        }
                    }
                }

                out_key_column_num = it->second;
                out_key_column_type = sample_block.getByName(it->first).type;
                out_value = const_value;
                out_type = const_type;
                return true;
            }
        }
    }

    return false;
}

bool KeyCondition::tryPrepareSetIndex(
    const FunctionTree & func,
    ContextPtr context,
    RPNElement & out,
    size_t & out_key_column_num)
{
    const auto & left_arg = func.getArgumentAt(0);

    out_key_column_num = 0;
    std::vector<MergeTreeSetIndex::KeyTuplePositionMapping> indexes_mapping;
    DataTypes data_types;

    auto get_key_tuple_position_mapping = [&](const Tree & node, size_t tuple_index)
    {
        MergeTreeSetIndex::KeyTuplePositionMapping index_mapping;
        index_mapping.tuple_index = tuple_index;
        DataTypePtr data_type;
        if (isKeyPossiblyWrappedByMonotonicFunctions(
                node, context, index_mapping.key_index, data_type, index_mapping.functions))
        {
            indexes_mapping.push_back(index_mapping);
            data_types.push_back(data_type);
            if (out_key_column_num < index_mapping.key_index)
                out_key_column_num = index_mapping.key_index;
        }
    };

    size_t left_args_count = 1;
    if (left_arg.isFunction())
    {
        /// Note: in case of ActionsDAG, tuple may be a constant.
        /// In this case, there is no keys in tuple. So, we don't have to check it.
        auto left_arg_tuple = left_arg.asFunction();
        if (left_arg_tuple.getFunctionName() == "tuple")
        {
            left_args_count = left_arg_tuple.numArguments();
            for (size_t i = 0; i < left_args_count; ++i)
                get_key_tuple_position_mapping(left_arg_tuple.getArgumentAt(i), i);
        }
        else
            get_key_tuple_position_mapping(left_arg, 0);
    }
    else
        get_key_tuple_position_mapping(left_arg, 0);

    if (indexes_mapping.empty())
        return false;

    const auto right_arg = func.getArgumentAt(1);

    auto prepared_set = right_arg.tryGetPreparedSet(prepared_sets, indexes_mapping, data_types);
    if (!prepared_set)
        return false;

    /// The index can be prepared if the elements of the set were saved in advance.
    if (!prepared_set->hasExplicitSetElements())
        return false;

    prepared_set->checkColumnsNumber(left_args_count);
    for (size_t i = 0; i < indexes_mapping.size(); ++i)
        prepared_set->checkTypesEqual(indexes_mapping[i].tuple_index, data_types[i]);

    out.set_index = std::make_shared<MergeTreeSetIndex>(prepared_set->getSetElements(), std::move(indexes_mapping));

    return true;
}


/** Allow to use two argument function with constant argument to be analyzed as a single argument function.
  * In other words, it performs "currying" (binding of arguments).
  * This is needed, for example, to support correct analysis of `toDate(time, 'UTC')`.
  */
class FunctionWithOptionalConstArg : public IFunctionBase
{
public:
    enum Kind
    {
        NO_CONST = 0,
        LEFT_CONST,
        RIGHT_CONST,
    };

    explicit FunctionWithOptionalConstArg(const FunctionBasePtr & func_) : func(func_) {}
    FunctionWithOptionalConstArg(const FunctionBasePtr & func_, const ColumnWithTypeAndName & const_arg_, Kind kind_)
        : func(func_), const_arg(const_arg_), kind(kind_)
    {
    }

    String getName() const override { return func->getName(); }

    const DataTypes & getArgumentTypes() const override { return func->getArgumentTypes(); }

    const DataTypePtr & getResultType() const override { return func->getResultType(); }

    ExecutableFunctionPtr prepare(const ColumnsWithTypeAndName & arguments) const override { return func->prepare(arguments); }

    ColumnPtr
    execute(const ColumnsWithTypeAndName & arguments, const DataTypePtr & result_type, size_t input_rows_count, bool dry_run) const override
    {
        if (kind == Kind::LEFT_CONST)
        {
            ColumnsWithTypeAndName new_arguments;
            new_arguments.reserve(arguments.size() + 1);
            new_arguments.push_back(const_arg);
            for (const auto & arg : arguments)
                new_arguments.push_back(arg);
            return func->prepare(new_arguments)->execute(new_arguments, result_type, input_rows_count, dry_run);
        }
        else if (kind == Kind::RIGHT_CONST)
        {
            auto new_arguments = arguments;
            new_arguments.push_back(const_arg);
            return func->prepare(new_arguments)->execute(new_arguments, result_type, input_rows_count, dry_run);
        }
        else
            return func->prepare(arguments)->execute(arguments, result_type, input_rows_count, dry_run);
    }

    bool isDeterministic() const override { return func->isDeterministic(); }

    bool isDeterministicInScopeOfQuery() const override { return func->isDeterministicInScopeOfQuery(); }

    bool hasInformationAboutMonotonicity() const override { return func->hasInformationAboutMonotonicity(); }

    IFunctionBase::Monotonicity getMonotonicityForRange(const IDataType & type, const Field & left, const Field & right) const override
    {
        return func->getMonotonicityForRange(type, left, right);
    }

    Kind getKind() const { return kind; }
    const ColumnWithTypeAndName & getConstArg() const { return const_arg; }

private:
    FunctionBasePtr func;
    ColumnWithTypeAndName const_arg;
    Kind kind = Kind::NO_CONST;
};


bool KeyCondition::isKeyPossiblyWrappedByMonotonicFunctions(
    const Tree & node,
    ContextPtr context,
    size_t & out_key_column_num,
    DataTypePtr & out_key_res_column_type,
    MonotonicFunctionsChain & out_functions_chain)
{
    std::vector<FunctionTree> chain_not_tested_for_monotonicity;
    DataTypePtr key_column_type;

    if (!isKeyPossiblyWrappedByMonotonicFunctionsImpl(node, out_key_column_num, key_column_type, chain_not_tested_for_monotonicity))
        return false;

    for (auto it = chain_not_tested_for_monotonicity.rbegin(); it != chain_not_tested_for_monotonicity.rend(); ++it)
    {
        auto function = *it;
        auto func_builder = FunctionFactory::instance().tryGet(function.getFunctionName(), context);
        if (!func_builder)
            return false;
        ColumnsWithTypeAndName arguments;
        ColumnWithTypeAndName const_arg;
        FunctionWithOptionalConstArg::Kind kind = FunctionWithOptionalConstArg::Kind::NO_CONST;
        if (function.numArguments() == 2)
        {
            if (function.getArgumentAt(0).isConstant())
            {
                const_arg = function.getArgumentAt(0).getConstant();
                arguments.push_back(const_arg);
                arguments.push_back({ nullptr, key_column_type, "" });
                kind = FunctionWithOptionalConstArg::Kind::LEFT_CONST;
            }
            else if (function.getArgumentAt(1).isConstant())
            {
                arguments.push_back({ nullptr, key_column_type, "" });
                const_arg = function.getArgumentAt(1).getConstant();
                arguments.push_back(const_arg);
                kind = FunctionWithOptionalConstArg::Kind::RIGHT_CONST;
            }
        }
        else
            arguments.push_back({ nullptr, key_column_type, "" });
        auto func = func_builder->build(arguments);

        /// If we know the given range only contains one value, then we treat all functions as positive monotonic.
        if (!func || (!single_point && !func->hasInformationAboutMonotonicity()))
            return false;

        key_column_type = func->getResultType();
        if (kind == FunctionWithOptionalConstArg::Kind::NO_CONST)
            out_functions_chain.push_back(func);
        else
            out_functions_chain.push_back(std::make_shared<FunctionWithOptionalConstArg>(func, const_arg, kind));
    }

    out_key_res_column_type = key_column_type;

    return true;
}

bool KeyCondition::isKeyPossiblyWrappedByMonotonicFunctionsImpl(
    const Tree & node,
    size_t & out_key_column_num,
    DataTypePtr & out_key_column_type,
    std::vector<FunctionTree> & out_functions_chain)
{
    /** By itself, the key column can be a functional expression. for example, `intHash32(UserID)`.
      * Therefore, use the full name of the expression for search.
      */
    const auto & sample_block = key_expr->getSampleBlock();

    // Key columns should use canonical names for index analysis
    String name = node.getColumnName();

    if (array_joined_columns.count(name))
        return false;

    auto it = key_columns.find(name);
    if (key_columns.end() != it)
    {
        out_key_column_num = it->second;
        out_key_column_type = sample_block.getByName(it->first).type;
        return true;
    }

    if (node.isFunction())
    {
        auto func = node.asFunction();

        size_t num_args = func.numArguments();
        if (num_args > 2 || num_args == 0)
            return false;

        out_functions_chain.push_back(func);
        bool ret = false;
        if (num_args == 2)
        {
            if (func.getArgumentAt(0).isConstant())
            {
                ret = isKeyPossiblyWrappedByMonotonicFunctionsImpl(func.getArgumentAt(1), out_key_column_num, out_key_column_type, out_functions_chain);
            }
            else if (func.getArgumentAt(1).isConstant())
            {
                ret = isKeyPossiblyWrappedByMonotonicFunctionsImpl(func.getArgumentAt(0), out_key_column_num, out_key_column_type, out_functions_chain);
            }
        }
        else
        {
            ret = isKeyPossiblyWrappedByMonotonicFunctionsImpl(func.getArgumentAt(0), out_key_column_num, out_key_column_type, out_functions_chain);
        }
        return ret;
    }

    return false;
}


static void castValueToType(const DataTypePtr & desired_type, Field & src_value, const DataTypePtr & src_type, const KeyCondition::Tree & node)
{
    try
    {
        src_value = convertFieldToType(src_value, *desired_type, src_type.get());
    }
    catch (...)
    {
        throw Exception("Key expression contains comparison between inconvertible types: " +
            desired_type->getName() + " and " + src_type->getName() +
            " inside " + node.getColumnName(),
            ErrorCodes::BAD_TYPE_OF_FIELD);
    }
}


bool KeyCondition::tryParseAtomFromAST(const Tree & node, ContextPtr context, Block & block_with_constants, RPNElement & out)
{
    /** Functions < > = != <= >= in `notIn`, where one argument is a constant, and the other is one of columns of key,
      *  or itself, wrapped in a chain of possibly-monotonic functions,
      *  or constant expression - number.
      */
    Field const_value;
    DataTypePtr const_type;
    if (node.isFunction())
    {
        auto func = node.asFunction();
        size_t num_args = func.numArguments();

        DataTypePtr key_expr_type;    /// Type of expression containing key column
        size_t key_column_num = -1;   /// Number of a key column (inside key_column_names array)
        MonotonicFunctionsChain chain;
        std::string func_name = func.getFunctionName();

        if (atom_map.find(func_name) == std::end(atom_map))
            return false;

        if (num_args == 1)
        {
            if (!(isKeyPossiblyWrappedByMonotonicFunctions(func.getArgumentAt(0), context, key_column_num, key_expr_type, chain)))
                return false;

            if (key_column_num == static_cast<size_t>(-1))
                throw Exception("`key_column_num` wasn't initialized. It is a bug.", ErrorCodes::LOGICAL_ERROR);
        }
        else if (num_args == 2)
        {
            size_t key_arg_pos;           /// Position of argument with key column (non-const argument)
            bool is_set_const = false;
            bool is_constant_transformed = false;

            /// We don't look for inversed key transformations when strict is true, which is required for trivial count().
            /// Consider the following test case:
            ///
            /// create table test1(p DateTime, k int) engine MergeTree partition by toDate(p) order by k;
            /// insert into test1 values ('2020-09-01 00:01:02', 1), ('2020-09-01 20:01:03', 2), ('2020-09-02 00:01:03', 3);
            /// select count() from test1 where p > toDateTime('2020-09-01 10:00:00');
            ///
            /// toDate(DateTime) is always monotonic, but we cannot relax the predicates to be
            /// >= toDate(toDateTime('2020-09-01 10:00:00')), which returns 3 instead of the right count: 2.
            bool strict_condition = strict;

            /// If we use this key condition to prune partitions by single value, we cannot relax conditions for NOT.
            if (single_point
                && (func_name == "notLike" || func_name == "notIn" || func_name == "globalNotIn" || func_name == "notEquals"
                    || func_name == "notEmpty"))
                strict_condition = true;

            if (functionIsInOrGlobalInOperator(func_name))
            {
                if (tryPrepareSetIndex(func, context, out, key_column_num))
                {
                    key_arg_pos = 0;
                    is_set_const = true;
                }
                else
                    return false;
            }
            else if (func.getArgumentAt(1).getConstant(block_with_constants, const_value, const_type))
            {
                if (isKeyPossiblyWrappedByMonotonicFunctions(func.getArgumentAt(0), context, key_column_num, key_expr_type, chain))
                {
                    key_arg_pos = 0;
                }
                else if (
                    !strict_condition
                    && canConstantBeWrappedByMonotonicFunctions(func.getArgumentAt(0), key_column_num, key_expr_type, const_value, const_type))
                {
                    key_arg_pos = 0;
                    is_constant_transformed = true;
                }
                else if (
                    single_point && func_name == "equals" && !strict_condition
                    && canConstantBeWrappedByFunctions(func.getArgumentAt(0), key_column_num, key_expr_type, const_value, const_type))
                {
                    key_arg_pos = 0;
                    is_constant_transformed = true;
                }
                else
                    return false;
            }
            else if (func.getArgumentAt(0).getConstant(block_with_constants, const_value, const_type))
            {
                if (isKeyPossiblyWrappedByMonotonicFunctions(func.getArgumentAt(1), context, key_column_num, key_expr_type, chain))
                {
                    key_arg_pos = 1;
                }
                else if (
                    !strict_condition
                    && canConstantBeWrappedByMonotonicFunctions(func.getArgumentAt(1), key_column_num, key_expr_type, const_value, const_type))
                {
                    key_arg_pos = 1;
                    is_constant_transformed = true;
                }
                else if (
                    single_point && func_name == "equals" && !strict_condition
                    && canConstantBeWrappedByFunctions(func.getArgumentAt(1), key_column_num, key_expr_type, const_value, const_type))
                {
                    key_arg_pos = 0;
                    is_constant_transformed = true;
                }
                else
                    return false;
            }
            else
                return false;

            if (key_column_num == static_cast<size_t>(-1))
                throw Exception("`key_column_num` wasn't initialized. It is a bug.", ErrorCodes::LOGICAL_ERROR);

            /// Replace <const> <sign> <data> on to <data> <-sign> <const>
            if (key_arg_pos == 1)
            {
                if (func_name == "less")
                    func_name = "greater";
                else if (func_name == "greater")
                    func_name = "less";
                else if (func_name == "greaterOrEquals")
                    func_name = "lessOrEquals";
                else if (func_name == "lessOrEquals")
                    func_name = "greaterOrEquals";
                else if (func_name == "in" || func_name == "notIn" ||
                         func_name == "like" || func_name == "notLike" ||
                         func_name == "ilike" || func_name == "notIlike" ||
                         func_name == "startsWith")
                {
                    /// "const IN data_column" doesn't make sense (unlike "data_column IN const")
                    return false;
                }
            }

            bool cast_not_needed = is_set_const /// Set args are already casted inside Set::createFromAST
                || ((isNativeNumber(key_expr_type) || isDateTime(key_expr_type))
                    && (isNativeNumber(const_type) || isDateTime(const_type))); /// Numbers and DateTime are accurately compared without cast.

            if (!cast_not_needed && !key_expr_type->equals(*const_type))
            {
                if (const_value.getType() == Field::Types::String)
                {
                    const_value = convertFieldToType(const_value, *key_expr_type);
                    if (const_value.isNull())
                        return false;
                    // No need to set is_constant_transformed because we're doing exact conversion
                }
                else
                {
                    DataTypePtr common_type = getLeastSupertype({key_expr_type, const_type});
                    if (!const_type->equals(*common_type))
                    {
                        castValueToType(common_type, const_value, const_type, node);

                        // Need to set is_constant_transformed unless we're doing exact conversion
                        if (!key_expr_type->equals(*common_type))
                            is_constant_transformed = true;
                    }
                    if (!key_expr_type->equals(*common_type))
                    {
                        ColumnsWithTypeAndName arguments{
                            {nullptr, key_expr_type, ""}, {DataTypeString().createColumnConst(1, common_type->getName()), common_type, ""}};
                        FunctionOverloadResolverPtr func_builder_cast = CastOverloadResolver<CastType::nonAccurate>::createImpl(false);
                        auto func_cast = func_builder_cast->build(arguments);

                        /// If we know the given range only contains one value, then we treat all functions as positive monotonic.
                        if (!func_cast || (!single_point && !func_cast->hasInformationAboutMonotonicity()))
                            return false;
                        chain.push_back(func_cast);
                    }
                }
            }

            /// Transformed constant must weaken the condition, for example "x > 5" must weaken to "round(x) >= 5"
            if (is_constant_transformed)
            {
                if (func_name == "less")
                    func_name = "lessOrEquals";
                else if (func_name == "greater")
                    func_name = "greaterOrEquals";
            }

        }
        else
            return false;

        const auto atom_it = atom_map.find(func_name);

        out.key_column = key_column_num;
        out.monotonic_functions_chain = std::move(chain);

        return atom_it->second(out, const_value);
    }
    else if (node.getConstant(block_with_constants, const_value, const_type))
    {
        /// For cases where it says, for example, `WHERE 0 AND something`

        if (const_value.getType() == Field::Types::UInt64)
        {
            out.function = const_value.safeGet<UInt64>() ? RPNElement::ALWAYS_TRUE : RPNElement::ALWAYS_FALSE;
            return true;
        }
        else if (const_value.getType() == Field::Types::Int64)
        {
            out.function = const_value.safeGet<Int64>() ? RPNElement::ALWAYS_TRUE : RPNElement::ALWAYS_FALSE;
            return true;
        }
        else if (const_value.getType() == Field::Types::Float64)
        {
            out.function = const_value.safeGet<Float64>() ? RPNElement::ALWAYS_TRUE : RPNElement::ALWAYS_FALSE;
            return true;
        }
    }
    return false;
}

bool KeyCondition::tryParseLogicalOperatorFromAST(const FunctionTree & func, RPNElement & out)
{
    /// Functions AND, OR, NOT.
    /// Also a special function `indexHint` - works as if instead of calling a function there are just parentheses
    /// (or, the same thing - calling the function `and` from one argument).

    if (func.getFunctionName() == "not")
    {
        if (func.numArguments() != 1)
            return false;

        out.function = RPNElement::FUNCTION_NOT;
    }
    else
    {
        if (func.getFunctionName() == "and" || func.getFunctionName() == "indexHint")
            out.function = RPNElement::FUNCTION_AND;
        else if (func.getFunctionName() == "or")
            out.function = RPNElement::FUNCTION_OR;
        else
            return false;
    }

    return true;
}

String KeyCondition::toString() const
{
    String res;
    for (size_t i = 0; i < rpn.size(); ++i)
    {
        if (i)
            res += ", ";
        res += rpn[i].toString();
    }
    return res;
}

KeyCondition::Description KeyCondition::getDescription() const
{
    /// This code may seem to be too difficult.
    /// Here we want to convert RPN back to tree, and also simplify some logical expressions like `and(x, true) -> x`.
    Description description;

    /// That's a binary tree. Explicit.
    /// Build and optimize it simultaneously.
    struct Node
    {
        enum class Type
        {
            /// Leaf, which is RPNElement.
            Leaf,
            /// Leafs, which are logical constants.
            True,
            False,
            /// Binary operators.
            And,
            Or,
        };

        Type type{};

        /// Only for Leaf
        const RPNElement * element = nullptr;
        /// This means that logical NOT is applied to leaf.
        bool negate = false;

        std::unique_ptr<Node> left = nullptr;
        std::unique_ptr<Node> right = nullptr;
    };

    /// The algorithm is the same as in KeyCondition::checkInHyperrectangle
    /// We build a pair of trees on stack. For checking if key condition may be true, and if it may be false.
    /// We need only `can_be_true` in result.
    struct Frame
    {
        std::unique_ptr<Node> can_be_true;
        std::unique_ptr<Node> can_be_false;
    };

    /// Combine two subtrees using logical operator.
    auto combine = [](std::unique_ptr<Node> left, std::unique_ptr<Node> right, Node::Type type)
    {
        /// Simplify operators with for one constant condition.

        if (type == Node::Type::And)
        {
            /// false AND right
            if (left->type == Node::Type::False)
                return left;

            /// left AND false
            if (right->type == Node::Type::False)
                return right;

            /// true AND right
            if (left->type == Node::Type::True)
                return right;

            /// left AND true
            if (right->type == Node::Type::True)
                return left;
        }

        if (type == Node::Type::Or)
        {
            /// false OR right
            if (left->type == Node::Type::False)
                return right;

            /// left OR false
            if (right->type == Node::Type::False)
                return left;

            /// true OR right
            if (left->type == Node::Type::True)
                return left;

            /// left OR true
            if (right->type == Node::Type::True)
                return right;
        }

        return std::make_unique<Node>(Node{
                .type = type,
                .left = std::move(left),
                .right = std::move(right)
            });
    };

    std::vector<Frame> rpn_stack;
    for (const auto & element : rpn)
    {
        if (element.function == RPNElement::FUNCTION_UNKNOWN)
        {
            auto can_be_true = std::make_unique<Node>(Node{.type = Node::Type::True});
            auto can_be_false = std::make_unique<Node>(Node{.type = Node::Type::True});
            rpn_stack.emplace_back(Frame{.can_be_true = std::move(can_be_true), .can_be_false = std::move(can_be_false)});
        }
        else if (
               element.function == RPNElement::FUNCTION_IN_RANGE
            || element.function == RPNElement::FUNCTION_NOT_IN_RANGE
            || element.function == RPNElement::FUNCTION_IN_SET
            || element.function == RPNElement::FUNCTION_NOT_IN_SET)
        {
            auto can_be_true = std::make_unique<Node>(Node{.type = Node::Type::Leaf, .element = &element, .negate = false});
            auto can_be_false = std::make_unique<Node>(Node{.type = Node::Type::Leaf, .element = &element, .negate = true});
            rpn_stack.emplace_back(Frame{.can_be_true = std::move(can_be_true), .can_be_false = std::move(can_be_false)});
        }
        else if (element.function == RPNElement::FUNCTION_NOT)
        {
            assert(!rpn_stack.empty());

            std::swap(rpn_stack.back().can_be_true, rpn_stack.back().can_be_false);
        }
        else if (element.function == RPNElement::FUNCTION_AND)
        {
            assert(!rpn_stack.empty());
            auto arg1 = std::move(rpn_stack.back());

            rpn_stack.pop_back();

            assert(!rpn_stack.empty());
            auto arg2 = std::move(rpn_stack.back());

            Frame frame;
            frame.can_be_true = combine(std::move(arg1.can_be_true), std::move(arg2.can_be_true), Node::Type::And);
            frame.can_be_false = combine(std::move(arg1.can_be_false), std::move(arg2.can_be_false), Node::Type::Or);

            rpn_stack.back() = std::move(frame);
        }
        else if (element.function == RPNElement::FUNCTION_OR)
        {
            assert(!rpn_stack.empty());
            auto arg1 = std::move(rpn_stack.back());

            rpn_stack.pop_back();

            assert(!rpn_stack.empty());
            auto arg2 = std::move(rpn_stack.back());

            Frame frame;
            frame.can_be_true = combine(std::move(arg1.can_be_true), std::move(arg2.can_be_true), Node::Type::Or);
            frame.can_be_false = combine(std::move(arg1.can_be_false), std::move(arg2.can_be_false), Node::Type::And);

            rpn_stack.back() = std::move(frame);
        }
        else if (element.function == RPNElement::ALWAYS_FALSE)
        {
            auto can_be_true = std::make_unique<Node>(Node{.type = Node::Type::False});
            auto can_be_false = std::make_unique<Node>(Node{.type = Node::Type::True});

            rpn_stack.emplace_back(Frame{.can_be_true = std::move(can_be_true), .can_be_false = std::move(can_be_false)});
        }
        else if (element.function == RPNElement::ALWAYS_TRUE)
        {
            auto can_be_true = std::make_unique<Node>(Node{.type = Node::Type::True});
            auto can_be_false = std::make_unique<Node>(Node{.type = Node::Type::False});
            rpn_stack.emplace_back(Frame{.can_be_true = std::move(can_be_true), .can_be_false = std::move(can_be_false)});
        }
        else
            throw Exception("Unexpected function type in KeyCondition::RPNElement", ErrorCodes::LOGICAL_ERROR);
    }

    if (rpn_stack.size() != 1)
        throw Exception("Unexpected stack size in KeyCondition::checkInRange", ErrorCodes::LOGICAL_ERROR);

    std::vector<std::string_view> key_names(key_columns.size());
    std::vector<bool> is_key_used(key_columns.size(), false);

    for (const auto & key : key_columns)
        key_names[key.second] = key.first;

    WriteBufferFromOwnString buf;

    std::function<void(const Node *)> describe;
    describe = [&describe, &key_names, &is_key_used, &buf](const Node * node)
    {
        switch (node->type)
        {
            case Node::Type::Leaf:
            {
                is_key_used[node->element->key_column] = true;

                /// Note: for condition with double negation, like `not(x not in set)`,
                /// we can replace it to `x in set` here.
                /// But I won't do it, because `cloneASTWithInversionPushDown` already push down `not`.
                /// So, this seem to be impossible for `can_be_true` tree.
                if (node->negate)
                    buf << "not(";
                buf << node->element->toString(key_names[node->element->key_column], true);
                if (node->negate)
                    buf << ")";
                break;
            }
            case Node::Type::True:
                buf << "true";
                break;
            case Node::Type::False:
                buf << "false";
                break;
            case Node::Type::And:
                buf << "and(";
                describe(node->left.get());
                buf << ", ";
                describe(node->right.get());
                buf << ")";
                break;
            case Node::Type::Or:
                buf << "or(";
                describe(node->left.get());
                buf << ", ";
                describe(node->right.get());
                buf << ")";
                break;
        }
    };

    describe(rpn_stack.front().can_be_true.get());
    description.condition = std::move(buf.str());

    for (size_t i = 0; i < key_names.size(); ++i)
        if (is_key_used[i])
            description.used_keys.emplace_back(key_names[i]);

    return description;
}

/** Index is the value of key every `index_granularity` rows.
  * This value is called a "mark". That is, the index consists of marks.
  *
  * The key is the tuple.
  * The data is sorted by key in the sense of lexicographic order over tuples.
  *
  * A pair of marks specifies a segment with respect to the order over the tuples.
  * Denote it like this: [ x1 y1 z1 .. x2 y2 z2 ],
  *  where x1 y1 z1 - tuple - value of key in left border of segment;
  *        x2 y2 z2 - tuple - value of key in right boundary of segment.
  * In this section there are data between these marks.
  *
  * Or, the last mark specifies the range open on the right: [ a b c .. + inf )
  *
  * The set of all possible tuples can be considered as an n-dimensional space, where n is the size of the tuple.
  * A range of tuples specifies some subset of this space.
  *
  * Hyperrectangles will be the subrange of an n-dimensional space that is a direct product of one-dimensional ranges.
  * In this case, the one-dimensional range can be:
  * a point, a segment, an open interval, a half-open interval;
  * unlimited on the left, unlimited on the right ...
  *
  * The range of tuples can always be represented as a combination (union) of hyperrectangles.
  * For example, the range [ x1 y1 .. x2 y2 ] given x1 != x2 is equal to the union of the following three hyperrectangles:
  * [x1]       x [y1 .. +inf)
  * (x1 .. x2) x (-inf .. +inf)
  * [x2]       x (-inf .. y2]
  *
  * Or, for example, the range [ x1 y1 .. +inf ] is equal to the union of the following two hyperrectangles:
  * [x1]         x [y1 .. +inf)
  * (x1 .. +inf) x (-inf .. +inf)
  * It's easy to see that this is a special case of the variant above.
  *
  * This is important because it is easy for us to check the feasibility of the condition over the hyperrectangle,
  *  and therefore, feasibility of condition on the range of tuples will be checked by feasibility of condition
  *  over at least one hyperrectangle from which this range consists.
  */

template <typename F>
static BoolMask forAnyHyperrectangle(
    size_t key_size,
    const FieldRef * key_left,
    const FieldRef * key_right,
    bool left_bounded,
    bool right_bounded,
    std::vector<Range> & hyperrectangle,
    size_t prefix_size,
    BoolMask initial_mask,
    F && callback)
{
    if (!left_bounded && !right_bounded)
        return callback(hyperrectangle);

    if (left_bounded && right_bounded)
    {
        /// Let's go through the matching elements of the key.
        while (prefix_size < key_size)
        {
            if (key_left[prefix_size] == key_right[prefix_size])
            {
                /// Point ranges.
                hyperrectangle[prefix_size] = Range(key_left[prefix_size]);
                ++prefix_size;
            }
            else
                break;
        }
    }

    if (prefix_size == key_size)
        return callback(hyperrectangle);

    if (prefix_size + 1 == key_size)
    {
        if (left_bounded && right_bounded)
            hyperrectangle[prefix_size] = Range(key_left[prefix_size], true, key_right[prefix_size], true);
        else if (left_bounded)
            hyperrectangle[prefix_size] = Range::createLeftBounded(key_left[prefix_size], true);
        else if (right_bounded)
            hyperrectangle[prefix_size] = Range::createRightBounded(key_right[prefix_size], true);

        return callback(hyperrectangle);
    }

    /// (x1 .. x2) x (-inf .. +inf)

    if (left_bounded && right_bounded)
        hyperrectangle[prefix_size] = Range(key_left[prefix_size], false, key_right[prefix_size], false);
    else if (left_bounded)
        hyperrectangle[prefix_size] = Range::createLeftBounded(key_left[prefix_size], false);
    else if (right_bounded)
        hyperrectangle[prefix_size] = Range::createRightBounded(key_right[prefix_size], false);

    for (size_t i = prefix_size + 1; i < key_size; ++i)
        hyperrectangle[i] = Range();


    BoolMask result = initial_mask;
    result = result | callback(hyperrectangle);

    /// There are several early-exit conditions (like the one below) hereinafter.
    /// They are important; in particular, if initial_mask == BoolMask::consider_only_can_be_true
    /// (which happens when this routine is called from KeyCondition::mayBeTrueXXX),
    /// they provide significant speedup, which may be observed on merge_tree_huge_pk performance test.
    if (result.isComplete())
        return result;

    /// [x1]       x [y1 .. +inf)

    if (left_bounded)
    {
        hyperrectangle[prefix_size] = Range(key_left[prefix_size]);
        result = result | forAnyHyperrectangle(key_size, key_left, key_right, true, false, hyperrectangle, prefix_size + 1, initial_mask, callback);
        if (result.isComplete())
            return result;
    }

    /// [x2]       x (-inf .. y2]

    if (right_bounded)
    {
        hyperrectangle[prefix_size] = Range(key_right[prefix_size]);
        result = result | forAnyHyperrectangle(key_size, key_left, key_right, false, true, hyperrectangle, prefix_size + 1, initial_mask, callback);
        if (result.isComplete())
            return result;
    }

    return result;
}


BoolMask KeyCondition::checkInRange(
    size_t used_key_size,
    const FieldRef * left_key,
    const FieldRef * right_key,
    const DataTypes & data_types,
    bool right_bounded,
    BoolMask initial_mask) const
{
    std::vector<Range> key_ranges(used_key_size, Range());

/*  std::cerr << "Checking for: [";
    for (size_t i = 0; i != used_key_size; ++i)
        std::cerr << (i != 0 ? ", " : "") << applyVisitor(FieldVisitorToString(), left_key[i]);
    std::cerr << " ... ";

    if (right_bounded)
    {
        for (size_t i = 0; i != used_key_size; ++i)
            std::cerr << (i != 0 ? ", " : "") << applyVisitor(FieldVisitorToString(), right_key[i]);
        std::cerr << "]\n";
    }
    else
        std::cerr << "+inf)\n";*/

    return forAnyHyperrectangle(used_key_size, left_key, right_key, true, right_bounded, key_ranges, 0, initial_mask,
        [&] (const std::vector<Range> & key_ranges_hyperrectangle)
    {
        auto res = checkInHyperrectangle(key_ranges_hyperrectangle, data_types);

/*      std::cerr << "Hyperrectangle: ";
        for (size_t i = 0, size = key_ranges.size(); i != size; ++i)
            std::cerr << (i != 0 ? " x " : "") << key_ranges[i].toString();
        std::cerr << ": " << res.can_be_true << "\n";*/

        return res;
    });
}

std::optional<Range> KeyCondition::applyMonotonicFunctionsChainToRange(
    Range key_range,
    const MonotonicFunctionsChain & functions,
    DataTypePtr current_type,
    bool single_point)
{
    for (const auto & func : functions)
    {
        /// We check the monotonicity of each function on a specific range.
        /// If we know the given range only contains one value, then we treat all functions as positive monotonic.
        IFunction::Monotonicity monotonicity = single_point
            ? IFunction::Monotonicity{true}
            : func->getMonotonicityForRange(*current_type.get(), key_range.left, key_range.right);

        if (!monotonicity.is_monotonic)
        {
            return {};
        }

        /// If we apply function to open interval, we can get empty intervals in result.
        /// E.g. for ('2020-01-03', '2020-01-20') after applying 'toYYYYMM' we will get ('202001', '202001').
        /// To avoid this we make range left and right included.
        if (!key_range.left.isNull())
        {
            key_range.left = applyFunction(func, current_type, key_range.left);
            key_range.left_included = true;
        }

        if (!key_range.right.isNull())
        {
            key_range.right = applyFunction(func, current_type, key_range.right);
            key_range.right_included = true;
        }

        current_type = func->getResultType();

        if (!monotonicity.is_positive)
            key_range.swapLeftAndRight();
    }
    return key_range;
}

// Returns whether the condition is one continuous range of the primary key,
// where every field is matched by range or a single element set.
// This allows to use a more efficient lookup with no extra reads.
bool KeyCondition::matchesExactContinuousRange() const
{
    // Not implemented yet.
    if (hasMonotonicFunctionsChain())
        return false;

    enum Constraint
    {
        POINT,
        RANGE,
        UNKNOWN,
    };

    std::vector<Constraint> column_constraints(key_columns.size(), Constraint::UNKNOWN);

    for (const auto & element : rpn)
    {
        if (element.function == RPNElement::Function::FUNCTION_AND)
        {
            continue;
        }

        if (element.function == RPNElement::Function::FUNCTION_IN_SET && element.set_index && element.set_index->size() == 1)
        {
            column_constraints[element.key_column] = Constraint::POINT;
            continue;
        }

        if (element.function == RPNElement::Function::FUNCTION_IN_RANGE)
        {
            if (element.range.left == element.range.right)
            {
                column_constraints[element.key_column] = Constraint::POINT;
            }
            if (column_constraints[element.key_column] != Constraint::POINT)
            {
                column_constraints[element.key_column] = Constraint::RANGE;
            }
            continue;
        }

        if (element.function == RPNElement::Function::FUNCTION_UNKNOWN)
        {
            continue;
        }

        return false;
    }

    auto min_constraint = column_constraints[0];

    if (min_constraint > Constraint::RANGE)
    {
        return false;
    }

    for (size_t i = 1; i < key_columns.size(); ++i)
    {
        if (column_constraints[i] < min_constraint)
        {
            return false;
        }

        if (column_constraints[i] == Constraint::RANGE && min_constraint == Constraint::RANGE)
        {
            return false;
        }

        min_constraint = column_constraints[i];
    }

    return true;
}

BoolMask KeyCondition::checkInHyperrectangle(
    const std::vector<Range> & hyperrectangle,
    const DataTypes & data_types) const
{
    std::vector<BoolMask> rpn_stack;
    for (const auto & element : rpn)
    {
        if (element.function == RPNElement::FUNCTION_UNKNOWN)
        {
            rpn_stack.emplace_back(true, true);
        }
        else if (element.function == RPNElement::FUNCTION_IN_RANGE
            || element.function == RPNElement::FUNCTION_NOT_IN_RANGE)
        {
            const Range * key_range = &hyperrectangle[element.key_column];

            /// The case when the column is wrapped in a chain of possibly monotonic functions.
            Range transformed_range;
            if (!element.monotonic_functions_chain.empty())
            {
                std::optional<Range> new_range = applyMonotonicFunctionsChainToRange(
                    *key_range,
                    element.monotonic_functions_chain,
                    data_types[element.key_column],
                    single_point
                );

                if (!new_range)
                {
                    rpn_stack.emplace_back(true, true);
                    continue;
                }
                transformed_range = *new_range;
                key_range = &transformed_range;
            }

            bool intersects = element.range.intersectsRange(*key_range);
            bool contains = element.range.containsRange(*key_range);

            rpn_stack.emplace_back(intersects, !contains);
            if (element.function == RPNElement::FUNCTION_NOT_IN_RANGE)
                rpn_stack.back() = !rpn_stack.back();
        }
        else if (
            element.function == RPNElement::FUNCTION_IN_SET
            || element.function == RPNElement::FUNCTION_NOT_IN_SET)
        {
            if (!element.set_index)
                throw Exception("Set for IN is not created yet", ErrorCodes::LOGICAL_ERROR);

            rpn_stack.emplace_back(element.set_index->checkInRange(hyperrectangle, data_types));
            if (element.function == RPNElement::FUNCTION_NOT_IN_SET)
                rpn_stack.back() = !rpn_stack.back();
        }
        else if (element.function == RPNElement::FUNCTION_NOT)
        {
            assert(!rpn_stack.empty());

            rpn_stack.back() = !rpn_stack.back();
        }
        else if (element.function == RPNElement::FUNCTION_AND)
        {
            assert(!rpn_stack.empty());

            auto arg1 = rpn_stack.back();
            rpn_stack.pop_back();
            auto arg2 = rpn_stack.back();
            rpn_stack.back() = arg1 & arg2;
        }
        else if (element.function == RPNElement::FUNCTION_OR)
        {
            assert(!rpn_stack.empty());

            auto arg1 = rpn_stack.back();
            rpn_stack.pop_back();
            auto arg2 = rpn_stack.back();
            rpn_stack.back() = arg1 | arg2;
        }
        else if (element.function == RPNElement::ALWAYS_FALSE)
        {
            rpn_stack.emplace_back(false, true);
        }
        else if (element.function == RPNElement::ALWAYS_TRUE)
        {
            rpn_stack.emplace_back(true, false);
        }
        else
            throw Exception("Unexpected function type in KeyCondition::RPNElement", ErrorCodes::LOGICAL_ERROR);
    }

    if (rpn_stack.size() != 1)
        throw Exception("Unexpected stack size in KeyCondition::checkInRange", ErrorCodes::LOGICAL_ERROR);

    return rpn_stack[0];
}


BoolMask KeyCondition::checkInRange(
    size_t used_key_size,
    const FieldRef * left_key,
    const FieldRef * right_key,
    const DataTypes & data_types,
    BoolMask initial_mask) const
{
    return checkInRange(used_key_size, left_key, right_key, data_types, true, initial_mask);
}


bool KeyCondition::mayBeTrueInRange(
    size_t used_key_size,
    const FieldRef * left_key,
    const FieldRef * right_key,
    const DataTypes & data_types) const
{
    return checkInRange(used_key_size, left_key, right_key, data_types, true, BoolMask::consider_only_can_be_true).can_be_true;
}


BoolMask KeyCondition::checkAfter(
    size_t used_key_size,
    const FieldRef * left_key,
    const DataTypes & data_types,
    BoolMask initial_mask) const
{
    return checkInRange(used_key_size, left_key, nullptr, data_types, false, initial_mask);
}


bool KeyCondition::mayBeTrueAfter(
    size_t used_key_size,
    const FieldRef * left_key,
    const DataTypes & data_types) const
{
    return checkInRange(used_key_size, left_key, nullptr, data_types, false, BoolMask::consider_only_can_be_true).can_be_true;
}

String KeyCondition::RPNElement::toString() const { return toString("column " + std::to_string(key_column), false); }
String KeyCondition::RPNElement::toString(const std::string_view & column_name, bool print_constants) const
{
    auto print_wrapped_column = [this, &column_name, print_constants](WriteBuffer & buf)
    {
        for (auto it = monotonic_functions_chain.rbegin(); it != monotonic_functions_chain.rend(); ++it)
        {
            buf << (*it)->getName() << "(";
            if (print_constants)
            {
                if (const auto * func = typeid_cast<const FunctionWithOptionalConstArg *>(it->get()))
                {
                    if (func->getKind() == FunctionWithOptionalConstArg::Kind::LEFT_CONST)
                        buf << applyVisitor(FieldVisitorToString(), (*func->getConstArg().column)[0]) << ", ";
                }
            }
        }

        buf << column_name;

        for (auto it = monotonic_functions_chain.rbegin(); it != monotonic_functions_chain.rend(); ++it)
        {
            if (print_constants)
            {
                if (const auto * func = typeid_cast<const FunctionWithOptionalConstArg *>(it->get()))
                {
                    if (func->getKind() == FunctionWithOptionalConstArg::Kind::RIGHT_CONST)
                        buf << ", " << applyVisitor(FieldVisitorToString(), (*func->getConstArg().column)[0]);
                }
            }
            buf << ")";
        }
    };

    WriteBufferFromOwnString buf;
    switch (function)
    {
        case FUNCTION_AND:
            return "and";
        case FUNCTION_OR:
            return "or";
        case FUNCTION_NOT:
            return "not";
        case FUNCTION_UNKNOWN:
            return "unknown";
        case FUNCTION_NOT_IN_SET:
        case FUNCTION_IN_SET:
        {
            buf << "(";
            print_wrapped_column(buf);
            buf << (function == FUNCTION_IN_SET ? " in " : " notIn ");
            if (!set_index)
                buf << "unknown size set";
            else
                buf << set_index->size() << "-element set";
            buf << ")";
            return buf.str();
        }
        case FUNCTION_IN_RANGE:
        case FUNCTION_NOT_IN_RANGE:
        {
            buf << "(";
            print_wrapped_column(buf);
            buf << (function == FUNCTION_NOT_IN_RANGE ? " not" : "") << " in " << range.toString();
            buf << ")";
            return buf.str();
        }
        case ALWAYS_FALSE:
            return "false";
        case ALWAYS_TRUE:
            return "true";
    }

    __builtin_unreachable();
}


bool KeyCondition::alwaysUnknownOrTrue() const
{
    return unknownOrAlwaysTrue(false);
}
bool KeyCondition::anyUnknownOrAlwaysTrue() const
{
    return unknownOrAlwaysTrue(true);
}
bool KeyCondition::unknownOrAlwaysTrue(bool unknown_any) const
{
    std::vector<UInt8> rpn_stack;

    for (const auto & element : rpn)
    {
        if (element.function == RPNElement::FUNCTION_UNKNOWN)
        {
            /// If unknown_any is true, return instantly,
            /// to avoid processing it with FUNCTION_AND, and change the outcome.
            if (unknown_any)
                return true;
            /// Otherwise, it may be AND'ed via FUNCTION_AND
            rpn_stack.push_back(true);
        }
        else if (element.function == RPNElement::ALWAYS_TRUE)
        {
            rpn_stack.push_back(true);
        }
        else if (element.function == RPNElement::FUNCTION_NOT_IN_RANGE
            || element.function == RPNElement::FUNCTION_IN_RANGE
            || element.function == RPNElement::FUNCTION_IN_SET
            || element.function == RPNElement::FUNCTION_NOT_IN_SET
            || element.function == RPNElement::ALWAYS_FALSE)
        {
            rpn_stack.push_back(false);
        }
        else if (element.function == RPNElement::FUNCTION_NOT)
        {
        }
        else if (element.function == RPNElement::FUNCTION_AND)
        {
            assert(!rpn_stack.empty());

            auto arg1 = rpn_stack.back();
            rpn_stack.pop_back();
            auto arg2 = rpn_stack.back();
            rpn_stack.back() = arg1 & arg2;
        }
        else if (element.function == RPNElement::FUNCTION_OR)
        {
            assert(!rpn_stack.empty());

            auto arg1 = rpn_stack.back();
            rpn_stack.pop_back();
            auto arg2 = rpn_stack.back();
            rpn_stack.back() = arg1 | arg2;
        }
        else
            throw Exception("Unexpected function type in KeyCondition::RPNElement", ErrorCodes::LOGICAL_ERROR);
    }

    if (rpn_stack.size() != 1)
        throw Exception("Unexpected stack size in KeyCondition::unknownOrAlwaysTrue", ErrorCodes::LOGICAL_ERROR);

    return rpn_stack[0];
}


size_t KeyCondition::getMaxKeyColumn() const
{
    size_t res = 0;
    for (const auto & element : rpn)
    {
        if (element.function == RPNElement::FUNCTION_NOT_IN_RANGE
            || element.function == RPNElement::FUNCTION_IN_RANGE
            || element.function == RPNElement::FUNCTION_IN_SET
            || element.function == RPNElement::FUNCTION_NOT_IN_SET)
        {
            if (element.key_column > res)
                res = element.key_column;
        }
    }
    return res;
}

bool KeyCondition::hasMonotonicFunctionsChain() const
{
    for (const auto & element : rpn)
        if (!element.monotonic_functions_chain.empty()
            || (element.set_index && element.set_index->hasMonotonicFunctionsChain()))
            return true;
    return false;
}

}<|MERGE_RESOLUTION|>--- conflicted
+++ resolved
@@ -812,14 +812,10 @@
       */
     Block block_with_constants = getBlockWithConstants(query, syntax_analyzer_result, context);
 
-<<<<<<< HEAD
+    for (const auto & [name, _] : syntax_analyzer_result->array_join_result_to_source)
+        array_joined_columns.insert(name);
+
     const ASTSelectQuery & select = query->as<ASTSelectQuery &>();
-=======
-    for (const auto & [name, _] : query_info.syntax_analyzer_result->array_join_result_to_source)
-        array_joined_columns.insert(name);
-
-    const ASTSelectQuery & select = query_info.query->as<ASTSelectQuery &>();
->>>>>>> 66884601
     if (select.where() || select.prewhere())
     {
         ASTPtr filter_query;
@@ -1017,15 +1013,11 @@
     Field & out_value,
     DataTypePtr & out_type)
 {
-<<<<<<< HEAD
     String expr_name = node.getColumnName();
-=======
-    String expr_name = node->getColumnNameWithoutAlias();
 
     if (array_joined_columns.count(expr_name))
         return false;
 
->>>>>>> 66884601
     if (key_subexpr_names.count(expr_name) == 0)
         return false;
 
