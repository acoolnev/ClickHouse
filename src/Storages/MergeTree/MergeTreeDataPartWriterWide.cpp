#include <Storages/MergeTree/MergeTreeDataPartWriterWide.h>
#include <Interpreters/Context.h>
#include <Compression/CompressionFactory.h>
#include <Compression/CompressedReadBufferFromFile.h>
#include <DataTypes/Serializations/ISerialization.h>
#include <Common/escapeForFileName.h>
#include <Columns/ColumnSparse.h>
#include <Common/logger_useful.h>

namespace DB
{
namespace ErrorCodes
{
    extern const int LOGICAL_ERROR;
}

namespace
{
    constexpr auto DATA_FILE_EXTENSION = ".bin";
}

namespace
{

/// Get granules for block using index_granularity
Granules getGranulesToWrite(const MergeTreeIndexGranularity & index_granularity, size_t block_rows, size_t current_mark, size_t rows_written_in_last_mark)
{
    if (current_mark >= index_granularity.getMarksCount())
        throw Exception(ErrorCodes::LOGICAL_ERROR, "Request to get granules from mark {} but index granularity size is {}", current_mark, index_granularity.getMarksCount());

    Granules result;
    size_t current_row = 0;
    /// When our last mark is not finished yet and we have to write rows into it
    if (rows_written_in_last_mark > 0)
    {
        size_t rows_left_in_last_mark = index_granularity.getMarkRows(current_mark) - rows_written_in_last_mark;
        size_t rows_left_in_block = block_rows - current_row;
        result.emplace_back(Granule{
            .start_row = current_row,
            .rows_to_write = std::min(rows_left_in_block, rows_left_in_last_mark),
            .mark_number = current_mark,
            .mark_on_start = false, /// Don't mark this granule because we have already marked it
            .is_complete = (rows_left_in_block >= rows_left_in_last_mark),
        });
        current_row += result.back().rows_to_write;
        current_mark++;
    }

    /// Calculating normal granules for block
    while (current_row < block_rows)
    {
        size_t expected_rows_in_mark = index_granularity.getMarkRows(current_mark);
        size_t rows_left_in_block  = block_rows - current_row;
        /// If we have less rows in block than expected in granularity
        /// save incomplete granule
        result.emplace_back(Granule{
            .start_row = current_row,
            .rows_to_write = std::min(rows_left_in_block, expected_rows_in_mark),
            .mark_number = current_mark,
            .mark_on_start = true,
            .is_complete = (rows_left_in_block >= expected_rows_in_mark),
        });
        current_row += result.back().rows_to_write;
        current_mark++;
    }

    return result;
}

}

MergeTreeDataPartWriterWide::MergeTreeDataPartWriterWide(
    const MergeTreeData::DataPartPtr & data_part_,
    DataPartStorageBuilderPtr data_part_storage_builder_,
    const NamesAndTypesList & columns_list_,
    const StorageMetadataPtr & metadata_snapshot_,
    const std::vector<MergeTreeIndexPtr> & indices_to_recalc_,
    const String & marks_file_extension_,
    const CompressionCodecPtr & default_codec_,
    const MergeTreeWriterSettings & settings_,
    const MergeTreeIndexGranularity & index_granularity_)
    : MergeTreeDataPartWriterOnDisk(data_part_, std::move(data_part_storage_builder_), columns_list_, metadata_snapshot_,
           indices_to_recalc_, marks_file_extension_,
           default_codec_, settings_, index_granularity_)
{
    const auto & columns = metadata_snapshot->getColumns();
    for (const auto & it : columns_list)
        addStreams(it, columns.getCodecDescOrDefault(it.name, default_codec));
}

void MergeTreeDataPartWriterWide::addStreams(
    const NameAndTypePair & column,
    const ASTPtr & effective_codec_desc)
{
    ISerialization::StreamCallback callback = [&](const auto & substream_path)
    {
        assert(!substream_path.empty());
        String stream_name = ISerialization::getFileNameForStream(column, substream_path);

        /// Shared offsets for Nested type.
        if (column_streams.contains(stream_name))
            return;

        const auto & subtype = substream_path.back().data.type;
        CompressionCodecPtr compression_codec;

        /// If we can use special codec then just get it
        if (ISerialization::isSpecialCompressionAllowed(substream_path))
            compression_codec = CompressionCodecFactory::instance().get(effective_codec_desc, subtype.get(), default_codec);
        else /// otherwise return only generic codecs and don't use info about the` data_type
            compression_codec = CompressionCodecFactory::instance().get(effective_codec_desc, nullptr, default_codec, true);

        column_streams[stream_name] = std::make_unique<Stream>(
            stream_name,
            data_part_storage_builder,
            stream_name, DATA_FILE_EXTENSION,
            stream_name, marks_file_extension,
            compression_codec,
            settings.max_compress_block_size,
            settings.query_write_settings);
    };

<<<<<<< HEAD
    data_part->getSerialization(column)->enumerateStreams(callback, column.type);
=======
    ISerialization::SubstreamPath path;
    data_part->getSerialization(column.name)->enumerateStreams(path, callback, column.type);
>>>>>>> 963c0111
}


ISerialization::OutputStreamGetter MergeTreeDataPartWriterWide::createStreamGetter(
        const NameAndTypePair & column, WrittenOffsetColumns & offset_columns) const
{
    return [&, this] (const ISerialization::SubstreamPath & substream_path) -> WriteBuffer *
    {
        bool is_offsets = !substream_path.empty() && substream_path.back().type == ISerialization::Substream::ArraySizes;

        String stream_name = ISerialization::getFileNameForStream(column, substream_path);

        /// Don't write offsets more than one time for Nested type.
        if (is_offsets && offset_columns.contains(stream_name))
            return nullptr;

        return &column_streams.at(stream_name)->compressed;
    };
}


void MergeTreeDataPartWriterWide::shiftCurrentMark(const Granules & granules_written)
{
    auto last_granule = granules_written.back();
    /// If we didn't finished last granule than we will continue to write it from new block
    if (!last_granule.is_complete)
    {
        if (settings.can_use_adaptive_granularity && settings.blocks_are_granules_size)
            throw Exception(ErrorCodes::LOGICAL_ERROR, "Incomplete granules are not allowed while blocks are granules size. "
                "Mark number {} (rows {}), rows written in last mark {}, rows to write in last mark from block {} (from row {}), total marks currently {}",
                last_granule.mark_number, index_granularity.getMarkRows(last_granule.mark_number), rows_written_in_last_mark,
                last_granule.rows_to_write, last_granule.start_row, index_granularity.getMarksCount());

        /// Shift forward except last granule
        setCurrentMark(getCurrentMark() + granules_written.size() - 1);
        bool still_in_the_same_granule = granules_written.size() == 1;
        /// We wrote whole block in the same granule, but didn't finished it.
        /// So add written rows to rows written in last_mark
        if (still_in_the_same_granule)
            rows_written_in_last_mark += last_granule.rows_to_write;
        else
            rows_written_in_last_mark = last_granule.rows_to_write;
    }
    else
    {
        setCurrentMark(getCurrentMark() + granules_written.size());
        rows_written_in_last_mark = 0;
    }
}

void MergeTreeDataPartWriterWide::write(const Block & block, const IColumn::Permutation * permutation)
{
    /// Fill index granularity for this block
    /// if it's unknown (in case of insert data or horizontal merge,
    /// but not in case of vertical part of vertical merge)
    if (compute_granularity)
    {
        size_t index_granularity_for_block = computeIndexGranularity(block);
        if (rows_written_in_last_mark > 0)
        {
            size_t rows_left_in_last_mark = index_granularity.getMarkRows(getCurrentMark()) - rows_written_in_last_mark;
            /// Previous granularity was much bigger than our new block's
            /// granularity let's adjust it, because we want add new
            /// heavy-weight blocks into small old granule.
            if (rows_left_in_last_mark > index_granularity_for_block)
            {
                /// We have already written more rows than granularity of our block.
                /// adjust last mark rows and flush to disk.
                if (rows_written_in_last_mark >= index_granularity_for_block)
                    adjustLastMarkIfNeedAndFlushToDisk(rows_written_in_last_mark);
                else /// We still can write some rows from new block into previous granule. So the granule size will be block granularity size.
                    adjustLastMarkIfNeedAndFlushToDisk(index_granularity_for_block);
            }
        }

        fillIndexGranularity(index_granularity_for_block, block.rows());
    }

    Block block_to_write = block;

    auto granules_to_write = getGranulesToWrite(index_granularity, block_to_write.rows(), getCurrentMark(), rows_written_in_last_mark);

    auto offset_columns = written_offset_columns ? *written_offset_columns : WrittenOffsetColumns{};
    Block primary_key_block;
    if (settings.rewrite_primary_key)
        primary_key_block = getBlockAndPermute(block, metadata_snapshot->getPrimaryKeyColumns(), permutation);

    Block skip_indexes_block = getBlockAndPermute(block, getSkipIndicesColumns(), permutation);

    auto it = columns_list.begin();
    for (size_t i = 0; i < columns_list.size(); ++i, ++it)
    {
        auto & column = block_to_write.getByName(it->name);

        if (data_part->getSerialization(it->name)->getKind() != ISerialization::Kind::SPARSE)
            column.column = recursiveRemoveSparse(column.column);

        if (permutation)
        {
            if (primary_key_block.has(it->name))
            {
                const auto & primary_column = *primary_key_block.getByName(it->name).column;
                writeColumn(*it, primary_column, offset_columns, granules_to_write);
            }
            else if (skip_indexes_block.has(it->name))
            {
                const auto & index_column = *skip_indexes_block.getByName(it->name).column;
                writeColumn(*it, index_column, offset_columns, granules_to_write);
            }
            else
            {
                /// We rearrange the columns that are not included in the primary key here; Then the result is released - to save RAM.
                ColumnPtr permuted_column = column.column->permute(*permutation, 0);
                writeColumn(*it, *permuted_column, offset_columns, granules_to_write);
            }
        }
        else
        {
            writeColumn(*it, *column.column, offset_columns, granules_to_write);
        }
    }

    if (settings.rewrite_primary_key)
        calculateAndSerializePrimaryIndex(primary_key_block, granules_to_write);

    calculateAndSerializeSkipIndices(skip_indexes_block, granules_to_write);

    shiftCurrentMark(granules_to_write);
}

void MergeTreeDataPartWriterWide::writeSingleMark(
    const NameAndTypePair & column,
    WrittenOffsetColumns & offset_columns,
    size_t number_of_rows)
{
    StreamsWithMarks marks = getCurrentMarksForColumn(column, offset_columns);
    for (const auto & mark : marks)
        flushMarkToFile(mark, number_of_rows);
}

void MergeTreeDataPartWriterWide::flushMarkToFile(const StreamNameAndMark & stream_with_mark, size_t rows_in_mark)
{
    Stream & stream = *column_streams[stream_with_mark.stream_name];
    writeIntBinary(stream_with_mark.mark.offset_in_compressed_file, stream.marks);
    writeIntBinary(stream_with_mark.mark.offset_in_decompressed_block, stream.marks);
    if (settings.can_use_adaptive_granularity)
        writeIntBinary(rows_in_mark, stream.marks);
}

StreamsWithMarks MergeTreeDataPartWriterWide::getCurrentMarksForColumn(
    const NameAndTypePair & column,
    WrittenOffsetColumns & offset_columns)
{
    StreamsWithMarks result;
    data_part->getSerialization(column.name)->enumerateStreams([&] (const ISerialization::SubstreamPath & substream_path)
    {
        bool is_offsets = !substream_path.empty() && substream_path.back().type == ISerialization::Substream::ArraySizes;

        String stream_name = ISerialization::getFileNameForStream(column, substream_path);

        /// Don't write offsets more than one time for Nested type.
        if (is_offsets && offset_columns.contains(stream_name))
            return;

        Stream & stream = *column_streams[stream_name];

        /// There could already be enough data to compress into the new block.
        if (stream.compressed.offset() >= settings.min_compress_block_size)
            stream.compressed.next();

        StreamNameAndMark stream_with_mark;
        stream_with_mark.stream_name = stream_name;
        stream_with_mark.mark.offset_in_compressed_file = stream.plain_hashing.count();
        stream_with_mark.mark.offset_in_decompressed_block = stream.compressed.offset();

        result.push_back(stream_with_mark);
    });

    return result;
}

void MergeTreeDataPartWriterWide::writeSingleGranule(
    const NameAndTypePair & name_and_type,
    const IColumn & column,
    WrittenOffsetColumns & offset_columns,
    ISerialization::SerializeBinaryBulkStatePtr & serialization_state,
    ISerialization::SerializeBinaryBulkSettings & serialize_settings,
    const Granule & granule)
{
    const auto & serialization = data_part->getSerialization(name_and_type.name);
    serialization->serializeBinaryBulkWithMultipleStreams(column, granule.start_row, granule.rows_to_write, serialize_settings, serialization_state);

    /// So that instead of the marks pointing to the end of the compressed block, there were marks pointing to the beginning of the next one.
    serialization->enumerateStreams([&] (const ISerialization::SubstreamPath & substream_path)
    {
        bool is_offsets = !substream_path.empty() && substream_path.back().type == ISerialization::Substream::ArraySizes;

        String stream_name = ISerialization::getFileNameForStream(name_and_type, substream_path);

        /// Don't write offsets more than one time for Nested type.
        if (is_offsets && offset_columns.contains(stream_name))
            return;

        column_streams[stream_name]->compressed.nextIfAtEnd();
    });
}

/// Column must not be empty. (column.size() !== 0)
void MergeTreeDataPartWriterWide::writeColumn(
    const NameAndTypePair & name_and_type,
    const IColumn & column,
    WrittenOffsetColumns & offset_columns,
    const Granules & granules)
{
    if (granules.empty())
        throw Exception(ErrorCodes::LOGICAL_ERROR, "Empty granules for column {}, current mark {}", backQuoteIfNeed(name_and_type.name), getCurrentMark());

    const auto & [name, type] = name_and_type;
    auto [it, inserted] = serialization_states.emplace(name, nullptr);
    auto serialization = data_part->getSerialization(name_and_type.name);

    if (inserted)
    {
        ISerialization::SerializeBinaryBulkSettings serialize_settings;
        serialize_settings.getter = createStreamGetter(name_and_type, offset_columns);
        serialization->serializeBinaryBulkStatePrefix(serialize_settings, it->second);
    }

    const auto & global_settings = storage.getContext()->getSettingsRef();
    ISerialization::SerializeBinaryBulkSettings serialize_settings;
    serialize_settings.getter = createStreamGetter(name_and_type, offset_columns);
    serialize_settings.low_cardinality_max_dictionary_size = global_settings.low_cardinality_max_dictionary_size;
    serialize_settings.low_cardinality_use_single_dictionary_for_part = global_settings.low_cardinality_use_single_dictionary_for_part != 0;

    for (const auto & granule : granules)
    {
        data_written = true;

        if (granule.mark_on_start)
        {
            if (last_non_written_marks.contains(name))
                throw Exception(ErrorCodes::LOGICAL_ERROR, "We have to add new mark for column, but already have non written mark. Current mark {}, total marks {}, offset {}", getCurrentMark(), index_granularity.getMarksCount(), rows_written_in_last_mark);
            last_non_written_marks[name] = getCurrentMarksForColumn(name_and_type, offset_columns);
        }

        writeSingleGranule(
           name_and_type,
           column,
           offset_columns,
           it->second,
           serialize_settings,
           granule
        );

        if (granule.is_complete)
        {
            auto marks_it = last_non_written_marks.find(name);
            if (marks_it == last_non_written_marks.end())
                throw Exception(ErrorCodes::LOGICAL_ERROR, "No mark was saved for incomplete granule for column {}", backQuoteIfNeed(name));

            for (const auto & mark : marks_it->second)
                flushMarkToFile(mark, index_granularity.getMarkRows(granule.mark_number));
            last_non_written_marks.erase(marks_it);
        }
    }

    serialization->enumerateStreams([&](const ISerialization::SubstreamPath & substream_path)
    {
        bool is_offsets = !substream_path.empty() && substream_path.back().type == ISerialization::Substream::ArraySizes;
        if (is_offsets)
        {
            String stream_name = ISerialization::getFileNameForStream(name_and_type, substream_path);
            offset_columns.insert(stream_name);
        }
    });
}


void MergeTreeDataPartWriterWide::validateColumnOfFixedSize(const NameAndTypePair & name_type)
{
    const auto & [name, type] = name_type;
    const auto & serialization = data_part->getSerialization(name_type.name);

    if (!type->isValueRepresentedByNumber() || type->haveSubtypes() || serialization->getKind() != ISerialization::Kind::DEFAULT)
        throw Exception(ErrorCodes::LOGICAL_ERROR, "Cannot validate column of non fixed type {}", type->getName());

    String escaped_name = escapeForFileName(name);
    String mrk_path = escaped_name + marks_file_extension;
    String bin_path = escaped_name + DATA_FILE_EXTENSION;

    auto data_part_storage = data_part_storage_builder->getStorage();

    /// Some columns may be removed because of ttl. Skip them.
    if (!data_part_storage->exists(mrk_path))
        return;

    auto mrk_in = data_part_storage->readFile(mrk_path, {}, std::nullopt, std::nullopt);
    DB::CompressedReadBufferFromFile bin_in(data_part_storage->readFile(bin_path, {}, std::nullopt, std::nullopt));
    bool must_be_last = false;
    UInt64 offset_in_compressed_file = 0;
    UInt64 offset_in_decompressed_block = 0;
    UInt64 index_granularity_rows = data_part->index_granularity_info.fixed_index_granularity;

    size_t mark_num;

    for (mark_num = 0; !mrk_in->eof(); ++mark_num)
    {
        if (mark_num > index_granularity.getMarksCount())
            throw Exception(ErrorCodes::LOGICAL_ERROR, "Incorrect number of marks in memory {}, on disk (at least) {}", index_granularity.getMarksCount(), mark_num + 1);

        DB::readBinary(offset_in_compressed_file, *mrk_in);
        DB::readBinary(offset_in_decompressed_block, *mrk_in);
        if (settings.can_use_adaptive_granularity)
            DB::readBinary(index_granularity_rows, *mrk_in);
        else
            index_granularity_rows = data_part->index_granularity_info.fixed_index_granularity;

        if (must_be_last)
        {
            if (index_granularity_rows != 0)
                throw Exception(ErrorCodes::LOGICAL_ERROR, "We ran out of binary data but still have non empty mark #{} with rows number {}", mark_num, index_granularity_rows);

            if (!mrk_in->eof())
                throw Exception(ErrorCodes::LOGICAL_ERROR, "Mark #{} must be last, but we still have some to read", mark_num);

            break;
        }

        if (index_granularity_rows == 0)
        {
            auto column = type->createColumn();

            serialization->deserializeBinaryBulk(*column, bin_in, 1000000000, 0.0);

            throw Exception(ErrorCodes::LOGICAL_ERROR,
                        "Still have {} rows in bin stream, last mark #{} index granularity size {}, last rows {}", column->size(), mark_num, index_granularity.getMarksCount(), index_granularity_rows);
        }

        if (index_granularity_rows > data_part->index_granularity_info.fixed_index_granularity)
        {
            throw Exception(ErrorCodes::LOGICAL_ERROR,
                            "Mark #{} has {} rows, but max fixed granularity is {}, index granularity size {}",
                            mark_num, index_granularity_rows, data_part->index_granularity_info.fixed_index_granularity, index_granularity.getMarksCount());
        }

        if (index_granularity_rows != index_granularity.getMarkRows(mark_num))
            throw Exception(
                ErrorCodes::LOGICAL_ERROR, "Incorrect mark rows for part {} for mark #{} (compressed offset {}, decompressed offset {}), in-memory {}, on disk {}, total marks {}",
                data_part_storage_builder->getFullPath(), mark_num, offset_in_compressed_file, offset_in_decompressed_block, index_granularity.getMarkRows(mark_num), index_granularity_rows, index_granularity.getMarksCount());

        auto column = type->createColumn();

        serialization->deserializeBinaryBulk(*column, bin_in, index_granularity_rows, 0.0);

        if (bin_in.eof())
        {
            must_be_last = true;
        }

        /// Now they must be equal
        if (column->size() != index_granularity_rows)
        {

            if (must_be_last)
            {
                /// The only possible mark after bin.eof() is final mark. When we
                /// cannot use adaptive granularity we cannot have last mark.
                /// So finish validation.
                if (!settings.can_use_adaptive_granularity)
                    break;

                /// If we don't compute granularity then we are not responsible
                /// for last mark (for example we mutating some column from part
                /// with fixed granularity where last mark is not adjusted)
                if (!compute_granularity)
                    continue;
            }

            throw Exception(
                ErrorCodes::LOGICAL_ERROR, "Incorrect mark rows for mark #{} (compressed offset {}, decompressed offset {}), actually in bin file {}, in mrk file {}, total marks {}",
                mark_num, offset_in_compressed_file, offset_in_decompressed_block, column->size(), index_granularity.getMarkRows(mark_num), index_granularity.getMarksCount());
        }
    }

    if (!mrk_in->eof())
        throw Exception(ErrorCodes::LOGICAL_ERROR,
                        "Still have something in marks stream, last mark #{} index granularity size {}, last rows {}", mark_num, index_granularity.getMarksCount(), index_granularity_rows);
    if (!bin_in.eof())
    {
        auto column = type->createColumn();

        serialization->deserializeBinaryBulk(*column, bin_in, 1000000000, 0.0);

        throw Exception(ErrorCodes::LOGICAL_ERROR,
                        "Still have {} rows in bin stream, last mark #{} index granularity size {}, last rows {}", column->size(), mark_num, index_granularity.getMarksCount(), index_granularity_rows);
    }

}

void MergeTreeDataPartWriterWide::fillDataChecksums(IMergeTreeDataPart::Checksums & checksums)
{
    const auto & global_settings = storage.getContext()->getSettingsRef();
    ISerialization::SerializeBinaryBulkSettings serialize_settings;
    serialize_settings.low_cardinality_max_dictionary_size = global_settings.low_cardinality_max_dictionary_size;
    serialize_settings.low_cardinality_use_single_dictionary_for_part = global_settings.low_cardinality_use_single_dictionary_for_part != 0;
    WrittenOffsetColumns offset_columns;
    if (rows_written_in_last_mark > 0)
    {
        if (settings.can_use_adaptive_granularity && settings.blocks_are_granules_size)
            throw Exception(ErrorCodes::LOGICAL_ERROR, "Incomplete granule is not allowed while blocks are granules size even for last granule. "
                "Mark number {} (rows {}), rows written for last mark {}, total marks {}",
                getCurrentMark(), index_granularity.getMarkRows(getCurrentMark()), rows_written_in_last_mark, index_granularity.getMarksCount());

        adjustLastMarkIfNeedAndFlushToDisk(rows_written_in_last_mark);
    }

    bool write_final_mark = (with_final_mark && data_written);

    {
        auto it = columns_list.begin();
        for (size_t i = 0; i < columns_list.size(); ++i, ++it)
        {
            if (!serialization_states.empty())
            {
                serialize_settings.getter = createStreamGetter(*it, written_offset_columns ? *written_offset_columns : offset_columns);
                data_part->getSerialization(it->name)->serializeBinaryBulkStateSuffix(serialize_settings, serialization_states[it->name]);
            }

            if (write_final_mark)
                writeFinalMark(*it, offset_columns);
        }
    }

    for (auto & stream : column_streams)
    {
        stream.second->preFinalize();
        stream.second->addToChecksums(checksums);
    }
}

void MergeTreeDataPartWriterWide::finishDataSerialization(bool sync)
{
    for (auto & stream : column_streams)
    {
        stream.second->finalize();
        if (sync)
            stream.second->sync();
    }

    column_streams.clear();
    serialization_states.clear();

#ifndef NDEBUG
    /// Heavy weight validation of written data. Checks that we are able to read
    /// data according to marks. Otherwise throws LOGICAL_ERROR (equal to abort in debug mode)
    for (const auto & column : columns_list)
    {
        if (column.type->isValueRepresentedByNumber()
            && !column.type->haveSubtypes()
            && data_part->getSerialization(column.name)->getKind() == ISerialization::Kind::DEFAULT)
        {
            validateColumnOfFixedSize(column);
        }
    }
#endif

}

void MergeTreeDataPartWriterWide::fillChecksums(IMergeTreeDataPart::Checksums & checksums)
{
    // If we don't have anything to write, skip finalization.
    if (!columns_list.empty())
        fillDataChecksums(checksums);

    if (settings.rewrite_primary_key)
        fillPrimaryIndexChecksums(checksums);

    fillSkipIndicesChecksums(checksums);
}

void MergeTreeDataPartWriterWide::finish(bool sync)
{
    // If we don't have anything to write, skip finalization.
    if (!columns_list.empty())
        finishDataSerialization(sync);

    if (settings.rewrite_primary_key)
        finishPrimaryIndexSerialization(sync);

    finishSkipIndicesSerialization(sync);
}

void MergeTreeDataPartWriterWide::writeFinalMark(
    const NameAndTypePair & column,
    WrittenOffsetColumns & offset_columns)
{
    writeSingleMark(column, offset_columns, 0);
    /// Memoize information about offsets
    data_part->getSerialization(column.name)->enumerateStreams([&] (const ISerialization::SubstreamPath & substream_path)
    {
        bool is_offsets = !substream_path.empty() && substream_path.back().type == ISerialization::Substream::ArraySizes;
        if (is_offsets)
        {
            String stream_name = ISerialization::getFileNameForStream(column, substream_path);
            offset_columns.insert(stream_name);
        }
    });
}

static void fillIndexGranularityImpl(
    MergeTreeIndexGranularity & index_granularity,
    size_t index_offset,
    size_t index_granularity_for_block,
    size_t rows_in_block)
{
    for (size_t current_row = index_offset; current_row < rows_in_block; current_row += index_granularity_for_block)
        index_granularity.appendMark(index_granularity_for_block);
}

void MergeTreeDataPartWriterWide::fillIndexGranularity(size_t index_granularity_for_block, size_t rows_in_block)
{
    if (getCurrentMark() < index_granularity.getMarksCount() && getCurrentMark() != index_granularity.getMarksCount() - 1)
        throw Exception(ErrorCodes::LOGICAL_ERROR, "Trying to add marks, while current mark {}, but total marks {}", getCurrentMark(), index_granularity.getMarksCount());

    size_t index_offset = 0;
    if (rows_written_in_last_mark != 0)
        index_offset = index_granularity.getLastMarkRows() - rows_written_in_last_mark;

    fillIndexGranularityImpl(
        index_granularity,
        index_offset,
        index_granularity_for_block,
        rows_in_block);
}


void MergeTreeDataPartWriterWide::adjustLastMarkIfNeedAndFlushToDisk(size_t new_rows_in_last_mark)
{
    /// We don't want to split already written granules to smaller
    if (rows_written_in_last_mark > new_rows_in_last_mark)
        throw Exception(ErrorCodes::LOGICAL_ERROR, "Tryin to make mark #{} smaller ({} rows) then it already has {}",
                        getCurrentMark(), new_rows_in_last_mark, rows_written_in_last_mark);

    /// We can adjust marks only if we computed granularity for blocks.
    /// Otherwise we cannot change granularity because it will differ from
    /// other columns
    if (compute_granularity && settings.can_use_adaptive_granularity)
    {
        if (getCurrentMark() != index_granularity.getMarksCount() - 1)
            throw Exception(ErrorCodes::LOGICAL_ERROR, "Non last mark {} (with {} rows) having rows offset {}, total marks {}",
                            getCurrentMark(), index_granularity.getMarkRows(getCurrentMark()), rows_written_in_last_mark, index_granularity.getMarksCount());

        index_granularity.popMark();
        index_granularity.appendMark(new_rows_in_last_mark);
    }

    /// Last mark should be filled, otherwise it's a bug
    if (last_non_written_marks.empty())
        throw Exception(ErrorCodes::LOGICAL_ERROR, "No saved marks for last mark {} having rows offset {}, total marks {}",
                        getCurrentMark(), rows_written_in_last_mark, index_granularity.getMarksCount());

    if (rows_written_in_last_mark == new_rows_in_last_mark)
    {
        for (const auto & [name, marks] : last_non_written_marks)
        {
            for (const auto & mark : marks)
                flushMarkToFile(mark, index_granularity.getMarkRows(getCurrentMark()));
        }

        last_non_written_marks.clear();

        if (compute_granularity && settings.can_use_adaptive_granularity)
        {
            /// Also we add mark to each skip index because all of them
            /// already accumulated all rows from current adjusting mark
            for (size_t i = 0; i < skip_indices.size(); ++i)
                ++skip_index_accumulated_marks[i];

            /// This mark completed, go further
            setCurrentMark(getCurrentMark() + 1);
            /// Without offset
            rows_written_in_last_mark = 0;
        }
    }
}

}<|MERGE_RESOLUTION|>--- conflicted
+++ resolved
@@ -120,12 +120,8 @@
             settings.query_write_settings);
     };
 
-<<<<<<< HEAD
-    data_part->getSerialization(column)->enumerateStreams(callback, column.type);
-=======
     ISerialization::SubstreamPath path;
-    data_part->getSerialization(column.name)->enumerateStreams(path, callback, column.type);
->>>>>>> 963c0111
+    data_part->getSerialization(column.name)->enumerateStreams(callback, column.type);
 }
 
 
