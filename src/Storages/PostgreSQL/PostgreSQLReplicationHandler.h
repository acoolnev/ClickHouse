--- conflicted
+++ resolved
@@ -97,16 +97,9 @@
     /// If it is not attach, i.e. a create query, then if publication already exists - always drop it.
     bool is_attach;
 
-<<<<<<< HEAD
-    /// If new publication is created at start up - always drop replication slot if it exists.
-    bool new_publication = false;
-
     String postgres_database;
     String postgres_schema;
     String current_database_name;
-=======
-    const String remote_database_name, current_database_name;
->>>>>>> e5b811f9
 
     /// Connection string and address for logs.
     postgres::ConnectionInfo connection_info;
