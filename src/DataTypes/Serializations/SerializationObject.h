#pragma once

#include <Columns/ColumnObject.h>
#include <DataTypes/Serializations/SimpleTextSerialization.h>
#include <Common/ObjectPool.h>

namespace DB
{

/** Serialization for data type Object.
  * Supported only text serialization/deserialization.
  * and binary bulk serialization/deserialization without position independent
  * encoding, i.e. serialization/deserialization into Native format.
  */
template <typename Parser>
class SerializationObject : public ISerialization
{
public:
    /** In Native format ColumnObject can be serialized
      * in two formats: as Tuple or as String.
      * The format is the following:
      *
      * <serialization_kind> 1 byte -- 0 if Tuple, 1 if String.
      * [type_name] -- Only for tuple serialization.
      * ... data of internal column ...
      *
      * ClickHouse client serializazes objects as tuples.
      * String serialization exists for clients, which cannot
      * do parsing by themselves and they can send raw data as
      * string. It will be parsed on the server side.
      */

    void serializeBinaryBulkStatePrefix(
        const IColumn & column,
        SerializeBinaryBulkSettings & settings,
        SerializeBinaryBulkStatePtr & state) const override;

    void serializeBinaryBulkStateSuffix(
        SerializeBinaryBulkSettings & settings,
        SerializeBinaryBulkStatePtr & state) const override;

    void deserializeBinaryBulkStatePrefix(
        DeserializeBinaryBulkSettings & settings,
        DeserializeBinaryBulkStatePtr & state,
<<<<<<< HEAD
        SubstreamsDeserializeStatesCache * /*cache*/) const override;
=======
        SubstreamsDeserializeStatesCache * cache) const override;
>>>>>>> e513fc19

    void serializeBinaryBulkWithMultipleStreams(
        const IColumn & column,
        size_t offset,
        size_t limit,
        SerializeBinaryBulkSettings & settings,
        SerializeBinaryBulkStatePtr & state) const override;

    void deserializeBinaryBulkWithMultipleStreams(
        ColumnPtr & column,
        size_t limit,
        DeserializeBinaryBulkSettings & settings,
        DeserializeBinaryBulkStatePtr & state,
        SubstreamsCache * cache) const override;

    void serializeBinary(const Field & field, WriteBuffer & ostr, const FormatSettings &) const override;
    void deserializeBinary(Field & field, ReadBuffer & istr, const FormatSettings &) const override;
    void serializeBinary(const IColumn & column, size_t row_num, WriteBuffer & ostr, const FormatSettings &) const override;
    void deserializeBinary(IColumn & column, ReadBuffer & istr, const FormatSettings &) const override;

    void serializeText(const IColumn & column, size_t row_num, WriteBuffer & ostr, const FormatSettings & settings) const override;
    void serializeTextEscaped(const IColumn & column, size_t row_num, WriteBuffer & ostr, const FormatSettings & settings) const override;
    void serializeTextQuoted(const IColumn & column, size_t row_num, WriteBuffer & ostr, const FormatSettings & settings) const override;
    void serializeTextJSON(const IColumn & column, size_t row_num, WriteBuffer & ostr, const FormatSettings & settings) const override;
    void serializeTextJSONPretty(const IColumn & column, size_t row_num, WriteBuffer & ostr, const FormatSettings & settings, size_t indent) const override;
    void serializeTextCSV(const IColumn & column, size_t row_num, WriteBuffer & ostr, const FormatSettings & settings) const override;
    void serializeTextMarkdown(const IColumn & column, size_t row_num, WriteBuffer & ostr, const FormatSettings & settings) const override;

    void deserializeWholeText(IColumn & column, ReadBuffer & istr, const FormatSettings & settings) const override;
    void deserializeTextEscaped(IColumn & column, ReadBuffer & istr, const FormatSettings & settings) const override;
    void deserializeTextQuoted(IColumn & column, ReadBuffer & istr, const FormatSettings & settings) const override;
    void deserializeTextJSON(IColumn & column, ReadBuffer & istr, const FormatSettings & settings) const override;
    void deserializeTextCSV(IColumn & column, ReadBuffer & istr, const FormatSettings & settings) const override;

private:
    enum class BinarySerializationKind : UInt8
    {
        TUPLE = 0,
        STRING = 1,
    };

    struct SerializeStateObject;
    struct DeserializeStateObject;

    void deserializeBinaryBulkFromString(
        ColumnObject & column_object,
        size_t limit,
        DeserializeBinaryBulkSettings & settings,
        DeserializeStateObject & state,
        SubstreamsCache * cache) const;

    void deserializeBinaryBulkFromTuple(
        ColumnObject & column_object,
        size_t limit,
        DeserializeBinaryBulkSettings & settings,
        DeserializeStateObject & state,
        SubstreamsCache * cache) const;

    template <typename TSettings>
    void checkSerializationIsSupported(const TSettings & settings) const;

    template <typename Reader>
    void deserializeTextImpl(IColumn & column, Reader && reader) const;

    void serializeTextImpl(const IColumn & column, size_t row_num, WriteBuffer & ostr, const FormatSettings & settings) const;

    template <bool pretty_json = false>
    void serializeTextFromSubcolumn(const ColumnObject::Subcolumn & subcolumn, size_t row_num, WriteBuffer & ostr, const FormatSettings & settings, size_t indent = 0) const;

    /// Pool of parser objects to make SerializationObject thread safe.
    mutable SimpleObjectPool<Parser> parsers_pool;
};

SerializationPtr getObjectSerialization(const String & schema_format);

}<|MERGE_RESOLUTION|>--- conflicted
+++ resolved
@@ -42,11 +42,7 @@
     void deserializeBinaryBulkStatePrefix(
         DeserializeBinaryBulkSettings & settings,
         DeserializeBinaryBulkStatePtr & state,
-<<<<<<< HEAD
-        SubstreamsDeserializeStatesCache * /*cache*/) const override;
-=======
         SubstreamsDeserializeStatesCache * cache) const override;
->>>>>>> e513fc19
 
     void serializeBinaryBulkWithMultipleStreams(
         const IColumn & column,
