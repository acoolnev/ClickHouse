#pragma once

#include <Core/Block.h>
#include <Core/NamesAndTypes.h>


namespace DB
{

namespace Nested
{
    std::string concatenateName(const std::string & nested_table_name, const std::string & nested_field_name);

<<<<<<< HEAD
    /// Splits name of compound identifier by first/last dot (depending on 'reverse' parameter).
    std::pair<std::string, std::string> splitName(const std::string & name, bool reverse = false);
=======
    std::pair<std::string, std::string> splitName(const std::string & name);
    std::pair<std::string_view, std::string_view> splitName(const std::string_view & name);
>>>>>>> 233505b6

    /// Returns the prefix of the name to the first '.'. Or the name is unchanged if there is no dot.
    std::string extractTableName(const std::string & nested_name);

    /// Replace Array(Tuple(...)) columns to a multiple of Array columns in a form of `column_name.element_name`.
    /// only for named tuples that actually represent Nested structures.
    Block flatten(const Block & block);

    /// Collect Array columns in a form of `column_name.element_name` to single Array(Tuple(...)) column.
    NamesAndTypesList collect(const NamesAndTypesList & names_and_types);

    /// Convert old-style nested (single arrays with same prefix, `n.a`, `n.b`...) to subcolumns of data type Nested.
    NamesAndTypesList convertToSubcolumns(const NamesAndTypesList & names_and_types);

    /// Check that sizes of arrays - elements of nested data structures - are equal.
    void validateArraySizes(const Block & block);

    /// Get all nested tables names from a block.
    std::unordered_set<String> getAllTableNames(const Block & block);
}

}<|MERGE_RESOLUTION|>--- conflicted
+++ resolved
@@ -11,13 +11,9 @@
 {
     std::string concatenateName(const std::string & nested_table_name, const std::string & nested_field_name);
 
-<<<<<<< HEAD
     /// Splits name of compound identifier by first/last dot (depending on 'reverse' parameter).
     std::pair<std::string, std::string> splitName(const std::string & name, bool reverse = false);
-=======
-    std::pair<std::string, std::string> splitName(const std::string & name);
-    std::pair<std::string_view, std::string_view> splitName(const std::string_view & name);
->>>>>>> 233505b6
+    std::pair<std::string_view, std::string_view> splitName(const std::string_view & name, bool reverse = false);
 
     /// Returns the prefix of the name to the first '.'. Or the name is unchanged if there is no dot.
     std::string extractTableName(const std::string & nested_name);
