--- conflicted
+++ resolved
@@ -93,11 +93,7 @@
     // Sorting by no columns doesn't make sense.
     assert(!description_.empty());
 
-<<<<<<< HEAD
-    for (auto const & column_sort_desc : description)
-=======
     for (const auto & column_sort_desc : description)
->>>>>>> ef0ef9e0
         description_with_positions.emplace_back(column_sort_desc, header_.getPositionByName(column_sort_desc.column_name));
 }
 
