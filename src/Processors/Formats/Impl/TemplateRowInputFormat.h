#pragma once

#include <Core/Block.h>
#include <Processors/Formats/RowInputFormatWithDiagnosticInfo.h>
#include <Formats/FormatSettings.h>
#include <Formats/ParsedTemplateFormatString.h>
#include <IO/ReadHelpers.h>
#include <IO/PeekableReadBuffer.h>


namespace DB
{

class TemplateRowInputFormat : public RowInputFormatWithDiagnosticInfo
{
    using EscapingRule = FormatSettings::EscapingRule;
public:
    TemplateRowInputFormat(const Block & header_, ReadBuffer & in_, const Params & params_,
                           FormatSettings settings_, bool ignore_spaces_,
                           ParsedTemplateFormatString format_, ParsedTemplateFormatString row_format_,
                           std::string row_between_delimiter);

    String getName() const override { return "TemplateRowInputFormat"; }

    void resetParser() override;

private:
    bool readRow(MutableColumns & columns, RowReadExtension & extra) override;

    void readPrefix() override;

    bool allowSyncAfterError() const override;
    void syncAfterError() override;

    bool deserializeField(const DataTypePtr & type,
        const SerializationPtr & serialization, IColumn & column, size_t file_column);

    void skipField(EscapingRule escaping_rule);
    inline void skipSpaces() { if (ignore_spaces) skipWhitespaceIfAny(buf); }

    template <typename ReturnType = void>
    ReturnType tryReadPrefixOrSuffix(size_t & input_part_beg, size_t input_part_end);
    bool checkForSuffix();
    [[noreturn]] void throwUnexpectedEof();

    bool parseRowAndPrintDiagnosticInfo(MutableColumns & columns, WriteBuffer & out) override;
    void tryDeserializeField(const DataTypePtr & type, IColumn & column, size_t file_column) override;

    bool isGarbageAfterField(size_t after_col_idx, ReadBuffer::Position pos) override;

<<<<<<< HEAD
=======
    void skipToNextDelimiterOrEof(const String & delimiter);

>>>>>>> f5c85129
    PeekableReadBuffer buf;
    const DataTypes data_types;

    FormatSettings settings;
    const bool ignore_spaces;
    const ParsedTemplateFormatString format;
    const ParsedTemplateFormatString row_format;

    size_t format_data_idx;
    bool end_of_stream = false;
    std::vector<size_t> always_default_columns;
    const char default_csv_delimiter;

    const std::string row_between_delimiter;
};

bool parseDelimiterWithDiagnosticInfo(WriteBuffer & out, ReadBuffer & buf, const String & delimiter, const String & description, bool skip_spaces);

}<|MERGE_RESOLUTION|>--- conflicted
+++ resolved
@@ -48,11 +48,6 @@
 
     bool isGarbageAfterField(size_t after_col_idx, ReadBuffer::Position pos) override;
 
-<<<<<<< HEAD
-=======
-    void skipToNextDelimiterOrEof(const String & delimiter);
-
->>>>>>> f5c85129
     PeekableReadBuffer buf;
     const DataTypes data_types;
 
