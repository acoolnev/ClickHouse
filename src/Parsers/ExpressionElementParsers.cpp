#include <cerrno>
#include <cstdlib>

#include <Poco/String.h>

#include <IO/ReadBufferFromMemory.h>
#include <IO/ReadHelpers.h>
#include <Parsers/DumpASTNode.h>
#include <Common/typeid_cast.h>

#include <Parsers/ASTAsterisk.h>
#include <Parsers/ASTColumnsTransformers.h>
#include <Parsers/ASTExpressionList.h>
#include <Parsers/ASTFunction.h>
#include <Parsers/ASTFunctionWithKeyValueArguments.h>
#include <Parsers/ASTIdentifier.h>
#include <Parsers/ASTLiteral.h>
#include <Parsers/ASTOrderByElement.h>
#include <Parsers/ASTQualifiedAsterisk.h>
#include <Parsers/ASTQueryParameter.h>
#include <Parsers/ASTSelectWithUnionQuery.h>
#include <Parsers/ASTSubquery.h>
#include <Parsers/ASTTTLElement.h>
#include <Parsers/ASTWindowDefinition.h>
#include <Parsers/ASTAssignment.h>
#include <Parsers/ASTColumnsMatcher.h>

#include <Parsers/parseIdentifierOrStringLiteral.h>
#include <Parsers/parseIntervalKind.h>
#include <Parsers/ExpressionListParsers.h>
#include <Parsers/ParserSelectWithUnionQuery.h>
#include <Parsers/ParserCase.h>

#include <Parsers/ExpressionElementParsers.h>
#include <Parsers/ParserCreateQuery.h>

#include <Parsers/queryToString.h>

#include <Interpreters/StorageID.h>


namespace DB
{

namespace ErrorCodes
{
    extern const int BAD_ARGUMENTS;
    extern const int SYNTAX_ERROR;
    extern const int LOGICAL_ERROR;
}


bool ParserArray::parseImpl(Pos & pos, ASTPtr & node, Expected & expected)
{
    ASTPtr contents_node;
    ParserExpressionList contents(false);

    if (pos->type != TokenType::OpeningSquareBracket)
        return false;
    ++pos;

    if (!contents.parse(pos, contents_node, expected))
        return false;

    if (pos->type != TokenType::ClosingSquareBracket)
        return false;
    ++pos;

    auto function_node = std::make_shared<ASTFunction>();
    function_node->name = "array";
    function_node->arguments = contents_node;
    function_node->children.push_back(contents_node);
    node = function_node;

    return true;
}


bool ParserParenthesisExpression::parseImpl(Pos & pos, ASTPtr & node, Expected & expected)
{
    ASTPtr contents_node;
    ParserExpressionList contents(false);

    if (pos->type != TokenType::OpeningRoundBracket)
        return false;
    ++pos;

    if (!contents.parse(pos, contents_node, expected))
        return false;

    bool is_elem = true;
    if (pos->type == TokenType::Comma)
    {
        is_elem = false;
        ++pos;
    }

    if (pos->type != TokenType::ClosingRoundBracket)
        return false;
    ++pos;

    const auto & expr_list = contents_node->as<ASTExpressionList &>();

    /// Empty expression in parentheses is not allowed.
    if (expr_list.children.empty())
    {
        expected.add(pos, "non-empty parenthesized list of expressions");
        return false;
    }

    /// Special case for one-element tuple.
    if (expr_list.children.size() == 1 && is_elem)
    {
        auto * ast_literal = expr_list.children.front()->as<ASTLiteral>();
        /// But only if its argument is not tuple,
        /// since otherwise it will do incorrect transformation:
        ///
        ///     (foo,bar) IN (('foo','bar')) -> (foo,bar) IN ('foo','bar')
        if (!(ast_literal && ast_literal->value.getType() == Field::Types::Tuple))
        {
            node = expr_list.children.front();
            return true;
        }
    }

    auto function_node = std::make_shared<ASTFunction>();
    function_node->name = "tuple";
    function_node->arguments = contents_node;
    function_node->children.push_back(contents_node);
    node = function_node;

    return true;
}


bool ParserSubquery::parseImpl(Pos & pos, ASTPtr & node, Expected & expected)
{
    ASTPtr select_node;
    ParserSelectWithUnionQuery select;

    if (pos->type != TokenType::OpeningRoundBracket)
        return false;
    ++pos;

    if (!select.parse(pos, select_node, expected))
        return false;

    if (pos->type != TokenType::ClosingRoundBracket)
        return false;
    ++pos;

    node = std::make_shared<ASTSubquery>();
    node->children.push_back(select_node);
    return true;
}


bool ParserIdentifier::parseImpl(Pos & pos, ASTPtr & node, Expected & expected)
{
    /// Identifier in backquotes or in double quotes
    if (pos->type == TokenType::QuotedIdentifier)
    {
        ReadBufferFromMemory buf(pos->begin, pos->size());
        String s;

        if (*pos->begin == '`')
            readBackQuotedStringWithSQLStyle(s, buf);
        else
            readDoubleQuotedStringWithSQLStyle(s, buf);

        if (s.empty())    /// Identifiers "empty string" are not allowed.
            return false;

        node = std::make_shared<ASTIdentifier>(s);
        ++pos;
        return true;
    }
    else if (pos->type == TokenType::BareWord)
    {
        node = std::make_shared<ASTIdentifier>(String(pos->begin, pos->end));
        ++pos;
        return true;
    }
    else if (allow_query_parameter && pos->type == TokenType::OpeningCurlyBrace)
    {
        ++pos;
        if (pos->type != TokenType::BareWord)
        {
            expected.add(pos, "substitution name (identifier)");
            return false;
        }

        String name(pos->begin, pos->end);
        ++pos;

        if (pos->type != TokenType::Colon)
        {
            expected.add(pos, "colon between name and type");
            return false;
        }

        ++pos;

        if (pos->type != TokenType::BareWord)
        {
            expected.add(pos, "substitution type (identifier)");
            return false;
        }

        String type(pos->begin, pos->end);
        ++pos;

        if (type != "Identifier")
        {
            expected.add(pos, "substitution type (identifier)");
            return false;
        }

        if (pos->type != TokenType::ClosingCurlyBrace)
        {
            expected.add(pos, "closing curly brace");
            return false;
        }
        ++pos;

        node = std::make_shared<ASTIdentifier>("", std::make_shared<ASTQueryParameter>(name, type));
        return true;
    }
    return false;
}


bool ParserCompoundIdentifier::parseImpl(Pos & pos, ASTPtr & node, Expected & expected)
{
    ASTPtr id_list;
    if (!ParserList(std::make_unique<ParserIdentifier>(allow_query_parameter), std::make_unique<ParserToken>(TokenType::Dot), false)
             .parse(pos, id_list, expected))
        return false;

    std::vector<String> parts;
    std::vector<ASTPtr> params;
    const auto & list = id_list->as<ASTExpressionList &>();
    for (const auto & child : list.children)
    {
        parts.emplace_back(getIdentifierName(child));
        if (parts.back().empty())
            params.push_back(child->as<ASTIdentifier>()->getParam());
    }

    ParserKeyword s_uuid("UUID");
    UUID uuid = UUIDHelpers::Nil;

    if (table_name_with_optional_uuid)
    {
        if (parts.size() > 2)
            return false;

        if (s_uuid.ignore(pos, expected))
        {
            ParserStringLiteral uuid_p;
            ASTPtr ast_uuid;
            if (!uuid_p.parse(pos, ast_uuid, expected))
                return false;
            uuid = parseFromString<UUID>(ast_uuid->as<ASTLiteral>()->value.get<String>());
        }

        if (parts.size() == 1) node = std::make_shared<ASTTableIdentifier>(parts[0], std::move(params));
        else node = std::make_shared<ASTTableIdentifier>(parts[0], parts[1], std::move(params));
        node->as<ASTTableIdentifier>()->uuid = uuid;
    }
    else
        node = std::make_shared<ASTIdentifier>(std::move(parts), false, std::move(params));

    return true;
}


ASTPtr createFunctionCast(const ASTPtr & expr_ast, const ASTPtr & type_ast)
{
    /// Convert to canonical representation in functional form: CAST(expr, 'type')
    auto type_literal = std::make_shared<ASTLiteral>(queryToString(type_ast));

    auto expr_list_args = std::make_shared<ASTExpressionList>();
    expr_list_args->children.push_back(expr_ast);
    expr_list_args->children.push_back(std::move(type_literal));

    auto func_node = std::make_shared<ASTFunction>();
    func_node->name = "CAST";
    func_node->arguments = std::move(expr_list_args);
    func_node->children.push_back(func_node->arguments);

    return func_node;
}


namespace
{

class ParserCastAsExpression : public IParserBase
{
protected:
    const char * getName() const override { return "CAST AS expression"; }

    bool parseImpl(Pos & pos, ASTPtr & node, Expected & expected) override
    {
        /// Either CAST(expr AS type) or CAST(expr, 'type')
        /// The latter will be parsed normally as a function later.

        ASTPtr expr_node;
        ASTPtr type_node;

        if (ParserKeyword("CAST").ignore(pos, expected)
            && ParserToken(TokenType::OpeningRoundBracket).ignore(pos, expected)
            && ParserExpression().parse(pos, expr_node, expected)
            && ParserKeyword("AS").ignore(pos, expected)
            && ParserDataType().parse(pos, type_node, expected)
            && ParserToken(TokenType::ClosingRoundBracket).ignore(pos, expected))
        {
            node = createFunctionCast(expr_node, type_node);
            return true;
        }

        return false;
    }
};

class ParserSubstringExpression : public IParserBase
{
protected:
    const char * getName() const override { return "SUBSTRING expression"; }

    bool parseImpl(Pos & pos, ASTPtr & node, Expected & expected) override
    {
        /// Either SUBSTRING(expr FROM start) or SUBSTRING(expr FROM start FOR length) or SUBSTRING(expr, start, length)
        /// The latter will be parsed normally as a function later.

        ASTPtr expr_node;
        ASTPtr start_node;
        ASTPtr length_node;

        if (!ParserKeyword("SUBSTRING").ignore(pos, expected))
            return false;

        if (pos->type != TokenType::OpeningRoundBracket)
            return false;
        ++pos;

        if (!ParserExpression().parse(pos, expr_node, expected))
            return false;

        if (pos->type != TokenType::Comma)
        {
            if (!ParserKeyword("FROM").ignore(pos, expected))
                return false;
        }
        else
        {
            ++pos;
        }

        if (!ParserExpression().parse(pos, start_node, expected))
            return false;

        if (pos->type == TokenType::ClosingRoundBracket)
        {
            ++pos;
        }
        else
        {
            if (pos->type != TokenType::Comma)
            {
                if (!ParserKeyword("FOR").ignore(pos, expected))
                    return false;
            }
            else
            {
                ++pos;
            }

            if (!ParserExpression().parse(pos, length_node, expected))
                return false;

            ParserToken(TokenType::ClosingRoundBracket).ignore(pos, expected);
        }

        /// Convert to canonical representation in functional form: SUBSTRING(expr, start, length)

        auto expr_list_args = std::make_shared<ASTExpressionList>();
        expr_list_args->children = {expr_node, start_node};

        if (length_node)
            expr_list_args->children.push_back(length_node);

        auto func_node = std::make_shared<ASTFunction>();
        func_node->name = "substring";
        func_node->arguments = std::move(expr_list_args);
        func_node->children.push_back(func_node->arguments);

        node = std::move(func_node);
        return true;
    }
};

class ParserTrimExpression : public IParserBase
{
protected:
    const char * getName() const override { return "TRIM expression"; }
    bool parseImpl(Pos & pos, ASTPtr & node, Expected & expected) override
    {
        /// Handles all possible TRIM/LTRIM/RTRIM call variants

        std::string func_name;
        bool trim_left = false;
        bool trim_right = false;
        bool char_override = false;
        ASTPtr expr_node;
        ASTPtr pattern_node;
        ASTPtr to_remove;

        if (ParserKeyword("LTRIM").ignore(pos, expected))
        {
            if (pos->type != TokenType::OpeningRoundBracket)
                return false;
            ++pos;
            trim_left = true;
        }
        else if (ParserKeyword("RTRIM").ignore(pos, expected))
        {
            if (pos->type != TokenType::OpeningRoundBracket)
                return false;
            ++pos;
            trim_right = true;
        }
        else if (ParserKeyword("TRIM").ignore(pos, expected))
        {
            if (pos->type != TokenType::OpeningRoundBracket)
                return false;
            ++pos;

            if (ParserKeyword("BOTH").ignore(pos, expected))
            {
                trim_left = true;
                trim_right = true;
                char_override = true;
            }
            else if (ParserKeyword("LEADING").ignore(pos, expected))
            {
                trim_left = true;
                char_override = true;
            }
            else if (ParserKeyword("TRAILING").ignore(pos, expected))
            {
                trim_right = true;
                char_override = true;
            }
            else
            {
                trim_left = true;
                trim_right = true;
            }

            if (char_override)
            {
                if (!ParserExpression().parse(pos, to_remove, expected))
                    return false;
                if (!ParserKeyword("FROM").ignore(pos, expected))
                    return false;

                auto quote_meta_func_node = std::make_shared<ASTFunction>();
                auto quote_meta_list_args = std::make_shared<ASTExpressionList>();
                quote_meta_list_args->children = {to_remove};

                quote_meta_func_node->name = "regexpQuoteMeta";
                quote_meta_func_node->arguments = std::move(quote_meta_list_args);
                quote_meta_func_node->children.push_back(quote_meta_func_node->arguments);

                to_remove = std::move(quote_meta_func_node);
            }
        }

        if (!(trim_left || trim_right))
            return false;

        if (!ParserExpression().parse(pos, expr_node, expected))
            return false;

        if (pos->type != TokenType::ClosingRoundBracket)
            return false;
        ++pos;

        /// Convert to regexp replace function call

        if (char_override)
        {
            auto pattern_func_node = std::make_shared<ASTFunction>();
            auto pattern_list_args = std::make_shared<ASTExpressionList>();
            if (trim_left && trim_right)
            {
                pattern_list_args->children = {
                    std::make_shared<ASTLiteral>("^["),
                    to_remove,
                    std::make_shared<ASTLiteral>("]*|["),
                    to_remove,
                    std::make_shared<ASTLiteral>("]*$")
                };
                func_name = "replaceRegexpAll";
            }
            else
            {
                if (trim_left)
                {
                    pattern_list_args->children = {
                        std::make_shared<ASTLiteral>("^["),
                        to_remove,
                        std::make_shared<ASTLiteral>("]*")
                    };
                }
                else
                {
                    /// trim_right == false not possible
                    pattern_list_args->children = {
                        std::make_shared<ASTLiteral>("["),
                        to_remove,
                        std::make_shared<ASTLiteral>("]*$")
                    };
                }
                func_name = "replaceRegexpOne";
            }

            pattern_func_node->name = "concat";
            pattern_func_node->arguments = std::move(pattern_list_args);
            pattern_func_node->children.push_back(pattern_func_node->arguments);

            pattern_node = std::move(pattern_func_node);
        }
        else
        {
            if (trim_left && trim_right)
            {
                func_name = "trimBoth";
            }
            else
            {
                if (trim_left)
                {
                    func_name = "trimLeft";
                }
                else
                {
                    /// trim_right == false not possible
                    func_name = "trimRight";
                }
            }
        }

        auto expr_list_args = std::make_shared<ASTExpressionList>();
        if (char_override)
            expr_list_args->children = {expr_node, pattern_node, std::make_shared<ASTLiteral>("")};
        else
            expr_list_args->children = {expr_node};

        auto func_node = std::make_shared<ASTFunction>();
        func_node->name = func_name;
        func_node->arguments = std::move(expr_list_args);
        func_node->children.push_back(func_node->arguments);

        node = std::move(func_node);
        return true;
    }
};

class ParserLeftExpression : public IParserBase
{
protected:
    const char * getName() const override { return "LEFT expression"; }
    bool parseImpl(Pos & pos, ASTPtr & node, Expected & expected) override
    {
        /// Rewrites left(expr, length) to SUBSTRING(expr, 1, length)

        ASTPtr expr_node;
        ASTPtr start_node;
        ASTPtr length_node;

        if (!ParserKeyword("LEFT").ignore(pos, expected))
            return false;

        if (pos->type != TokenType::OpeningRoundBracket)
            return false;
        ++pos;

        if (!ParserExpression().parse(pos, expr_node, expected))
            return false;

        ParserToken(TokenType::Comma).ignore(pos, expected);

        if (!ParserExpression().parse(pos, length_node, expected))
            return false;

        if (pos->type != TokenType::ClosingRoundBracket)
            return false;
        ++pos;

        auto expr_list_args = std::make_shared<ASTExpressionList>();
        start_node = std::make_shared<ASTLiteral>(1);
        expr_list_args->children = {expr_node, start_node, length_node};

        auto func_node = std::make_shared<ASTFunction>();
        func_node->name = "substring";
        func_node->arguments = std::move(expr_list_args);
        func_node->children.push_back(func_node->arguments);

        node = std::move(func_node);
        return true;
    }
};

class ParserRightExpression : public IParserBase
{
protected:
    const char * getName() const override { return "RIGHT expression"; }
    bool parseImpl(Pos & pos, ASTPtr & node, Expected & expected) override
    {
        /// Rewrites RIGHT(expr, length) to substring(expr, -length)

        ASTPtr expr_node;
        ASTPtr length_node;

        if (!ParserKeyword("RIGHT").ignore(pos, expected))
            return false;

        if (pos->type != TokenType::OpeningRoundBracket)
            return false;
        ++pos;

        if (!ParserExpression().parse(pos, expr_node, expected))
            return false;

        ParserToken(TokenType::Comma).ignore(pos, expected);

        if (!ParserExpression().parse(pos, length_node, expected))
            return false;

        if (pos->type != TokenType::ClosingRoundBracket)
            return false;
        ++pos;

        auto start_expr_list_args = std::make_shared<ASTExpressionList>();
        start_expr_list_args->children = {length_node};

        auto start_node = std::make_shared<ASTFunction>();
        start_node->name = "negate";
        start_node->arguments = std::move(start_expr_list_args);
        start_node->children.push_back(start_node->arguments);

        auto expr_list_args = std::make_shared<ASTExpressionList>();
        expr_list_args->children = {expr_node, start_node};

        auto func_node = std::make_shared<ASTFunction>();
        func_node->name = "substring";
        func_node->arguments = std::move(expr_list_args);
        func_node->children.push_back(func_node->arguments);

        node = std::move(func_node);
        return true;
    }
};

class ParserExtractExpression : public IParserBase
{
protected:
    const char * getName() const override { return "EXTRACT expression"; }
    bool parseImpl(Pos & pos, ASTPtr & node, Expected & expected) override
    {
        if (!ParserKeyword("EXTRACT").ignore(pos, expected))
            return false;

        if (pos->type != TokenType::OpeningRoundBracket)
            return false;
        ++pos;

        ASTPtr expr;

        IntervalKind interval_kind;
        if (!parseIntervalKind(pos, expected, interval_kind))
            return false;

        ParserKeyword s_from("FROM");
        if (!s_from.ignore(pos, expected))
            return false;

        ParserExpression elem_parser;
        if (!elem_parser.parse(pos, expr, expected))
            return false;

        if (pos->type != TokenType::ClosingRoundBracket)
            return false;
        ++pos;

        auto function = std::make_shared<ASTFunction>();
        auto exp_list = std::make_shared<ASTExpressionList>();
        function->name = interval_kind.toNameOfFunctionExtractTimePart();
        function->arguments = exp_list;
        function->children.push_back(exp_list);
        exp_list->children.push_back(expr);
        node = function;

        return true;
    }
};

class ParserDateAddExpression : public IParserBase
{
protected:
    const char * getName() const override { return "DATE_ADD expression"; }

    bool parseImpl(Pos & pos, ASTPtr & node, Expected & expected) override
    {
        const char * function_name = nullptr;
        ASTPtr timestamp_node;
        ASTPtr offset_node;

        if (ParserKeyword("DATEADD").ignore(pos, expected) || ParserKeyword("DATE_ADD").ignore(pos, expected)
            || ParserKeyword("TIMESTAMPADD").ignore(pos, expected) || ParserKeyword("TIMESTAMP_ADD").ignore(pos, expected))
            function_name = "plus";
        else if (ParserKeyword("DATESUB").ignore(pos, expected) || ParserKeyword("DATE_SUB").ignore(pos, expected)
            || ParserKeyword("TIMESTAMPSUB").ignore(pos, expected) || ParserKeyword("TIMESTAMP_SUB").ignore(pos, expected))
            function_name = "minus";
        else
            return false;

        if (pos->type != TokenType::OpeningRoundBracket)
            return false;
        ++pos;

        IntervalKind interval_kind;
        ASTPtr interval_func_node;
        if (parseIntervalKind(pos, expected, interval_kind))
        {
            /// function(unit, offset, timestamp)
            if (pos->type != TokenType::Comma)
                return false;
            ++pos;

            if (!ParserExpression().parse(pos, offset_node, expected))
                return false;

            if (pos->type != TokenType::Comma)
                return false;
            ++pos;

            if (!ParserExpression().parse(pos, timestamp_node, expected))
                return false;
            auto interval_expr_list_args = std::make_shared<ASTExpressionList>();
            interval_expr_list_args->children = {offset_node};

            interval_func_node = std::make_shared<ASTFunction>();
            interval_func_node->as<ASTFunction &>().name = interval_kind.toNameOfFunctionToIntervalDataType();
            interval_func_node->as<ASTFunction &>().arguments = std::move(interval_expr_list_args);
            interval_func_node->as<ASTFunction &>().children.push_back(interval_func_node->as<ASTFunction &>().arguments);
        }
        else
        {
            /// function(timestamp, INTERVAL offset unit)
            if (!ParserExpression().parse(pos, timestamp_node, expected))
                return false;

            if (pos->type != TokenType::Comma)
                return false;
            ++pos;

            if (!ParserIntervalOperatorExpression{}.parse(pos, interval_func_node, expected))
                return false;
        }
        if (pos->type != TokenType::ClosingRoundBracket)
            return false;
        ++pos;

        auto expr_list_args = std::make_shared<ASTExpressionList>();
        expr_list_args->children = {timestamp_node, interval_func_node};

        auto func_node = std::make_shared<ASTFunction>();
        func_node->name = function_name;
        func_node->arguments = std::move(expr_list_args);
        func_node->children.push_back(func_node->arguments);

        node = std::move(func_node);

        return true;
    }
};

class ParserDateDiffExpression : public IParserBase
{
protected:
    const char * getName() const override { return "DATE_DIFF expression"; }

    bool parseImpl(Pos & pos, ASTPtr & node, Expected & expected) override
    {
        ASTPtr left_node;
        ASTPtr right_node;

        if (!(ParserKeyword("DATEDIFF").ignore(pos, expected) || ParserKeyword("DATE_DIFF").ignore(pos, expected)
            || ParserKeyword("TIMESTAMPDIFF").ignore(pos, expected) || ParserKeyword("TIMESTAMP_DIFF").ignore(pos, expected)))
            return false;

        if (pos->type != TokenType::OpeningRoundBracket)
            return false;
        ++pos;

        IntervalKind interval_kind;
        if (!parseIntervalKind(pos, expected, interval_kind))
            return false;

        if (pos->type != TokenType::Comma)
            return false;
        ++pos;

        if (!ParserExpression().parse(pos, left_node, expected))
            return false;

        if (pos->type != TokenType::Comma)
            return false;
        ++pos;

        if (!ParserExpression().parse(pos, right_node, expected))
            return false;

        if (pos->type != TokenType::ClosingRoundBracket)
            return false;
        ++pos;

        auto expr_list_args = std::make_shared<ASTExpressionList>();
        expr_list_args->children = {std::make_shared<ASTLiteral>(interval_kind.toDateDiffUnit()), left_node, right_node};

        auto func_node = std::make_shared<ASTFunction>();
        func_node->name = "dateDiff";
        func_node->arguments = std::move(expr_list_args);
        func_node->children.push_back(func_node->arguments);

        node = std::move(func_node);

        return true;
    }
};

}


bool ParserFunction::parseImpl(Pos & pos, ASTPtr & node, Expected & expected)
{
    ParserIdentifier id_parser;
    ParserKeyword distinct("DISTINCT");
    ParserKeyword all("ALL");
    ParserExpressionList contents(false, is_table_function);
    ParserSelectWithUnionQuery select;
    ParserKeyword filter("FILTER");
    ParserKeyword over("OVER");

    bool has_all = false;
    bool has_distinct = false;

    ASTPtr identifier;
    ASTPtr query;
    ASTPtr expr_list_args;
    ASTPtr expr_list_params;

    if (is_table_function)
    {
        if (ParserTableFunctionView().parse(pos, node, expected))
            return true;
    }

    if (!id_parser.parse(pos, identifier, expected))
        return false;

    if (pos->type != TokenType::OpeningRoundBracket)
        return false;
    ++pos;

    /// Special cases for expressions that look like functions but contain some syntax sugar:
    /// CAST, EXTRACT,
    /// DATE_ADD, DATEADD, TIMESTAMPADD, DATE_SUB, DATESUB, TIMESTAMPSUB,
    /// DATE_DIFF, DATEDIFF, TIMESTAMPDIFF, TIMESTAMP_DIFF,
    /// SUBSTRING, TRIM, LEFT, RIGHT, POSITION

    /// CAST(x AS type)
    /// EXTRACT(interval FROM x)
    ///

    auto pos_after_bracket = pos;
    auto old_expected = expected;

    if (all.ignore(pos, expected))
        has_all = true;

    if (distinct.ignore(pos, expected))
        has_distinct = true;

    if (!has_all && all.ignore(pos, expected))
        has_all = true;

    if (has_all && has_distinct)
        return false;

    if (has_all || has_distinct)
    {
        /// case f(ALL), f(ALL, x), f(DISTINCT), f(DISTINCT, x), ALL and DISTINCT should be treat as identifier
        if (pos->type == TokenType::Comma || pos->type == TokenType::ClosingRoundBracket)
        {
            pos = pos_after_bracket;
            expected = old_expected;
            has_all = false;
            has_distinct = false;
        }
    }

    const char * contents_begin = pos->begin;
    if (!contents.parse(pos, expr_list_args, expected))
        return false;
    const char * contents_end = pos->begin;

    if (pos->type != TokenType::ClosingRoundBracket)
        return false;
    ++pos;

    /** Check for a common error case - often due to the complexity of quoting command-line arguments,
      *  an expression of the form toDate(2014-01-01) appears in the query instead of toDate('2014-01-01').
      * If you do not report that the first option is an error, then the argument will be interpreted as 2014 - 01 - 01 - some number,
      *  and the query silently returns an unexpected result.
      */
    if (getIdentifierName(identifier) == "toDate"
        && contents_end - contents_begin == strlen("2014-01-01")
        && contents_begin[0] >= '2' && contents_begin[0] <= '3'
        && contents_begin[1] >= '0' && contents_begin[1] <= '9'
        && contents_begin[2] >= '0' && contents_begin[2] <= '9'
        && contents_begin[3] >= '0' && contents_begin[3] <= '9'
        && contents_begin[4] == '-'
        && contents_begin[5] >= '0' && contents_begin[5] <= '9'
        && contents_begin[6] >= '0' && contents_begin[6] <= '9'
        && contents_begin[7] == '-'
        && contents_begin[8] >= '0' && contents_begin[8] <= '9'
        && contents_begin[9] >= '0' && contents_begin[9] <= '9')
    {
        std::string contents_str(contents_begin, contents_end - contents_begin);
        throw Exception("Argument of function toDate is unquoted: toDate(" + contents_str + "), must be: toDate('" + contents_str + "')"
            , ErrorCodes::SYNTAX_ERROR);
    }
    else if (Poco::toLower(getIdentifierName(identifier)) == "position")
    {
        /// POSITION(needle IN haystack) is equivalent to function position(haystack, needle)
        if (const auto * list = expr_list_args->as<ASTExpressionList>())
        {
            if (list->children.size() == 1)
            {
                if (const auto * in_func = list->children[0]->as<ASTFunction>())
                {
                    if (in_func->name == "in")
                    {
                        // switch the two arguments
                        const auto & arg_list = in_func->arguments->as<ASTExpressionList &>();
                        if (arg_list.children.size() == 2)
                            expr_list_args->children = {arg_list.children[1], arg_list.children[0]};
                    }
                }
            }
        }
    }

    /// The parametric aggregate function has two lists (parameters and arguments) in parentheses. Example: quantile(0.9)(x).
    if (allow_function_parameters && pos->type == TokenType::OpeningRoundBracket)
    {
        ++pos;

        /// Parametric aggregate functions cannot have DISTINCT in parameters list.
        if (has_distinct)
            return false;

        expr_list_params = expr_list_args;
        expr_list_args = nullptr;

        pos_after_bracket = pos;
        old_expected = expected;

        if (all.ignore(pos, expected))
            has_all = true;

        if (distinct.ignore(pos, expected))
            has_distinct = true;

        if (!has_all && all.ignore(pos, expected))
            has_all = true;

        if (has_all && has_distinct)
            return false;

        if (has_all || has_distinct)
        {
            /// case f(ALL), f(ALL, x), f(DISTINCT), f(DISTINCT, x), ALL and DISTINCT should be treat as identifier
            if (pos->type == TokenType::Comma || pos->type == TokenType::ClosingRoundBracket)
            {
                pos = pos_after_bracket;
                expected = old_expected;
                has_distinct = false;
            }
        }

        if (!contents.parse(pos, expr_list_args, expected))
            return false;

        if (pos->type != TokenType::ClosingRoundBracket)
            return false;
        ++pos;
    }

    auto function_node = std::make_shared<ASTFunction>();
    tryGetIdentifierNameInto(identifier, function_node->name);

    /// func(DISTINCT ...) is equivalent to funcDistinct(...)
    if (has_distinct)
        function_node->name += "Distinct";

    function_node->arguments = expr_list_args;
    function_node->children.push_back(function_node->arguments);

    if (expr_list_params)
    {
        function_node->parameters = expr_list_params;
        function_node->children.push_back(function_node->parameters);
    }

    if (filter.ignore(pos, expected))
    {
        // We are slightly breaking the parser interface by parsing the window
        // definition into an existing ASTFunction. Normally it would take a
        // reference to ASTPtr and assign it the new node. We only have a pointer
        // of a different type, hence this workaround with a temporary pointer.
        ASTPtr function_node_as_iast = function_node;

        ParserFilterClause filter_parser;
        if (!filter_parser.parse(pos, function_node_as_iast, expected))
        {
            return false;
        }
    }

    if (over.ignore(pos, expected))
    {
        function_node->is_window_function = true;

        ASTPtr function_node_as_iast = function_node;

        ParserWindowReference window_reference;
        if (!window_reference.parse(pos, function_node_as_iast, expected))
        {
            return false;
        }
    }

    node = function_node;
    return true;
}

bool ParserTableFunctionView::parseImpl(Pos & pos, ASTPtr & node, Expected & expected)
{
    ParserIdentifier id_parser;
    ParserKeyword view("VIEW");
    ParserSelectWithUnionQuery select;

    ASTPtr identifier;
    ASTPtr query;

    if (!view.ignore(pos, expected))
        return false;

    if (pos->type != TokenType::OpeningRoundBracket)
        return false;

    ++pos;

    bool maybe_an_subquery = pos->type == TokenType::OpeningRoundBracket;

    if (!select.parse(pos, query, expected))
        return false;

    auto & select_ast = query->as<ASTSelectWithUnionQuery &>();
    if (select_ast.list_of_selects->children.size() == 1 && maybe_an_subquery)
    {
        // It's an subquery. Bail out.
        return false;
    }

    if (pos->type != TokenType::ClosingRoundBracket)
        return false;
    ++pos;
    auto function_node = std::make_shared<ASTFunction>();
    tryGetIdentifierNameInto(identifier, function_node->name);
    auto expr_list_with_single_query = std::make_shared<ASTExpressionList>();
    expr_list_with_single_query->children.push_back(query);
    function_node->name = "view";
    function_node->arguments = expr_list_with_single_query;
    function_node->children.push_back(function_node->arguments);
    node = function_node;
    return true;
}

bool ParserFilterClause::parseImpl(Pos & pos, ASTPtr & node, Expected & expected)
{
    assert(node);
    ASTFunction & function = dynamic_cast<ASTFunction &>(*node);

    ParserToken parser_opening_bracket(TokenType::OpeningRoundBracket);
    if (!parser_opening_bracket.ignore(pos, expected))
    {
        return false;
    }

    ParserKeyword parser_where("WHERE");
    if (!parser_where.ignore(pos, expected))
    {
        return false;
    }
    ParserExpressionList parser_condition(false);
    ASTPtr condition;
    if (!parser_condition.parse(pos, condition, expected) || condition->children.size() != 1)
    {
        return false;
    }

    ParserToken parser_closing_bracket(TokenType::ClosingRoundBracket);
    if (!parser_closing_bracket.ignore(pos, expected))
    {
        return false;
    }

    function.name += "If";
    function.arguments->children.push_back(condition->children[0]);
    return true;
}

bool ParserWindowReference::parseImpl(Pos & pos, ASTPtr & node, Expected & expected)
{
    assert(node);
    ASTFunction & function = dynamic_cast<ASTFunction &>(*node);

    // Variant 1:
    // function_name ( * ) OVER window_name
    if (pos->type != TokenType::OpeningRoundBracket)
    {
        ASTPtr window_name_ast;
        ParserIdentifier window_name_parser;
        if (window_name_parser.parse(pos, window_name_ast, expected))
        {
            function.window_name = getIdentifierName(window_name_ast);
            return true;
        }
        else
        {
            return false;
        }
    }

    // Variant 2:
    // function_name ( * ) OVER ( window_definition )
    ParserWindowDefinition parser_definition;
    return parser_definition.parse(pos, function.window_definition, expected);
}

static bool tryParseFrameDefinition(ASTWindowDefinition * node, IParser::Pos & pos,
    Expected & expected)
{
    ParserKeyword keyword_rows("ROWS");
    ParserKeyword keyword_groups("GROUPS");
    ParserKeyword keyword_range("RANGE");

    node->frame_is_default = false;
    if (keyword_rows.ignore(pos, expected))
    {
        node->frame_type = WindowFrame::FrameType::Rows;
    }
    else if (keyword_groups.ignore(pos, expected))
    {
        node->frame_type = WindowFrame::FrameType::Groups;
    }
    else if (keyword_range.ignore(pos, expected))
    {
        node->frame_type = WindowFrame::FrameType::Range;
    }
    else
    {
        /* No frame clause. */
        node->frame_is_default = true;
        return true;
    }

    ParserKeyword keyword_between("BETWEEN");
    ParserKeyword keyword_unbounded("UNBOUNDED");
    ParserKeyword keyword_preceding("PRECEDING");
    ParserKeyword keyword_following("FOLLOWING");
    ParserKeyword keyword_and("AND");
    ParserKeyword keyword_current_row("CURRENT ROW");

    // There are two variants of grammar for the frame:
    // 1) ROWS BETWEEN UNBOUNDED PRECEDING AND CURRENT ROW
    // 2) ROWS UNBOUNDED PRECEDING
    // When the frame end is not specified (2), it defaults to CURRENT ROW.
    const bool has_frame_end = keyword_between.ignore(pos, expected);

    if (keyword_current_row.ignore(pos, expected))
    {
        node->frame_begin_type = WindowFrame::BoundaryType::Current;
    }
    else
    {
        ParserExpression parser_expression;
        if (keyword_unbounded.ignore(pos, expected))
        {
            node->frame_begin_type = WindowFrame::BoundaryType::Unbounded;
        }
        else if (parser_expression.parse(pos, node->frame_begin_offset, expected))
        {
            // We will evaluate the expression for offset expression later.
            node->frame_begin_type = WindowFrame::BoundaryType::Offset;
        }
        else
        {
            return false;
        }

        if (keyword_preceding.ignore(pos, expected))
        {
            node->frame_begin_preceding = true;
        }
        else if (keyword_following.ignore(pos, expected))
        {
            node->frame_begin_preceding = false;
            if (node->frame_begin_type == WindowFrame::BoundaryType::Unbounded)
            {
                throw Exception(ErrorCodes::BAD_ARGUMENTS,
                    "Frame start cannot be UNBOUNDED FOLLOWING");
            }
        }
        else
        {
            return false;
        }
    }

    if (has_frame_end)
    {
        if (!keyword_and.ignore(pos, expected))
        {
            return false;
        }

        if (keyword_current_row.ignore(pos, expected))
        {
            node->frame_end_type = WindowFrame::BoundaryType::Current;
        }
        else
        {
            ParserExpression parser_expression;
            if (keyword_unbounded.ignore(pos, expected))
            {
                node->frame_end_type = WindowFrame::BoundaryType::Unbounded;
            }
            else if (parser_expression.parse(pos, node->frame_end_offset, expected))
            {
                // We will evaluate the expression for offset expression later.
                node->frame_end_type = WindowFrame::BoundaryType::Offset;
            }
            else
            {
                return false;
            }

            if (keyword_preceding.ignore(pos, expected))
            {
                node->frame_end_preceding = true;
                if (node->frame_end_type == WindowFrame::BoundaryType::Unbounded)
                {
                    throw Exception(ErrorCodes::BAD_ARGUMENTS,
                        "Frame end cannot be UNBOUNDED PRECEDING");
                }
            }
            else if (keyword_following.ignore(pos, expected))
            {
                // Positive offset or UNBOUNDED FOLLOWING.
                node->frame_end_preceding = false;
            }
            else
            {
                return false;
            }
        }
    }

    return true;
}

// All except parent window name.
static bool parseWindowDefinitionParts(IParser::Pos & pos,
    ASTWindowDefinition & node, Expected & expected)
{
    ParserKeyword keyword_partition_by("PARTITION BY");
    ParserNotEmptyExpressionList columns_partition_by(
        false /* we don't allow declaring aliases here*/);
    ParserKeyword keyword_order_by("ORDER BY");
    ParserOrderByExpressionList columns_order_by;

    if (keyword_partition_by.ignore(pos, expected))
    {
        ASTPtr partition_by_ast;
        if (columns_partition_by.parse(pos, partition_by_ast, expected))
        {
            node.children.push_back(partition_by_ast);
            node.partition_by = partition_by_ast;
        }
        else
        {
            return false;
        }
    }

    if (keyword_order_by.ignore(pos, expected))
    {
        ASTPtr order_by_ast;
        if (columns_order_by.parse(pos, order_by_ast, expected))
        {
            node.children.push_back(order_by_ast);
            node.order_by = order_by_ast;
        }
        else
        {
            return false;
        }
    }

    return tryParseFrameDefinition(&node, pos, expected);
}

<<<<<<< HEAD
bool ParserWindowDefinition::parseImpl(Pos & pos, ASTPtr & node, Expected & expected)
{
    auto result = std::make_shared<ASTWindowDefinition>();

    ParserToken parser_openging_bracket(TokenType::OpeningRoundBracket);
    if (!parser_openging_bracket.ignore(pos, expected))
    {
        return false;
    }

    // We can have a parent window name specified before all other things. No
    // easy way to distinguish identifier from keywords, so just try to parse it
    // both ways.
    if (parseWindowDefinitionParts(pos, *result, expected))
    {
        // Successfully parsed without parent window specifier. It can be empty,
        // so check that it is followed by the closing bracket.
        ParserToken parser_closing_bracket(TokenType::ClosingRoundBracket);
        if (parser_closing_bracket.ignore(pos, expected))
        {
            node = result;
            return true;
        }
    }

    // Try to parse with parent window specifier.
    ParserIdentifier parser_parent_window;
    ASTPtr window_name_identifier;
    if (!parser_parent_window.parse(pos, window_name_identifier, expected))
    {
        return false;
    }
    result->parent_window_name = window_name_identifier->as<const ASTIdentifier &>().name();

    if (!parseWindowDefinitionParts(pos, *result, expected))
    {
        return false;
    }

    ParserToken parser_closing_bracket(TokenType::ClosingRoundBracket);
    if (!parser_closing_bracket.ignore(pos, expected))
    {
        return false;
    }

    node = result;
    return true;
}

bool ParserWindowList::parseImpl(Pos & pos, ASTPtr & node, Expected & expected)
{
    auto result = std::make_shared<ASTExpressionList>();

    for (;;)
    {
        auto elem = std::make_shared<ASTWindowListElement>();

        ParserIdentifier parser_window_name;
        ASTPtr window_name_identifier;
        if (!parser_window_name.parse(pos, window_name_identifier, expected))
        {
            return false;
        }
        elem->name = getIdentifierName(window_name_identifier);

        ParserKeyword keyword_as("AS");
        if (!keyword_as.ignore(pos, expected))
        {
            return false;
        }

        ParserWindowDefinition parser_window_definition;
        if (!parser_window_definition.parse(pos, elem->definition, expected))
        {
            return false;
        }

        result->children.push_back(elem);

        // If the list countinues, there should be a comma.
        ParserToken parser_comma(TokenType::Comma);
        if (!parser_comma.ignore(pos))
        {
            break;
        }
    }

    node = result;
    return true;
}

bool ParserCodecDeclarationList::parseImpl(Pos & pos, ASTPtr & node, Expected & expected)
=======
bool ParserExtractExpression::parseImpl(Pos & pos, ASTPtr & node, Expected & expected)
>>>>>>> 3e416cbd
{
    return ParserList(std::make_unique<ParserIdentifierWithOptionalParameters>(),
        std::make_unique<ParserToken>(TokenType::Comma), false).parse(pos, node, expected);
}

bool ParserCodec::parseImpl(Pos & pos, ASTPtr & node, Expected & expected)
{
    ParserCodecDeclarationList codecs;
    ASTPtr expr_list_args;

    if (pos->type != TokenType::OpeningRoundBracket)
        return false;

    ++pos;
    if (!codecs.parse(pos, expr_list_args, expected))
        return false;

    if (pos->type != TokenType::ClosingRoundBracket)
        return false;
    ++pos;

    auto function_node = std::make_shared<ASTFunction>();
    function_node->name = "CODEC";
    function_node->arguments = expr_list_args;
    function_node->children.push_back(function_node->arguments);

    node = function_node;
    return true;
}


template <TokenType ...tokens>
static bool isOneOf(TokenType token)
{
    return ((token == tokens) || ...);
}

bool ParserCastOperator::parseImpl(Pos & pos, ASTPtr & node, Expected & expected)
{
    /// Parse numbers (including decimals), strings, arrays and tuples of them.

    const char * data_begin = pos->begin;
    const char * data_end = pos->end;
    bool is_string_literal = pos->type == TokenType::StringLiteral;

    if (pos->type == TokenType::Minus)
    {
        ++pos;
        if (pos->type != TokenType::Number)
            return false;

        data_end = pos->end;
        ++pos;
    }
    else if (pos->type == TokenType::Number || is_string_literal)
    {
        ++pos;
    }
    else if (isOneOf<TokenType::OpeningSquareBracket, TokenType::OpeningRoundBracket>(pos->type))
    {
        TokenType last_token = TokenType::OpeningSquareBracket;
        std::vector<TokenType> stack;
        while (pos.isValid())
        {
            if (isOneOf<TokenType::OpeningSquareBracket, TokenType::OpeningRoundBracket>(pos->type))
            {
                stack.push_back(pos->type);
                if (!isOneOf<TokenType::OpeningSquareBracket, TokenType::OpeningRoundBracket, TokenType::Comma>(last_token))
                    return false;
            }
            else if (pos->type == TokenType::ClosingSquareBracket)
            {
                if (isOneOf<TokenType::Comma, TokenType::OpeningRoundBracket, TokenType::Minus>(last_token))
                    return false;
                if (stack.empty() || stack.back() != TokenType::OpeningSquareBracket)
                    return false;
                stack.pop_back();
            }
            else if (pos->type == TokenType::ClosingRoundBracket)
            {
                if (isOneOf<TokenType::Comma, TokenType::OpeningSquareBracket, TokenType::Minus>(last_token))
                    return false;
                if (stack.empty() || stack.back() != TokenType::OpeningRoundBracket)
                    return false;
                stack.pop_back();
            }
            else if (pos->type == TokenType::Comma)
            {
                if (isOneOf<TokenType::OpeningSquareBracket, TokenType::OpeningRoundBracket, TokenType::Comma, TokenType::Minus>(last_token))
                    return false;
            }
            else if (pos->type == TokenType::Number)
            {
                if (!isOneOf<TokenType::OpeningSquareBracket, TokenType::OpeningRoundBracket, TokenType::Comma, TokenType::Minus>(last_token))
                    return false;
            }
            else if (isOneOf<TokenType::StringLiteral, TokenType::Minus>(pos->type))
            {
                if (!isOneOf<TokenType::OpeningSquareBracket, TokenType::OpeningRoundBracket, TokenType::Comma>(last_token))
                    return false;
            }
            else
            {
                break;
            }

            /// Update data_end on every iteration to avoid appearances of extra trailing
            /// whitespaces into data. Whitespaces are skipped at operator '++' of Pos.
            data_end = pos->end;
            last_token = pos->type;
            ++pos;
        }

        if (!stack.empty())
            return false;
    }
    else
        return false;

    ASTPtr type_ast;
    if (ParserToken(TokenType::DoubleColon).ignore(pos, expected)
        && ParserDataType().parse(pos, type_ast, expected))
    {
        String s;
        size_t data_size = data_end - data_begin;
        if (is_string_literal)
        {
            ReadBufferFromMemory buf(data_begin, data_size);
            readQuotedStringWithSQLStyle(s, buf);
            assert(buf.count() == data_size);
        }
        else
            s = String(data_begin, data_size);

        auto literal = std::make_shared<ASTLiteral>(std::move(s));
        node = createFunctionCast(literal, type_ast);
        return true;
    }

    return false;
}


bool ParserNull::parseImpl(Pos & pos, ASTPtr & node, Expected & expected)
{
    ParserKeyword nested_parser("NULL");
    if (nested_parser.parse(pos, node, expected))
    {
        node = std::make_shared<ASTLiteral>(Null());
        return true;
    }
    else
        return false;
}


bool ParserBool::parseImpl(Pos & pos, ASTPtr & node, Expected & expected)
{
    if (ParserKeyword("true").parse(pos, node, expected))
    {
        node = std::make_shared<ASTLiteral>(true);
        return true;
    }
    else if (ParserKeyword("false").parse(pos, node, expected))
    {
        node = std::make_shared<ASTLiteral>(false);
        return true;
    }
    else
        return false;
}

static bool parseNumber(char * buffer, size_t size, bool negative, int base, Field & res)
{
    errno = 0;    /// Functions strto* don't clear errno.

    char * pos_integer = buffer;
    UInt64 uint_value = std::strtoull(buffer, &pos_integer, base);

    if (pos_integer == buffer + size && errno != ERANGE && (!negative || uint_value <= (1ULL << 63)))
    {
        if (negative)
            res = static_cast<Int64>(-uint_value);
        else
            res = uint_value;

        return true;
    }

    return false;
}

bool ParserNumber::parseImpl(Pos & pos, ASTPtr & node, Expected & expected)
{
    Pos literal_begin = pos;
    bool negative = false;

    if (pos->type == TokenType::Minus)
    {
        ++pos;
        negative = true;
    }
    else if (pos->type == TokenType::Plus)  /// Leading plus is simply ignored.
        ++pos;

    Field res;

    if (!pos.isValid())
        return false;

    /** Maximum length of number. 319 symbols is enough to write maximum double in decimal form.
      * Copy is needed to use strto* functions, which require 0-terminated string.
      */
    static constexpr size_t MAX_LENGTH_OF_NUMBER = 319;

    if (pos->size() > MAX_LENGTH_OF_NUMBER)
    {
        expected.add(pos, "number");
        return false;
    }

    char buf[MAX_LENGTH_OF_NUMBER + 1];

    memcpy(buf, pos->begin, pos->size());
    buf[pos->size()] = 0;

    char * pos_double = buf;
    errno = 0;    /// Functions strto* don't clear errno.
    Float64 float_value = std::strtod(buf, &pos_double);
    if (pos_double != buf + pos->size() || errno == ERANGE)
    {
        /// Try to parse number as binary literal representation. Example: 0b0001.
        if (pos->size() > 2 && buf[0] == '0' && buf[1] == 'b')
        {
            char * buf_skip_prefix = buf + 2;

            if (parseNumber(buf_skip_prefix, pos->size() - 2, negative, 2, res))
            {
                auto literal = std::make_shared<ASTLiteral>(res);
                literal->begin = literal_begin;
                literal->end = ++pos;
                node = literal;

                return true;
            }
        }

        expected.add(pos, "number");
        return false;
    }

    if (float_value < 0)
        throw Exception("Logical error: token number cannot begin with minus, but parsed float number is less than zero.", ErrorCodes::LOGICAL_ERROR);

    if (negative)
        float_value = -float_value;

    res = float_value;

    /// try to use more exact type: UInt64

    parseNumber(buf, pos->size(), negative, 0, res);

    auto literal = std::make_shared<ASTLiteral>(res);
    literal->begin = literal_begin;
    literal->end = ++pos;
    node = literal;

    return true;
}


bool ParserUnsignedInteger::parseImpl(Pos & pos, ASTPtr & node, Expected & expected)
{
    Field res;

    if (!pos.isValid())
        return false;

    UInt64 x = 0;
    ReadBufferFromMemory in(pos->begin, pos->size());
    if (!tryReadIntText(x, in) || in.count() != pos->size())
    {
        expected.add(pos, "unsigned integer");
        return false;
    }

    res = x;
    auto literal = std::make_shared<ASTLiteral>(res);
    literal->begin = pos;
    literal->end = ++pos;
    node = literal;
    return true;
}


bool ParserStringLiteral::parseImpl(Pos & pos, ASTPtr & node, Expected & expected)
{
    if (pos->type != TokenType::StringLiteral && pos->type != TokenType::HereDoc)
        return false;

    String s;

    if (pos->type == TokenType::StringLiteral)
    {
        ReadBufferFromMemory in(pos->begin, pos->size());

        try
        {
            readQuotedStringWithSQLStyle(s, in);
        }
        catch (const Exception &)
        {
            expected.add(pos, "string literal");
            return false;
        }

        if (in.count() != pos->size())
        {
            expected.add(pos, "string literal");
            return false;
        }
    }
    else if (pos->type == TokenType::HereDoc)
    {
        std::string_view here_doc(pos->begin, pos->size());
        size_t heredoc_size = here_doc.find('$', 1) + 1;
        assert(heredoc_size != std::string_view::npos);
        s = String(pos->begin + heredoc_size, pos->size() - heredoc_size * 2);
    }

    auto literal = std::make_shared<ASTLiteral>(s);
    literal->begin = pos;
    literal->end = ++pos;
    node = literal;
    return true;
}

template <typename Collection>
bool ParserCollectionOfLiterals<Collection>::parseImpl(Pos & pos, ASTPtr & node, Expected & expected)
{
    if (pos->type != opening_bracket)
        return false;

    Pos literal_begin = pos;

    Collection arr;
    ParserLiteral literal_p;
    ParserCollectionOfLiterals<Collection> collection_p(opening_bracket, closing_bracket);

    ++pos;
    while (pos.isValid())
    {
        if (!arr.empty())
        {
            if (pos->type == closing_bracket)
            {
                std::shared_ptr<ASTLiteral> literal;

                /// Parse one-element tuples (e.g. (1)) later as single values for backward compatibility.
                if (std::is_same_v<Collection, Tuple> && arr.size() == 1)
                    return false;

                literal = std::make_shared<ASTLiteral>(arr);
                literal->begin = literal_begin;
                literal->end = ++pos;
                node = literal;
                return true;
            }
            else if (pos->type == TokenType::Comma)
            {
                ++pos;
            }
            else if (pos->type == TokenType::Colon && std::is_same_v<Collection, Map> && arr.size() % 2 == 1)
            {
                ++pos;
            }
            else
            {
                expected.add(pos, "comma or closing bracket");
                return false;
            }
        }

        ASTPtr literal_node;
        if (!literal_p.parse(pos, literal_node, expected) && !collection_p.parse(pos, literal_node, expected))
            return false;

        arr.push_back(literal_node->as<ASTLiteral &>().value);
    }

    expected.add(pos, getTokenName(closing_bracket));
    return false;
}

template bool ParserCollectionOfLiterals<Array>::parseImpl(Pos & pos, ASTPtr & node, Expected & expected);
template bool ParserCollectionOfLiterals<Tuple>::parseImpl(Pos & pos, ASTPtr & node, Expected & expected);
template bool ParserCollectionOfLiterals<Map>::parseImpl(Pos & pos, ASTPtr & node, Expected & expected);

bool ParserLiteral::parseImpl(Pos & pos, ASTPtr & node, Expected & expected)
{
    ParserNull null_p;
    ParserNumber num_p;
    ParserBool bool_p;
    ParserStringLiteral str_p;

    if (null_p.parse(pos, node, expected))
        return true;

    if (num_p.parse(pos, node, expected))
        return true;

    if (bool_p.parse(pos, node, expected))
        return true;

    if (str_p.parse(pos, node, expected))
        return true;

    return false;
}


const char * ParserAlias::restricted_keywords[] =
{
    "ALL",
    "ANTI",
    "ANY",
    "ARRAY",
    "ASOF",
    "BETWEEN",
    "CROSS",
    "FINAL",
    "FORMAT",
    "FROM",
    "FULL",
    "GLOBAL",
    "GROUP",
    "HAVING",
    "ILIKE",
    "INNER",
    "INTO",
    "JOIN",
    "LEFT",
    "LIKE",
    "LIMIT",
    "NOT",
    "OFFSET",
    "ON",
    "ONLY", /// YQL synonym for ANTI. Note: YQL is the name of one of Yandex proprietary languages, completely unrelated to ClickHouse.
    "ORDER",
    "PREWHERE",
    "RIGHT",
    "SAMPLE",
    "SEMI",
    "SETTINGS",
    "UNION",
    "USING",
    "WHERE",
    "WINDOW",
    "WITH",
    "INTERSECT",
    "EXCEPT",
    nullptr
};

bool ParserAlias::parseImpl(Pos & pos, ASTPtr & node, Expected & expected)
{
    ParserKeyword s_as("AS");
    ParserIdentifier id_p;

    bool has_as_word = s_as.ignore(pos, expected);
    if (!allow_alias_without_as_keyword && !has_as_word)
        return false;

    if (!id_p.parse(pos, node, expected))
        return false;

    if (!has_as_word)
    {
        /** In this case, the alias can not match the keyword -
          *  so that in the query "SELECT x FROM t", the word FROM was not considered an alias,
          *  and in the query "SELECT x FR FROM t", the word FR was considered an alias.
          */

        const String name = getIdentifierName(node);

        for (const char ** keyword = restricted_keywords; *keyword != nullptr; ++keyword)
            if (0 == strcasecmp(name.data(), *keyword))
                return false;
    }

    return true;
}


bool ParserColumnsMatcher::parseImpl(Pos & pos, ASTPtr & node, Expected & expected)
{
    ParserKeyword columns("COLUMNS");
    ParserList columns_p(std::make_unique<ParserCompoundIdentifier>(false, true), std::make_unique<ParserToken>(TokenType::Comma), false);
    ParserStringLiteral regex;

    if (!columns.ignore(pos, expected))
        return false;

    if (pos->type != TokenType::OpeningRoundBracket)
        return false;
    ++pos;

    ASTPtr column_list;
    ASTPtr regex_node;
    if (!columns_p.parse(pos, column_list, expected) && !regex.parse(pos, regex_node, expected))
        return false;

    if (pos->type != TokenType::ClosingRoundBracket)
        return false;
    ++pos;

    auto res = std::make_shared<ASTColumnsMatcher>();
    if (column_list)
    {
        res->column_list = column_list;
        res->children.push_back(res->column_list);
    }
    else
    {
        res->setPattern(regex_node->as<ASTLiteral &>().value.get<String>());
        res->children.push_back(regex_node);
    }

    ParserColumnsTransformers transformers_p(allowed_transformers);
    ASTPtr transformer;
    while (transformers_p.parse(pos, transformer, expected))
    {
        res->children.push_back(transformer);
    }
    node = std::move(res);
    return true;
}


bool ParserColumnsTransformers::parseImpl(Pos & pos, ASTPtr & node, Expected & expected)
{
    ParserKeyword apply("APPLY");
    ParserKeyword except("EXCEPT");
    ParserKeyword replace("REPLACE");
    ParserKeyword as("AS");
    ParserKeyword strict("STRICT");

    if (allowed_transformers.isSet(ColumnTransformer::APPLY) && apply.ignore(pos, expected))
    {
        bool with_open_round_bracket = false;

        if (pos->type == TokenType::OpeningRoundBracket)
        {
            ++pos;
            with_open_round_bracket = true;
        }

        ASTPtr lambda;
        String lambda_arg;
        ASTPtr func_name;
        ASTPtr expr_list_args;
        auto opos = pos;
        if (ParserLambdaExpression().parse(pos, lambda, expected))
        {
            if (const auto * func = lambda->as<ASTFunction>(); func && func->name == "lambda")
            {
                if (func->arguments->children.size() != 2)
                    throw Exception(ErrorCodes::SYNTAX_ERROR, "lambda requires two arguments");

                const auto * lambda_args_tuple = func->arguments->children.at(0)->as<ASTFunction>();
                if (!lambda_args_tuple || lambda_args_tuple->name != "tuple")
                    throw Exception(ErrorCodes::SYNTAX_ERROR, "First argument of lambda must be a tuple");

                const ASTs & lambda_arg_asts = lambda_args_tuple->arguments->children;
                if (lambda_arg_asts.size() != 1)
                    throw Exception(ErrorCodes::SYNTAX_ERROR, "APPLY column transformer can only accept lambda with one argument");

                if (auto opt_arg_name = tryGetIdentifierName(lambda_arg_asts[0]); opt_arg_name)
                    lambda_arg = *opt_arg_name;
                else
                    throw Exception(ErrorCodes::SYNTAX_ERROR, "lambda argument declarations must be identifiers");
            }
            else
            {
                lambda = nullptr;
                pos = opos;
            }
        }

        if (!lambda)
        {
            if (!ParserIdentifier().parse(pos, func_name, expected))
                return false;

            if (pos->type == TokenType::OpeningRoundBracket)
            {
                ++pos;
                if (!ParserExpressionList(false).parse(pos, expr_list_args, expected))
                    return false;

                if (pos->type != TokenType::ClosingRoundBracket)
                    return false;
                ++pos;
            }
        }

        String column_name_prefix;
        if (with_open_round_bracket && pos->type == TokenType::Comma)
        {
            ++pos;

            ParserStringLiteral parser_string_literal;
            ASTPtr ast_prefix_name;
            if (!parser_string_literal.parse(pos, ast_prefix_name, expected))
                return false;

            column_name_prefix = ast_prefix_name->as<ASTLiteral &>().value.get<const String &>();
        }

        if (with_open_round_bracket)
        {
            if (pos->type != TokenType::ClosingRoundBracket)
                return false;
            ++pos;
        }

        auto res = std::make_shared<ASTColumnsApplyTransformer>();
        if (lambda)
        {
            res->lambda = lambda;
            res->lambda_arg = lambda_arg;
        }
        else
        {
            res->func_name = getIdentifierName(func_name);
            res->parameters = expr_list_args;
        }
        res->column_name_prefix = column_name_prefix;
        node = std::move(res);
        return true;
    }
    else if (allowed_transformers.isSet(ColumnTransformer::EXCEPT) && except.ignore(pos, expected))
    {
        if (strict.ignore(pos, expected))
            is_strict = true;

        ASTs identifiers;
        ASTPtr regex_node;
        ParserStringLiteral regex;
        auto parse_id = [&identifiers, &pos, &expected]
        {
            ASTPtr identifier;
            if (!ParserIdentifier(true).parse(pos, identifier, expected))
                return false;

            identifiers.emplace_back(std::move(identifier));
            return true;
        };

        if (pos->type == TokenType::OpeningRoundBracket)
        {
            // support one or more parameter
            ++pos;
            if (!ParserList::parseUtil(pos, expected, parse_id, false) && !regex.parse(pos, regex_node, expected))
                return false;

            if (pos->type != TokenType::ClosingRoundBracket)
                return false;
            ++pos;
        }
        else
        {
            // only one parameter
            if (!parse_id() && !regex.parse(pos, regex_node, expected))
                return false;
        }

        auto res = std::make_shared<ASTColumnsExceptTransformer>();
        if (regex_node)
            res->setPattern(regex_node->as<ASTLiteral &>().value.get<String>());
        else
            res->children = std::move(identifiers);
        res->is_strict = is_strict;
        node = std::move(res);
        return true;
    }
    else if (allowed_transformers.isSet(ColumnTransformer::REPLACE) && replace.ignore(pos, expected))
    {
        if (strict.ignore(pos, expected))
            is_strict = true;

        ASTs replacements;
        ParserExpression element_p;
        ParserIdentifier ident_p;
        auto parse_id = [&]
        {
            ASTPtr expr;

            if (!element_p.parse(pos, expr, expected))
                return false;
            if (!as.ignore(pos, expected))
                return false;

            ASTPtr ident;
            if (!ident_p.parse(pos, ident, expected))
                return false;

            auto replacement = std::make_shared<ASTColumnsReplaceTransformer::Replacement>();
            replacement->name = getIdentifierName(ident);
            replacement->expr = std::move(expr);
            replacements.emplace_back(std::move(replacement));
            return true;
        };

        if (pos->type == TokenType::OpeningRoundBracket)
        {
            ++pos;

            if (!ParserList::parseUtil(pos, expected, parse_id, false))
                return false;

            if (pos->type != TokenType::ClosingRoundBracket)
                return false;
            ++pos;
        }
        else
        {
            // only one parameter
            if (!parse_id())
                return false;
        }

        auto res = std::make_shared<ASTColumnsReplaceTransformer>();
        res->children = std::move(replacements);
        res->is_strict = is_strict;
        node = std::move(res);
        return true;
    }

    return false;
}


bool ParserAsterisk::parseImpl(Pos & pos, ASTPtr & node, Expected & expected)
{
    if (pos->type == TokenType::Asterisk)
    {
        ++pos;
        auto asterisk = std::make_shared<ASTAsterisk>();
        ParserColumnsTransformers transformers_p(allowed_transformers);
        ASTPtr transformer;
        while (transformers_p.parse(pos, transformer, expected))
        {
            asterisk->children.push_back(transformer);
        }
        node = asterisk;
        return true;
    }
    return false;
}


bool ParserQualifiedAsterisk::parseImpl(Pos & pos, ASTPtr & node, Expected & expected)
{
    if (!ParserCompoundIdentifier(true, true).parse(pos, node, expected))
        return false;

    if (pos->type != TokenType::Dot)
        return false;
    ++pos;

    if (pos->type != TokenType::Asterisk)
        return false;
    ++pos;

    auto res = std::make_shared<ASTQualifiedAsterisk>();
    res->children.push_back(node);
    ParserColumnsTransformers transformers_p;
    ASTPtr transformer;
    while (transformers_p.parse(pos, transformer, expected))
    {
        res->children.push_back(transformer);
    }
    node = std::move(res);
    return true;
}


bool ParserSubstitution::parseImpl(Pos & pos, ASTPtr & node, Expected & expected)
{
    if (pos->type != TokenType::OpeningCurlyBrace)
        return false;

    ++pos;

    if (pos->type != TokenType::BareWord)
    {
        expected.add(pos, "substitution name (identifier)");
        return false;
    }

    String name(pos->begin, pos->end);
    ++pos;

    if (pos->type != TokenType::Colon)
    {
        expected.add(pos, "colon between name and type");
        return false;
    }

    ++pos;

    auto old_pos = pos;
    ParserDataType type_parser;
    if (!type_parser.ignore(pos, expected))
    {
        expected.add(pos, "substitution type");
        return false;
    }

    String type(old_pos->begin, pos->begin);

    if (pos->type != TokenType::ClosingCurlyBrace)
    {
        expected.add(pos, "closing curly brace");
        return false;
    }

    ++pos;
    node = std::make_shared<ASTQueryParameter>(name, type);
    return true;
}


bool ParserMySQLGlobalVariable::parseImpl(Pos & pos, ASTPtr & node, Expected & expected)
{
    if (pos->type != TokenType::DoubleAt)
        return false;

    ++pos;

    if (pos->type != TokenType::BareWord)
    {
        expected.add(pos, "variable name");
        return false;
    }

    String name(pos->begin, pos->end);
    ++pos;

    /// SELECT @@session|global.variable style
    if (pos->type == TokenType::Dot)
    {
        ++pos;

        if (pos->type != TokenType::BareWord)
        {
            expected.add(pos, "variable name");
            return false;
        }
        name = String(pos->begin, pos->end);
        ++pos;
    }

    auto name_literal = std::make_shared<ASTLiteral>(name);

    auto expr_list_args = std::make_shared<ASTExpressionList>();
    expr_list_args->children.push_back(std::move(name_literal));

    auto function_node = std::make_shared<ASTFunction>();
    function_node->name = "globalVariable";
    function_node->arguments = expr_list_args;
    function_node->children.push_back(expr_list_args);

    node = function_node;
    node->setAlias("@@" + name);
    return true;
}

bool ParserExistsExpression::parseImpl(Pos & pos, ASTPtr & node, Expected & expected)
{
    if (ParserKeyword("EXISTS").ignore(pos, expected) && ParserSubquery().parse(pos, node, expected))
    {
        node = makeASTFunction("exists", node);
        return true;
    }
    return false;
}


bool ParserExpressionElement::parseImpl(Pos & pos, ASTPtr & node, Expected & expected)
{
    return ParserSubquery().parse(pos, node, expected)
        || ParserCastOperator().parse(pos, node, expected)
        || ParserTupleOfLiterals().parse(pos, node, expected)
        || ParserParenthesisExpression().parse(pos, node, expected)
        || ParserArrayOfLiterals().parse(pos, node, expected)
        || ParserArray().parse(pos, node, expected)
        || ParserLiteral().parse(pos, node, expected)
<<<<<<< HEAD
=======
        || ParserCastAsExpression().parse(pos, node, expected)
        || ParserExtractExpression().parse(pos, node, expected)
        || ParserDateAddExpression().parse(pos, node, expected)
        || ParserDateDiffExpression().parse(pos, node, expected)
        || ParserSubstringExpression().parse(pos, node, expected)
        || ParserTrimExpression().parse(pos, node, expected)
>>>>>>> 3e416cbd
        || ParserCase().parse(pos, node, expected)
        || ParserColumnsMatcher().parse(pos, node, expected) /// before ParserFunction because it can be also parsed as a function.
        || ParserFunction().parse(pos, node, expected)
        || ParserQualifiedAsterisk().parse(pos, node, expected)
        || ParserAsterisk().parse(pos, node, expected)
        || ParserExistsExpression().parse(pos, node, expected)
        || ParserCompoundIdentifier(false, true).parse(pos, node, expected)
        || ParserSubstitution().parse(pos, node, expected)
        || ParserMySQLGlobalVariable().parse(pos, node, expected);
}


bool ParserWithOptionalAlias::parseImpl(Pos & pos, ASTPtr & node, Expected & expected)
{
    if (!elem_parser->parse(pos, node, expected))
        return false;

    /** Little hack.
      *
      * In the SELECT section, we allow parsing aliases without specifying the AS keyword.
      * These aliases can not be the same as the query keywords.
      * And the expression itself can be an identifier that matches the keyword.
      * For example, a column may be called where. And in the query it can be written `SELECT where AS x FROM table` or even `SELECT where x FROM table`.
      * Even can be written `SELECT where AS from FROM table`, but it can not be written `SELECT where from FROM table`.
      * See the ParserAlias implementation for details.
      *
      * But there is a small problem - an inconvenient error message if there is an extra comma in the SELECT section at the end.
      * Although this error is very common. Example: `SELECT x, y, z, FROM tbl`
      * If you do nothing, it's parsed as a column with the name FROM and alias tbl.
      * To avoid this situation, we do not allow the parsing of the alias without the AS keyword for the identifier with the name FROM.
      *
      * Note: this also filters the case when the identifier is quoted.
      * Example: SELECT x, y, z, `FROM` tbl. But such a case could be solved.
      *
      * In the future it would be easier to disallow unquoted identifiers that match the keywords.
      */
    bool allow_alias_without_as_keyword_now = allow_alias_without_as_keyword;
    if (allow_alias_without_as_keyword)
        if (auto opt_id = tryGetIdentifierName(node))
            if (0 == strcasecmp(opt_id->data(), "FROM"))
                allow_alias_without_as_keyword_now = false;

    ASTPtr alias_node;
    if (ParserAlias(allow_alias_without_as_keyword_now).parse(pos, alias_node, expected))
    {
        /// FIXME: try to prettify this cast using `as<>()`
        if (auto * ast_with_alias = dynamic_cast<ASTWithAlias *>(node.get()))
        {
            tryGetIdentifierNameInto(alias_node, ast_with_alias->alias);
        }
        else
        {
            expected.add(pos, "alias cannot be here");
            return false;
        }
    }

    return true;
}


bool ParserOrderByElement::parseImpl(Pos & pos, ASTPtr & node, Expected & expected)
{
    ParserExpressionWithOptionalAlias elem_p(false);
    ParserKeyword ascending("ASCENDING");
    ParserKeyword descending("DESCENDING");
    ParserKeyword asc("ASC");
    ParserKeyword desc("DESC");
    ParserKeyword nulls("NULLS");
    ParserKeyword first("FIRST");
    ParserKeyword last("LAST");
    ParserKeyword collate("COLLATE");
    ParserKeyword with_fill("WITH FILL");
    ParserKeyword from("FROM");
    ParserKeyword to("TO");
    ParserKeyword step("STEP");
    ParserStringLiteral collate_locale_parser;
    ParserExpressionWithOptionalAlias exp_parser(false);

    ASTPtr expr_elem;
    if (!elem_p.parse(pos, expr_elem, expected))
        return false;

    int direction = 1;

    if (descending.ignore(pos) || desc.ignore(pos))
        direction = -1;
    else
        ascending.ignore(pos) || asc.ignore(pos);

    int nulls_direction = direction;
    bool nulls_direction_was_explicitly_specified = false;

    if (nulls.ignore(pos))
    {
        nulls_direction_was_explicitly_specified = true;

        if (first.ignore(pos))
            nulls_direction = -direction;
        else if (last.ignore(pos))
            ;
        else
            return false;
    }

    ASTPtr locale_node;
    if (collate.ignore(pos))
    {
        if (!collate_locale_parser.parse(pos, locale_node, expected))
            return false;
    }

    /// WITH FILL [FROM x] [TO y] [STEP z]
    bool has_with_fill = false;
    ASTPtr fill_from;
    ASTPtr fill_to;
    ASTPtr fill_step;
    if (with_fill.ignore(pos))
    {
        has_with_fill = true;
        if (from.ignore(pos) && !exp_parser.parse(pos, fill_from, expected))
            return false;

        if (to.ignore(pos) && !exp_parser.parse(pos, fill_to, expected))
            return false;

        if (step.ignore(pos) && !exp_parser.parse(pos, fill_step, expected))
            return false;
    }

    auto elem = std::make_shared<ASTOrderByElement>();

    elem->direction = direction;
    elem->nulls_direction = nulls_direction;
    elem->nulls_direction_was_explicitly_specified = nulls_direction_was_explicitly_specified;
    elem->collation = locale_node;
    elem->with_fill = has_with_fill;
    elem->fill_from = fill_from;
    elem->fill_to = fill_to;
    elem->fill_step = fill_step;
    elem->children.push_back(expr_elem);
    if (locale_node)
        elem->children.push_back(locale_node);

    node = elem;

    return true;
}

bool ParserFunctionWithKeyValueArguments::parseImpl(Pos & pos, ASTPtr & node, Expected & expected)
{
    ParserIdentifier id_parser;
    ParserKeyValuePairsList pairs_list_parser;

    ASTPtr identifier;
    ASTPtr expr_list_args;
    if (!id_parser.parse(pos, identifier, expected))
        return false;


    bool left_bracket_found = false;
    if (pos.get().type != TokenType::OpeningRoundBracket)
    {
        if (!brackets_can_be_omitted)
             return false;
    }
    else
    {
        ++pos;
        left_bracket_found = true;
    }

    if (!pairs_list_parser.parse(pos, expr_list_args, expected))
        return false;

    if (left_bracket_found)
    {
        if (pos.get().type != TokenType::ClosingRoundBracket)
            return false;
        ++pos;
    }

    auto function = std::make_shared<ASTFunctionWithKeyValueArguments>(left_bracket_found);
    function->name = Poco::toLower(identifier->as<ASTIdentifier>()->name());
    function->elements = expr_list_args;
    function->children.push_back(function->elements);
    node = function;

    return true;
}

bool ParserTTLElement::parseImpl(Pos & pos, ASTPtr & node, Expected & expected)
{
    ParserKeyword s_to_disk("TO DISK");
    ParserKeyword s_to_volume("TO VOLUME");
    ParserKeyword s_delete("DELETE");
    ParserKeyword s_where("WHERE");
    ParserKeyword s_group_by("GROUP BY");
    ParserKeyword s_set("SET");
    ParserKeyword s_recompress("RECOMPRESS");
    ParserKeyword s_codec("CODEC");
    ParserToken s_comma(TokenType::Comma);
    ParserToken s_eq(TokenType::Equals);

    ParserIdentifier parser_identifier;
    ParserStringLiteral parser_string_literal;
    ParserExpression parser_exp;
    ParserExpressionList parser_keys_list(false);
    ParserCodec parser_codec;

    ParserList parser_assignment_list(
        std::make_unique<ParserAssignment>(), std::make_unique<ParserToken>(TokenType::Comma));

    ASTPtr ttl_expr;
    if (!parser_exp.parse(pos, ttl_expr, expected))
        return false;

    TTLMode mode;
    DataDestinationType destination_type = DataDestinationType::DELETE;
    String destination_name;

    if (s_to_disk.ignore(pos))
    {
        mode = TTLMode::MOVE;
        destination_type = DataDestinationType::DISK;
    }
    else if (s_to_volume.ignore(pos))
    {
        mode = TTLMode::MOVE;
        destination_type = DataDestinationType::VOLUME;
    }
    else if (s_group_by.ignore(pos))
    {
        mode = TTLMode::GROUP_BY;
    }
    else if (s_recompress.ignore(pos))
    {
        mode = TTLMode::RECOMPRESS;
    }
    else
    {
        s_delete.ignore(pos);
        mode = TTLMode::DELETE;
    }

    ASTPtr where_expr;
    ASTPtr group_by_key;
    ASTPtr recompression_codec;
    ASTPtr group_by_assignments;

    if (mode == TTLMode::MOVE)
    {
        ASTPtr ast_space_name;
        if (!parser_string_literal.parse(pos, ast_space_name, expected))
            return false;

        destination_name = ast_space_name->as<ASTLiteral &>().value.get<const String &>();
    }
    else if (mode == TTLMode::GROUP_BY)
    {
        if (!parser_keys_list.parse(pos, group_by_key, expected))
            return false;

        if (s_set.ignore(pos))
        {
            if (!parser_assignment_list.parse(pos, group_by_assignments, expected))
                return false;
        }
    }
    else if (mode == TTLMode::DELETE && s_where.ignore(pos))
    {
        if (!parser_exp.parse(pos, where_expr, expected))
            return false;
    }
    else if (mode == TTLMode::RECOMPRESS)
    {
        if (!s_codec.ignore(pos))
            return false;

        if (!parser_codec.parse(pos, recompression_codec, expected))
            return false;
    }

    auto ttl_element = std::make_shared<ASTTTLElement>(mode, destination_type, destination_name);
    ttl_element->setTTL(std::move(ttl_expr));
    if (where_expr)
        ttl_element->setWhere(std::move(where_expr));

    if (mode == TTLMode::GROUP_BY)
    {
        ttl_element->group_by_key = std::move(group_by_key->children);
        if (group_by_assignments)
            ttl_element->group_by_assignments = std::move(group_by_assignments->children);
    }

    if (mode == TTLMode::RECOMPRESS)
        ttl_element->recompression_codec = recompression_codec;

    node = ttl_element;
    return true;
}

bool ParserIdentifierWithOptionalParameters::parseImpl(Pos & pos, ASTPtr & node, Expected & expected)
{
    ParserIdentifier non_parametric;
    ParserIdentifierWithParameters parametric;

    if (parametric.parse(pos, node, expected))
    {
        auto * func = node->as<ASTFunction>();
        func->no_empty_args = true;
        return true;
    }

    ASTPtr ident;
    if (non_parametric.parse(pos, ident, expected))
    {
        auto func = std::make_shared<ASTFunction>();
        tryGetIdentifierNameInto(ident, func->name);
        func->no_empty_args = true;
        node = func;
        return true;
    }

    return false;
}

bool ParserAssignment::parseImpl(Pos & pos, ASTPtr & node, Expected & expected)
{
    auto assignment = std::make_shared<ASTAssignment>();
    node = assignment;

    ParserIdentifier p_identifier;
    ParserToken s_equals(TokenType::Equals);
    ParserExpression p_expression;

    ASTPtr column;
    if (!p_identifier.parse(pos, column, expected))
        return false;

    if (!s_equals.ignore(pos, expected))
        return false;

    ASTPtr expression;
    if (!p_expression.parse(pos, expression, expected))
        return false;

    tryGetIdentifierNameInto(column, assignment->column_name);
    if (expression)
        assignment->children.push_back(expression);

    return true;
}

}<|MERGE_RESOLUTION|>--- conflicted
+++ resolved
@@ -569,102 +569,6 @@
     }
 };
 
-class ParserLeftExpression : public IParserBase
-{
-protected:
-    const char * getName() const override { return "LEFT expression"; }
-    bool parseImpl(Pos & pos, ASTPtr & node, Expected & expected) override
-    {
-        /// Rewrites left(expr, length) to SUBSTRING(expr, 1, length)
-
-        ASTPtr expr_node;
-        ASTPtr start_node;
-        ASTPtr length_node;
-
-        if (!ParserKeyword("LEFT").ignore(pos, expected))
-            return false;
-
-        if (pos->type != TokenType::OpeningRoundBracket)
-            return false;
-        ++pos;
-
-        if (!ParserExpression().parse(pos, expr_node, expected))
-            return false;
-
-        ParserToken(TokenType::Comma).ignore(pos, expected);
-
-        if (!ParserExpression().parse(pos, length_node, expected))
-            return false;
-
-        if (pos->type != TokenType::ClosingRoundBracket)
-            return false;
-        ++pos;
-
-        auto expr_list_args = std::make_shared<ASTExpressionList>();
-        start_node = std::make_shared<ASTLiteral>(1);
-        expr_list_args->children = {expr_node, start_node, length_node};
-
-        auto func_node = std::make_shared<ASTFunction>();
-        func_node->name = "substring";
-        func_node->arguments = std::move(expr_list_args);
-        func_node->children.push_back(func_node->arguments);
-
-        node = std::move(func_node);
-        return true;
-    }
-};
-
-class ParserRightExpression : public IParserBase
-{
-protected:
-    const char * getName() const override { return "RIGHT expression"; }
-    bool parseImpl(Pos & pos, ASTPtr & node, Expected & expected) override
-    {
-        /// Rewrites RIGHT(expr, length) to substring(expr, -length)
-
-        ASTPtr expr_node;
-        ASTPtr length_node;
-
-        if (!ParserKeyword("RIGHT").ignore(pos, expected))
-            return false;
-
-        if (pos->type != TokenType::OpeningRoundBracket)
-            return false;
-        ++pos;
-
-        if (!ParserExpression().parse(pos, expr_node, expected))
-            return false;
-
-        ParserToken(TokenType::Comma).ignore(pos, expected);
-
-        if (!ParserExpression().parse(pos, length_node, expected))
-            return false;
-
-        if (pos->type != TokenType::ClosingRoundBracket)
-            return false;
-        ++pos;
-
-        auto start_expr_list_args = std::make_shared<ASTExpressionList>();
-        start_expr_list_args->children = {length_node};
-
-        auto start_node = std::make_shared<ASTFunction>();
-        start_node->name = "negate";
-        start_node->arguments = std::move(start_expr_list_args);
-        start_node->children.push_back(start_node->arguments);
-
-        auto expr_list_args = std::make_shared<ASTExpressionList>();
-        expr_list_args->children = {expr_node, start_node};
-
-        auto func_node = std::make_shared<ASTFunction>();
-        func_node->name = "substring";
-        func_node->arguments = std::move(expr_list_args);
-        func_node->children.push_back(func_node->arguments);
-
-        node = std::move(func_node);
-        return true;
-    }
-};
-
 class ParserExtractExpression : public IParserBase
 {
 protected:
@@ -1338,7 +1242,6 @@
     return tryParseFrameDefinition(&node, pos, expected);
 }
 
-<<<<<<< HEAD
 bool ParserWindowDefinition::parseImpl(Pos & pos, ASTPtr & node, Expected & expected)
 {
     auto result = std::make_shared<ASTWindowDefinition>();
@@ -1431,9 +1334,6 @@
 }
 
 bool ParserCodecDeclarationList::parseImpl(Pos & pos, ASTPtr & node, Expected & expected)
-=======
-bool ParserExtractExpression::parseImpl(Pos & pos, ASTPtr & node, Expected & expected)
->>>>>>> 3e416cbd
 {
     return ParserList(std::make_unique<ParserIdentifierWithOptionalParameters>(),
         std::make_unique<ParserToken>(TokenType::Comma), false).parse(pos, node, expected);
@@ -2334,15 +2234,12 @@
         || ParserArrayOfLiterals().parse(pos, node, expected)
         || ParserArray().parse(pos, node, expected)
         || ParserLiteral().parse(pos, node, expected)
-<<<<<<< HEAD
-=======
         || ParserCastAsExpression().parse(pos, node, expected)
         || ParserExtractExpression().parse(pos, node, expected)
         || ParserDateAddExpression().parse(pos, node, expected)
         || ParserDateDiffExpression().parse(pos, node, expected)
         || ParserSubstringExpression().parse(pos, node, expected)
         || ParserTrimExpression().parse(pos, node, expected)
->>>>>>> 3e416cbd
         || ParserCase().parse(pos, node, expected)
         || ParserColumnsMatcher().parse(pos, node, expected) /// before ParserFunction because it can be also parsed as a function.
         || ParserFunction().parse(pos, node, expected)
