#include <iostream>
#include <string>
#include <vector>
#include <memory>
#include <queue>

#include <boost/program_options.hpp>
#include <boost/algorithm/string.hpp>
#include <Poco/Logger.h>
#include <Poco/ConsoleChannel.h>
#include <Poco/FormattingChannel.h>
#include <Poco/PatternFormatter.h>
#include <Poco/AutoPtr.h>
#include <Poco/Util/XMLConfiguration.h>

#include <Common/ZooKeeper/ZooKeeperNodeCache.h>
#include <Common/Config/ConfigProcessor.h>
#include <Common/Exception.h>
#include <Common/parseGlobs.h>

<<<<<<< HEAD
namespace DB::ErrorCodes
{
    extern const int EXCESSIVE_ELEMENT_IN_CONFIG;
}
=======
#include <re2/re2.h>
>>>>>>> 73867035

static void setupLogging(const std::string & log_level)
{
    Poco::AutoPtr<Poco::ConsoleChannel> channel(new Poco::ConsoleChannel);
    Poco::AutoPtr<Poco::PatternFormatter> formatter(new Poco::PatternFormatter);
    formatter->setProperty("pattern", "%L%Y-%m-%d %H:%M:%S.%i <%p> %s: %t");
    Poco::AutoPtr<Poco::FormattingChannel> formatting_channel(new Poco::FormattingChannel(formatter, channel));
    Poco::Logger::root().setChannel(formatting_channel);
    Poco::Logger::root().setLevel(log_level);
}


static std::vector<std::string> extactFromConfigAccordingToGlobs(DB::ConfigurationPtr configuration, const std::string & pattern, bool try_get)
{
    auto pattern_prefix = pattern.substr(0, pattern.find_first_of("*?{"));
    boost::algorithm::trim_if(pattern_prefix, [](char s){ return s == '.'; });

    auto matcher = std::make_unique<re2::RE2>(DB::makeRegexpPatternFromGlobs(pattern));

    std::vector<std::string> result;
    std::queue<std::string> working_queue;
    working_queue.emplace(pattern_prefix);

    while (!working_queue.empty())
    {
        auto node = working_queue.front();
        working_queue.pop();

        /// Disclose one more layer
        Poco::Util::AbstractConfiguration::Keys keys;
        configuration->keys(node, keys);

        /// This is a leave
        if (keys.empty())
        {
            if (!re2::RE2::FullMatch(node, *matcher))
                continue;


            if (try_get)
            {
                auto value = configuration->getString(node, "");
                if (!value.empty())
                    result.emplace_back(value);
            }
            else
            {
                result.emplace_back(configuration->getString(node));
            }
            continue;
        }

        /// Add new nodes to working queue
        for (const auto & key : keys)
            working_queue.emplace(fmt::format("{}.{}", node, key));
    }

    return result;
}


static std::vector<std::string> extractFromConfig(
        const std::string & config_path, const std::string & key, bool process_zk_includes, bool try_get = false)
{
    DB::ConfigProcessor processor(config_path, /* throw_on_bad_incl = */ false, /* log_to_console = */ false);
    bool has_zk_includes;
    DB::XMLDocumentPtr config_xml = processor.processConfig(&has_zk_includes);
    if (has_zk_includes && process_zk_includes)
    {
        DB::ConfigurationPtr bootstrap_configuration(new Poco::Util::XMLConfiguration(config_xml));

        if (bootstrap_configuration->has("zookeeper") && bootstrap_configuration->has("keeper"))
            throw DB::Exception(DB::ErrorCodes::EXCESSIVE_ELEMENT_IN_CONFIG, "Both zookeeper and keeper are specified");

        zkutil::ZooKeeperPtr zookeeper;
        zookeeper = std::make_shared<zkutil::ZooKeeper>(
            *bootstrap_configuration, bootstrap_configuration->has("zookeeper") ? "zookeeper" : "keeper", nullptr);

        zkutil::ZooKeeperNodeCache zk_node_cache([&] { return zookeeper; });
        config_xml = processor.processConfig(&has_zk_includes, &zk_node_cache);
    }
    DB::ConfigurationPtr configuration(new Poco::Util::XMLConfiguration(config_xml));

    /// Check if a key has globs.
    if (key.find_first_of("*?{") != std::string::npos)
        return extactFromConfigAccordingToGlobs(configuration, key, try_get);

    /// Do not throw exception if not found.
    if (try_get)
        return {configuration->getString(key, "")};
    return {configuration->getString(key)};
}

#pragma GCC diagnostic ignored "-Wunused-function"
#pragma GCC diagnostic ignored "-Wmissing-declarations"

int mainEntryClickHouseExtractFromConfig(int argc, char ** argv)
{
    bool print_stacktrace = false;
    bool process_zk_includes = false;
    bool try_get = false;
    std::string log_level;
    std::string config_path;
    std::string key;

    namespace po = boost::program_options;

    po::options_description options_desc("Allowed options");
    options_desc.add_options()
        ("help", "produce this help message")
        ("stacktrace", po::bool_switch(&print_stacktrace), "print stack traces of exceptions")
        ("process-zk-includes", po::bool_switch(&process_zk_includes),
         "if there are from_zk elements in config, connect to ZooKeeper and process them")
        ("try", po::bool_switch(&try_get), "Do not warn about missing keys")
        ("log-level", po::value<std::string>(&log_level)->default_value("error"), "log level")
        ("config-file,c", po::value<std::string>(&config_path)->required(), "path to config file")
        ("key,k", po::value<std::string>(&key)->required(), "key to get value for");

    po::positional_options_description positional_desc;
    positional_desc.add("config-file", 1);
    positional_desc.add("key", 1);

    try
    {
        po::variables_map options;
        po::store(po::command_line_parser(argc, argv).options(options_desc).positional(positional_desc).run(), options);

        if (options.count("help"))
        {
            std::cerr << "Preprocess config file and extract value of the given key." << std::endl
                << std::endl;
            std::cerr << "Usage: clickhouse extract-from-config [options]" << std::endl
                << std::endl;
            std::cerr << options_desc << std::endl;
            return 0;
        }

        po::notify(options);

        setupLogging(log_level);
        for (const auto & value : extractFromConfig(config_path, key, process_zk_includes, try_get))
            std::cout << value << std::endl;
    }
    catch (...)
    {
        std::cerr << DB::getCurrentExceptionMessage(print_stacktrace, true) << std::endl;
        return DB::getCurrentExceptionCode();
    }

    return 0;
}<|MERGE_RESOLUTION|>--- conflicted
+++ resolved
@@ -18,14 +18,12 @@
 #include <Common/Exception.h>
 #include <Common/parseGlobs.h>
 
-<<<<<<< HEAD
+#include <re2/re2.h>
+
 namespace DB::ErrorCodes
 {
     extern const int EXCESSIVE_ELEMENT_IN_CONFIG;
 }
-=======
-#include <re2/re2.h>
->>>>>>> 73867035
 
 static void setupLogging(const std::string & log_level)
 {
