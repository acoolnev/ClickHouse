--- conflicted
+++ resolved
@@ -13,18 +13,13 @@
 class Context;
 
 /// This handler establishes connection to database, and retrieves whether schema is allowed.
-class SchemaAllowedHandler : public HTTPRequestHandler
+class SchemaAllowedHandler : public HTTPRequestHandler, WithContext
 {
 public:
-<<<<<<< HEAD
-    SchemaAllowedHandler(size_t keep_alive_timeout_, const Context & context_)
-        : log(&Poco::Logger::get("SchemaAllowedHandler"))
+    SchemaAllowedHandler(size_t keep_alive_timeout_, ContextPtr context_)
+        : WithContext(context_)
+        , log(&Poco::Logger::get("SchemaAllowedHandler"))
         , keep_alive_timeout(keep_alive_timeout_)
-        , context(context_)
-=======
-    SchemaAllowedHandler(size_t keep_alive_timeout_, ContextPtr)
-        : log(&Poco::Logger::get("SchemaAllowedHandler")), keep_alive_timeout(keep_alive_timeout_)
->>>>>>> 495c6e03
     {
     }
 
@@ -33,7 +28,6 @@
 private:
     Poco::Logger * log;
     size_t keep_alive_timeout;
-    const Context & context;
 };
 
 }
