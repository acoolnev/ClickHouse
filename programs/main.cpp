--- conflicted
+++ resolved
@@ -480,7 +480,6 @@
     inside_main = true;
     SCOPE_EXIT({ inside_main = false; });
 
-<<<<<<< HEAD
     /// PHDR cache is required for query profiler to work reliably
     /// It also speed up exception handling, but exceptions from dynamically loaded libraries (dlopen)
     ///  will work only after additional call of this function.
@@ -497,10 +496,7 @@
         return 1;
     }
 
-    checkHarmfulEnvironmentVariables();
-=======
     checkHarmfulEnvironmentVariables(argv_);
->>>>>>> 3b9d8f9d
 
     /// Reset new handler to default (that throws std::bad_alloc)
     /// It is needed because LLVM library clobbers it.
