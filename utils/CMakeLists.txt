if (USE_CLANG_TIDY)
    set (CMAKE_CXX_CLANG_TIDY "${CLANG_TIDY_PATH}")
endif ()

set(MAX_LINKER_MEMORY 3500)
include(../cmake/limit_jobs.cmake)

<<<<<<< HEAD
if (NOT DEFINED ENABLE_UTILS OR ENABLE_UTILS)
=======
if (ENABLE_CLICKHOUSE_SELF_EXTRACTING)
    add_subdirectory (self-extracting-executable)
endif ()

# Utils used in package
add_subdirectory (config-processor)
add_subdirectory (report)

# Not used in package
if (ENABLE_UTILS)
>>>>>>> a69e87d0
    add_subdirectory (compressor)
    add_subdirectory (corrector_utf8)
    add_subdirectory (zookeeper-cli)
    add_subdirectory (zookeeper-dump-tree)
    add_subdirectory (zookeeper-remove-by-list)
    add_subdirectory (check-marks)
    add_subdirectory (checksum-for-compressed-block)
    add_subdirectory (check-mysql-binlog)
    add_subdirectory (keeper-bench)
    add_subdirectory (keeper-data-dumper)
    add_subdirectory (memcpy-bench)
endif ()<|MERGE_RESOLUTION|>--- conflicted
+++ resolved
@@ -5,20 +5,12 @@
 set(MAX_LINKER_MEMORY 3500)
 include(../cmake/limit_jobs.cmake)
 
-<<<<<<< HEAD
-if (NOT DEFINED ENABLE_UTILS OR ENABLE_UTILS)
-=======
 if (ENABLE_CLICKHOUSE_SELF_EXTRACTING)
     add_subdirectory (self-extracting-executable)
 endif ()
 
-# Utils used in package
-add_subdirectory (config-processor)
-add_subdirectory (report)
-
-# Not used in package
+# Not used in packages
 if (ENABLE_UTILS)
->>>>>>> a69e87d0
     add_subdirectory (compressor)
     add_subdirectory (corrector_utf8)
     add_subdirectory (zookeeper-cli)
