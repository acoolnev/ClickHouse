#!/usr/bin/env bash
# Tags: long

CURDIR=$(cd "$(dirname "${BASH_SOURCE[0]}")" && pwd)
# shellcheck source=../shell_config.sh
. "$CURDIR"/../shell_config.sh

<<<<<<< HEAD
SCRIPT_PATH="$CURDIR/$CLICKHOUSE_TEST_UNIQUE_NAME.generated-expect"

# NOTE: database = $CLICKHOUSE_DATABASE is superfluous

function test_completion_word()
{
    local w=$1 && shift

    local w_len=${#w}
    local compword_begin=${w:0:$((w_len-3))}
    local compword_end=${w:$((w_len-3))}

    # NOTE:
    # - here and below you should escape variables of the expect.
    # - you should not use "expect <<..." since in this case timeout/eof will
    #   not work (I guess due to attached stdin)
    cat > "$SCRIPT_PATH" << EOF
# NOTE: log will be appended
exp_internal -f $CLICKHOUSE_TMP/$(basename "${BASH_SOURCE[0]}").debuglog 0

# NOTE: when expect have EOF on stdin it also closes stdout, so let's reopen it
# again for logging
set stdout_channel [open "/dev/stdout" w]

log_user 0
set timeout 60
match_max 100000
expect_after {
    # Do not ignore eof from expect
    -i \$any_spawn_id eof { exp_continue }
    # A default timeout action is to do nothing, change it to fail
    -i \$any_spawn_id timeout { exit 1 }
}

spawn bash -c "$*"
expect ":) "

# Make a query
send -- "SET $compword_begin"
expect "SET $compword_begin"

# Wait for suggestions to load, they are loaded in background
set is_done 0
set timeout 1
while {\$is_done == 0} {
    send -- "\\t"
    expect {
        "$compword_begin$compword_end" {
            puts \$stdout_channel "$compword_begin$compword_end: OK"
            set is_done 1
        }
        default {
            sleep 1
        }
    }
}

close \$stdout_channel

send -- "\\3\\4"
expect eof
EOF

    # NOTE: run expect under timeout since there is while loop that is not
    # limited with timeout.
    #
    # NOTE: cat is required to serialize stdout for expect (without this pipe
    # it will reopen the file again, and the output will be mixed).
    timeout 2m expect -f "$SCRIPT_PATH" | cat
}

# last 3 bytes will be completed,
# so take this in mind when you will update the list.
client_compwords_positive=(
    # system.functions
    concatAssumeInjective
    # system.table_engines
    ReplacingMergeTree
    # system.formats
    JSONEachRow
    # system.table_functions
    clusterAllReplicas
    # system.data_type_families
    SimpleAggregateFunction
    # system.settings
    max_concurrent_queries_for_all_users
    # system.clusters
    test_shard_localhost
    # system.macros
    default_path_test
    # system.storage_policies, egh not uniq
    default
    # system.aggregate_function_combinators
    uniqCombined64ForEach
    # system.keywords
    CHANGEABLE_IN_READONLY

    # FIXME: one may add separate case for suggestion_limit
    # system.databases
    system
    # system.tables
    aggregate_function_combinators
    # system.columns
    primary_key_bytes_in_memory_allocated
    # system.dictionaries
    # FIXME: none
)

local_compwords_positive=(
    # system.functions
    concatAssumeInjective
    # system.table_engines
    ReplacingMergeTree
    # system.formats
    JSONEachRow
    # system.table_functions
    clusterAllReplicas
    # system.data_type_families
    SimpleAggregateFunction
)

echo "# clickhouse-client"
for w in "${client_compwords_positive[@]}"; do
    test_completion_word "$w" "$CLICKHOUSE_CLIENT"
done
echo "# clickhouse-local"
for w in "${local_compwords_positive[@]}"; do
    test_completion_word "$w" "$CLICKHOUSE_LOCAL"
done

rm -f "${SCRIPT_PATH:?}"

exit 0
=======
python3 "$CURDIR"/01676_clickhouse_client_autocomplete.python
>>>>>>> bd64bc01
<|MERGE_RESOLUTION|>--- conflicted
+++ resolved
@@ -5,140 +5,4 @@
 # shellcheck source=../shell_config.sh
 . "$CURDIR"/../shell_config.sh
 
-<<<<<<< HEAD
-SCRIPT_PATH="$CURDIR/$CLICKHOUSE_TEST_UNIQUE_NAME.generated-expect"
-
-# NOTE: database = $CLICKHOUSE_DATABASE is superfluous
-
-function test_completion_word()
-{
-    local w=$1 && shift
-
-    local w_len=${#w}
-    local compword_begin=${w:0:$((w_len-3))}
-    local compword_end=${w:$((w_len-3))}
-
-    # NOTE:
-    # - here and below you should escape variables of the expect.
-    # - you should not use "expect <<..." since in this case timeout/eof will
-    #   not work (I guess due to attached stdin)
-    cat > "$SCRIPT_PATH" << EOF
-# NOTE: log will be appended
-exp_internal -f $CLICKHOUSE_TMP/$(basename "${BASH_SOURCE[0]}").debuglog 0
-
-# NOTE: when expect have EOF on stdin it also closes stdout, so let's reopen it
-# again for logging
-set stdout_channel [open "/dev/stdout" w]
-
-log_user 0
-set timeout 60
-match_max 100000
-expect_after {
-    # Do not ignore eof from expect
-    -i \$any_spawn_id eof { exp_continue }
-    # A default timeout action is to do nothing, change it to fail
-    -i \$any_spawn_id timeout { exit 1 }
-}
-
-spawn bash -c "$*"
-expect ":) "
-
-# Make a query
-send -- "SET $compword_begin"
-expect "SET $compword_begin"
-
-# Wait for suggestions to load, they are loaded in background
-set is_done 0
-set timeout 1
-while {\$is_done == 0} {
-    send -- "\\t"
-    expect {
-        "$compword_begin$compword_end" {
-            puts \$stdout_channel "$compword_begin$compword_end: OK"
-            set is_done 1
-        }
-        default {
-            sleep 1
-        }
-    }
-}
-
-close \$stdout_channel
-
-send -- "\\3\\4"
-expect eof
-EOF
-
-    # NOTE: run expect under timeout since there is while loop that is not
-    # limited with timeout.
-    #
-    # NOTE: cat is required to serialize stdout for expect (without this pipe
-    # it will reopen the file again, and the output will be mixed).
-    timeout 2m expect -f "$SCRIPT_PATH" | cat
-}
-
-# last 3 bytes will be completed,
-# so take this in mind when you will update the list.
-client_compwords_positive=(
-    # system.functions
-    concatAssumeInjective
-    # system.table_engines
-    ReplacingMergeTree
-    # system.formats
-    JSONEachRow
-    # system.table_functions
-    clusterAllReplicas
-    # system.data_type_families
-    SimpleAggregateFunction
-    # system.settings
-    max_concurrent_queries_for_all_users
-    # system.clusters
-    test_shard_localhost
-    # system.macros
-    default_path_test
-    # system.storage_policies, egh not uniq
-    default
-    # system.aggregate_function_combinators
-    uniqCombined64ForEach
-    # system.keywords
-    CHANGEABLE_IN_READONLY
-
-    # FIXME: one may add separate case for suggestion_limit
-    # system.databases
-    system
-    # system.tables
-    aggregate_function_combinators
-    # system.columns
-    primary_key_bytes_in_memory_allocated
-    # system.dictionaries
-    # FIXME: none
-)
-
-local_compwords_positive=(
-    # system.functions
-    concatAssumeInjective
-    # system.table_engines
-    ReplacingMergeTree
-    # system.formats
-    JSONEachRow
-    # system.table_functions
-    clusterAllReplicas
-    # system.data_type_families
-    SimpleAggregateFunction
-)
-
-echo "# clickhouse-client"
-for w in "${client_compwords_positive[@]}"; do
-    test_completion_word "$w" "$CLICKHOUSE_CLIENT"
-done
-echo "# clickhouse-local"
-for w in "${local_compwords_positive[@]}"; do
-    test_completion_word "$w" "$CLICKHOUSE_LOCAL"
-done
-
-rm -f "${SCRIPT_PATH:?}"
-
-exit 0
-=======
-python3 "$CURDIR"/01676_clickhouse_client_autocomplete.python
->>>>>>> bd64bc01
+python3 "$CURDIR"/01676_clickhouse_client_autocomplete.python